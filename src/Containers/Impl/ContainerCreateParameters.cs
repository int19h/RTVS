﻿// Copyright (c) Microsoft Corporation. All rights reserved.
// Licensed under the MIT License. See LICENSE in the project root for license information.

namespace Microsoft.R.Containers {
    public struct ContainerCreateParameters {
        public string Image { get; }
        public string Tag { get; }
        public RepositoryCredentials ImageSourceCredentials { get; }
        public string StartOptions { get; }
        public string Command { get; }

<<<<<<< HEAD
        public ContainerCreateParameters(string image, string tag, string startOptions = null, string command = null) 
            : this(image, tag, startOptions, null, command) {}
=======

        public ContainerCreateParameters(string image, string tag) {
            Image = image;
            Tag = tag;
            StartOptions = string.Empty;
            ImageSourceCredentials = null;
            Command = string.Empty;
        }

        public ContainerCreateParameters(string image, string tag, string startOptions) {
            Image = image;
            Tag = tag;
            StartOptions = startOptions;
            ImageSourceCredentials = null;
            Command = string.Empty;
        }

        public ContainerCreateParameters(string image, string tag, string startOptions, string command) {
            Image = image;
            Tag = tag;
            StartOptions = startOptions;
            Command = command;
            ImageSourceCredentials = null;
        }
>>>>>>> e215c0cf

        public ContainerCreateParameters(string image, string tag, string startOptions, RepositoryCredentials imageSourceCreadentials, string command) {
            Image = image;
            Tag = tag;
            StartOptions = startOptions;
            ImageSourceCredentials = imageSourceCreadentials;
            Command = command;
        }
    }
}<|MERGE_RESOLUTION|>--- conflicted
+++ resolved
@@ -8,11 +8,6 @@
         public RepositoryCredentials ImageSourceCredentials { get; }
         public string StartOptions { get; }
         public string Command { get; }
-
-<<<<<<< HEAD
-        public ContainerCreateParameters(string image, string tag, string startOptions = null, string command = null) 
-            : this(image, tag, startOptions, null, command) {}
-=======
 
         public ContainerCreateParameters(string image, string tag) {
             Image = image;
@@ -37,7 +32,6 @@
             Command = command;
             ImageSourceCredentials = null;
         }
->>>>>>> e215c0cf
 
         public ContainerCreateParameters(string image, string tag, string startOptions, RepositoryCredentials imageSourceCreadentials, string command) {
             Image = image;
