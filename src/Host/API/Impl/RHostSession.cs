--- conflicted
+++ resolved
@@ -251,12 +251,7 @@
             public IActionLog Log => new NullLog();
             public ILoggingPermissions LoggingPermissions => null;
             public IMainThread MainThread => null;
-<<<<<<< HEAD
             public IProcessServices Process => new ProcessServices();
-            public IRegistry Registry => new RegistryImpl();
-=======
-            public IProcessServices ProcessServices => new ProcessServices();
->>>>>>> 0b7be2e8
             public ISecurityService Security => null;
             public ITaskService Tasks => null;
             public ITelemetryService Telemetry => null;
