﻿// Copyright (c) Microsoft Corporation. All rights reserved.
// Licensed under the MIT License. See LICENSE in the project root for license information.

using System;
using System.IO;
using System.Security.Claims;
using System.Security.Principal;
using System.Threading;
using System.Threading.Tasks;
using Microsoft.AspNetCore.Hosting;
using Microsoft.Common.Core;
using Microsoft.Common.Core.Logging;
using Microsoft.Common.Core.OS;
using Microsoft.Extensions.Logging;
using Microsoft.R.Host.Broker.Interpreters;
using Microsoft.R.Host.Broker.Pipes;
using Microsoft.R.Host.Broker.Security;
using Microsoft.R.Host.Broker.Services;
using Microsoft.R.Host.Protocol;
using static System.FormattableString;

namespace Microsoft.R.Host.Broker.Sessions {
    public class Session {
        private readonly IRHostProcessService _processService;
        private readonly IApplicationLifetime _applicationLifetime;
        private readonly bool _isInteractive;
        private readonly ILogger _sessionLogger;
        private readonly MessagePipe _pipe;
        private readonly ClaimsPrincipal _principal;
        private volatile IMessagePipeEnd _hostEnd;
        private IProcess _process;

        public SessionManager Manager { get; }

        public IIdentity User { get; }

        /// <remarks>
        /// Unique for a given <see cref="User"/> only.
        /// </remarks>
        public string Id { get; }

        public Interpreter Interpreter { get; }

        public string CommandLineArguments { get; }

        private int _state;

        public SessionState State {
            get => (SessionState)_state;
            set {
                var oldState = (SessionState)Interlocked.Exchange(ref _state, (int)value);
                if (oldState != value) {
                    StateChanged?.Invoke(this, new SessionStateChangedEventArgs(oldState, value));
                }
            }
        }

        public event EventHandler<SessionStateChangedEventArgs> StateChanged;

        public IProcess Process => _process;

        public SessionInfo Info => new SessionInfo {
            Id = Id,
            InterpreterId = Interpreter.Id,
            CommandLineArguments = CommandLineArguments,
            State = State,
        };

        internal Session(SessionManager manager
            , IRHostProcessService processService
            , IApplicationLifetime applicationLifetime
            , ILogger sessionLogger
            , ILogger messageLogger
            , ClaimsPrincipal principal
            , Interpreter interpreter
            , string id
            , string commandLineArguments
            , bool isInteractive) {
            _principal = principal;
            Manager = manager;
            Interpreter = interpreter;
            User = principal.Identity;
            Id = id;
            CommandLineArguments = commandLineArguments;
            _processService = processService;
            _applicationLifetime = applicationLifetime;
            _isInteractive = isInteractive;
            _sessionLogger = sessionLogger;

            _pipe = new MessagePipe(messageLogger);
        }

        public void StartHost(string logFolder, ILogger outputLogger, LogVerbosity verbosity) {
            if (_hostEnd != null) {
                throw new InvalidOperationException("Host process is already running");
            }

            string profilePath = _principal.FindFirst(Claims.RUserProfileDir)?.Value;
            var useridentity = User as WindowsIdentity;
            // In remote broker User Identity type is always WindowsIdentity
            string suppressUI = useridentity == null ? string.Empty : "--rhost-suppress-ui ";
            string isRepl = _isInteractive ? "--rhost-interactive " : string.Empty;
            string logFolderParam = string.IsNullOrEmpty(logFolder) ? string.Empty : Invariant($"--rhost-log-dir \"{logFolder}\"");
<<<<<<< HEAD
            string commandLine = Invariant($"{suppressUI}{isRepl}--rhost-r-dir \"{Interpreter.BinPath}\" --rhost-name \"{Id}\" {logFolderParam} --rhost-log-verbosity {(int)verbosity} {CommandLineArguments}");
=======
            string arguments = Invariant($"{suppressUI}{isRepl}--rhost-name \"{Id}\" {logFolderParam} --rhost-log-verbosity {(int)verbosity} {CommandLineArguments}");
>>>>>>> 46e88929

            _sessionLogger.LogInformation(Resources.Info_StartingRHost, Id, User.Name, arguments);
            _process = _processService.StartHost(Interpreter, profilePath, User.Name, _principal, arguments);

            _process.Exited += delegate {
                _hostEnd?.Dispose();
                _hostEnd = null;
                State = SessionState.Terminated;
                if (_process.ExitCode != 0) {
                    _sessionLogger.LogInformation(Resources.Error_ExitRHost, _process.ExitCode);
                }
            };

            _sessionLogger.LogInformation(Resources.Info_StartedRHost, Id, User.Name);

            var hostEnd = _pipe.ConnectHost(_process.Id);
            _hostEnd = hostEnd;

            ClientToHostWorker(_process.StandardInput, hostEnd).DoNotWait();
            HostToClientWorker(_process.StandardOutput, hostEnd).DoNotWait();

            HostToClientErrorWorker(_process.StandardError, _process.Id, 
                (processid, errdata) => outputLogger?.LogTrace(Resources.Trace_ErrorDataReceived, processid, errdata)).DoNotWait();
        }

        public void KillHost() {
            _sessionLogger.LogTrace("Killing host process for session '{0}'.", Id);

            try {
                _process?.Kill();
            } catch (Exception ex) {
                _sessionLogger.LogError(0, ex, "Failed to kill host process for session '{0}'.", Id);
                throw;
            }
        }

        public IMessagePipeEnd ConnectClient() {
            _sessionLogger.LogTrace("Connecting client to message pipe for session '{0}'.", Id);

            if (_pipe == null) {
                _sessionLogger.LogError("Session '{0}' already has a client pipe connected.", Id);
                throw new InvalidOperationException(Resources.Error_RHostFailedToStart.FormatInvariant(Id));
            }

            return _pipe.ConnectClient();
        }

        private async Task HostToClientErrorWorker(Stream stream, int processid, Action<int, string> opp) {
            using (StreamReader reader = new StreamReader(stream)) {
                while (true) {
                    try {
                        string data = await reader.ReadLineAsync();
                        if (data.Length > 0) {
                            opp?.Invoke(processid, data);
                        }
                    } catch (IOException) {
                        break;
                    }
                }
            }
        }

        private async Task ClientToHostWorker(Stream stream, IMessagePipeEnd pipe) {
            using (stream) {
                while (true) {
                    byte[] message;
                    try {
                        message = await pipe.ReadAsync(_applicationLifetime.ApplicationStopping);
                    } catch (PipeDisconnectedException) {
                        break;
                    }

                    var sizeBuf = BitConverter.GetBytes(message.Length);
                    try {
                        await stream.WriteAsync(sizeBuf, 0, sizeBuf.Length);
                        await stream.WriteAsync(message, 0, message.Length);
                        await stream.FlushAsync();
                    } catch (IOException) {
                        break;
                    }
                }
            }
        }

        private async Task HostToClientWorker(Stream stream, IMessagePipeEnd pipe) {
            var sizeBuf = new byte[sizeof(int)];
            while (true) {
                if (!await FillFromStreamAsync(stream, sizeBuf)) {
                    break;
                }
                int size = BitConverter.ToInt32(sizeBuf, 0);

                var message = new byte[size];
                if (!await FillFromStreamAsync(stream, message)) {
                    break;
                }

                pipe.Write(message);
            }
        }

        private static async Task<bool> FillFromStreamAsync(Stream stream, byte[] buffer) {
            for (int index = 0, count = buffer.Length; count != 0;) {
                int read = await stream.ReadAsync(buffer, index, count);
                if (read == 0) {
                    return false;
                }

                index += read;
                count -= read;
            }

            return true;
        }
    }
}<|MERGE_RESOLUTION|>--- conflicted
+++ resolved
@@ -101,11 +101,7 @@
             string suppressUI = useridentity == null ? string.Empty : "--rhost-suppress-ui ";
             string isRepl = _isInteractive ? "--rhost-interactive " : string.Empty;
             string logFolderParam = string.IsNullOrEmpty(logFolder) ? string.Empty : Invariant($"--rhost-log-dir \"{logFolder}\"");
-<<<<<<< HEAD
-            string commandLine = Invariant($"{suppressUI}{isRepl}--rhost-r-dir \"{Interpreter.BinPath}\" --rhost-name \"{Id}\" {logFolderParam} --rhost-log-verbosity {(int)verbosity} {CommandLineArguments}");
-=======
-            string arguments = Invariant($"{suppressUI}{isRepl}--rhost-name \"{Id}\" {logFolderParam} --rhost-log-verbosity {(int)verbosity} {CommandLineArguments}");
->>>>>>> 46e88929
+            string arguments = Invariant($"{suppressUI}{isRepl}--rhost-r-dir \"{Interpreter.BinPath}\" --rhost-name \"{Id}\" {logFolderParam} --rhost-log-verbosity {(int)verbosity} {CommandLineArguments}");
 
             _sessionLogger.LogInformation(Resources.Info_StartingRHost, Id, User.Name, arguments);
             _process = _processService.StartHost(Interpreter, profilePath, User.Name, _principal, arguments);
