--- conflicted
+++ resolved
@@ -91,11 +91,7 @@
       <Name>Microsoft.UnitTests.Core</Name>
     </ProjectReference>
     <ProjectReference Include="..\..\..\Windows\Core\Impl\Microsoft.Rtvs.Core.Windows.csproj">
-<<<<<<< HEAD
-      <Project>{01e3d8c2-9c24-492b-b13b-c6d7068b6bf8}</Project>
-=======
       <Project>{01E3D8C2-9C24-492B-B13B-C6D7068B6BF8}</Project>
->>>>>>> fc0ed0a2
       <Name>Microsoft.Rtvs.Core.Windows</Name>
     </ProjectReference>
     <ProjectReference Include="..\Impl\Microsoft.R.Host.Client.csproj">
