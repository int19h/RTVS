--- conflicted
+++ resolved
@@ -94,15 +94,13 @@
       <Project>{01E3D8C2-9C24-492B-B13B-C6D7068B6BF8}</Project>
       <Name>Microsoft.Rtvs.Core.Windows</Name>
     </ProjectReference>
-<<<<<<< HEAD
     <ProjectReference Include="..\..\..\Windows\R\Components\Impl\Microsoft.R.Components.Windows.csproj">
       <Project>{506141be-1418-4d75-8e24-54a9280b0a66}</Project>
       <Name>Microsoft.R.Components.Windows</Name>
-=======
+    </ProjectReference>
     <ProjectReference Include="..\..\..\Windows\R\Interpreters\Impl\Microsoft.R.Interpreters.Windows.csproj">
       <Project>{DE1EC50A-C588-45A9-B22C-981419CD7CD4}</Project>
       <Name>Microsoft.R.Interpreters.Windows</Name>
->>>>>>> e0bba9f6
     </ProjectReference>
     <ProjectReference Include="..\Impl\Microsoft.R.Host.Client.csproj">
       <Project>{e09d3bda-2e6b-47b5-87ac-b6fc2d33dfab}</Project>
