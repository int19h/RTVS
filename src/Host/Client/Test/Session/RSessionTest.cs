﻿// Copyright (c) Microsoft Corporation. All rights reserved.
// Licensed under the MIT License. See LICENSE in the project root for license information.

using System;
using System.Diagnostics;
using System.Linq;
using System.Reflection;
using System.Threading.Tasks;
using FluentAssertions;
using Microsoft.Common.Core;
using Microsoft.Common.Core.Test.Fakes.Shell;
using Microsoft.Common.Core.Threading;
using Microsoft.R.Host.Client.Host;
using Microsoft.R.Host.Client.Session;
using Microsoft.R.Host.Client.Test.Stubs;
using Microsoft.R.Interpreters;
using Microsoft.UnitTests.Core.FluentAssertions;
using Microsoft.UnitTests.Core.Threading;
using Microsoft.UnitTests.Core.XUnit;
using Microsoft.UnitTests.Core.XUnit.MethodFixtures;

namespace Microsoft.R.Host.Client.Test.Session {
    public partial class RSessionTest : IDisposable {
        private readonly MethodInfo _testMethod;
        private readonly IBrokerClient _brokerClient;

        public RSessionTest(TestMethodFixture testMethod) {
            _testMethod = testMethod.MethodInfo;
            _brokerClient = CreateLocalBrokerClient(nameof(RSessionTest));
        }

        public void Dispose() {
            _brokerClient.Dispose();
        }

        [Test]
        [Category.R.Session]
        public void Lifecycle() {
            var disposed = false;

            var session = new RSession(0, _testMethod.Name, _brokerClient, new AsyncReaderWriterLock().CreateExclusiveReaderLock(), () => disposed = true);
            disposed.Should().BeFalse();

            session.MonitorEvents();

            session.Dispose();
            session.ShouldRaise("Disposed");
            disposed.Should().BeTrue();
        }

        [Test]
        [Category.R.Session]
        public void Lifecycle_DoubleDispose() {
            var disposed = false;

            var session = new RSession(0, _testMethod.Name, _brokerClient, new AsyncReaderWriterLock().CreateExclusiveReaderLock(), () => disposed = true);
            session.Dispose();

            disposed = false;
            session.MonitorEvents();
            session.Dispose();

            session.ShouldNotRaise("Disposed");
            disposed.Should().BeFalse();
        }

        [Test]
        [Category.R.Session]
        public async Task StartStop() {
            var session = new RSession(0, _testMethod.Name, _brokerClient, new AsyncReaderWriterLock().CreateExclusiveReaderLock(), () => { });

            session.HostStarted.Should().NotBeCompleted();
            session.IsHostRunning.Should().BeFalse();

            await session.StartHostAsync(new RHostStartupInfo(), null, 50000);

            session.HostStarted.Should().BeRanToCompletion();
            session.IsHostRunning.Should().BeTrue();

            await session.StopHostAsync();

            session.HostStarted.Should().NotBeCompleted();
            session.IsHostRunning.Should().BeFalse();

            await session.StartHostAsync(new RHostStartupInfo(), null, 50000);

            session.HostStarted.Should().BeRanToCompletion();
            session.IsHostRunning.Should().BeTrue();
        }

        [Test]
        [Category.R.Session]
        public async Task Start_KillProcess_Start() {
            var session = new RSession(0, _testMethod.Name, _brokerClient, new AsyncReaderWriterLock().CreateExclusiveReaderLock(), () => { });

            session.HostStarted.Should().NotBeCompleted();
            session.IsHostRunning.Should().BeFalse();
            
            await session.StartHostAsync(new RHostStartupInfo(), null, 50000);

            session.HostStarted.Should().BeRanToCompletion();
            session.IsHostRunning.Should().BeTrue();

            var sessionDisconnectedTask = EventTaskSources.IRSession.Disconnected.Create(session);
            var processId = await GetRSessionProcessId(session);
            Process.GetProcessById(processId).Kill();
            await sessionDisconnectedTask;

            session.IsHostRunning.Should().BeFalse();

            await session.StartHostAsync(new RHostStartupInfo(), null, 50000);

            session.HostStarted.Should().BeRanToCompletion();
            session.IsHostRunning.Should().BeTrue();
        }

        [Test]
        [Category.R.Session]
        public async Task EnsureStarted_KillProcess_EnsureStarted() {
            var session = new RSession(0, _testMethod.Name, _brokerClient, new AsyncReaderWriterLock().CreateExclusiveReaderLock(), () => { });

            session.HostStarted.Should().NotBeCompleted();
            session.IsHostRunning.Should().BeFalse();

            await session.EnsureHostStartedAsync(new RHostStartupInfo(), null, 50000);

            session.HostStarted.Should().BeRanToCompletion();
            session.IsHostRunning.Should().BeTrue();

            var sessionDisconnectedTask = EventTaskSources.IRSession.Disconnected.Create(session);
            var processId = await GetRSessionProcessId(session);
            Process.GetProcessById(processId).Kill();
            await sessionDisconnectedTask;

            session.IsHostRunning.Should().BeFalse();

            await session.EnsureHostStartedAsync(new RHostStartupInfo(), null, 50000);

            session.HostStarted.Should().BeRanToCompletion();
            session.IsHostRunning.Should().BeTrue();
        }

        [Test]
        [Category.R.Session]
        public async Task DoubleStart() {
            var session = new RSession(0, _testMethod.Name, _brokerClient, new AsyncReaderWriterLock().CreateExclusiveReaderLock(), () => { });
            Func<Task> start = () => session.StartHostAsync(new RHostStartupInfo(), null, 50000);

            var tasks = await ParallelTools.InvokeAsync(4, i => start(), 50000);
            tasks.Should().ContainSingle(t => t.Status == TaskStatus.RanToCompletion);

            await session.HostStarted;
            session.IsHostRunning.Should().BeTrue();

            await session.StopHostAsync();
            session.IsHostRunning.Should().BeFalse();
        }

        [Test]
        [Category.R.Session]
        public async Task StartStopMultipleSessions() {
            Func<int, Task<RSession>> start = async i => {
                var session = new RSession(i, _testMethod.Name + i, _brokerClient, new AsyncReaderWriterLock().CreateExclusiveReaderLock(), () => { });
                await session.StartHostAsync(new RHostStartupInfo(), null, 50000);
                return session;
            };

            var sessionsTasks = await ParallelTools.InvokeAsync(4, start, 50000);

            sessionsTasks.Should().OnlyContain(t => t.Status == TaskStatus.RanToCompletion);
            var sessions = sessionsTasks.Select(t => t.Result).ToList();
            sessions.Should().OnlyContain(t => t.IsHostRunning);

            var sessionStopTasks = await ParallelTools.InvokeAsync(4, i => sessionsTasks[i].Result.StopHostAsync());
            sessionStopTasks.Should().OnlyContain(t => t.Status == TaskStatus.RanToCompletion);
            sessions.Should().OnlyContain(t => !t.IsHostRunning);
        }

        [Test]
        [Category.R.Session]
        public void StartRHostMissing() {
            var brokerClient = new LocalBrokerClient(nameof(RSessionTest), BrokerConnectionInfo.Create("C", @"C:\"), TestCoreServices.CreateReal(), new NullConsole(), Environment.SystemDirectory);
            var session = new RSession(0, _testMethod.Name, brokerClient, new AsyncReaderWriterLock().CreateExclusiveReaderLock(), () => { });
            Func<Task> start = () => session.StartHostAsync(new RHostStartupInfo(), null, 10000);

            start.ShouldThrow<ComponentBinaryMissingException>();
        }

        [Test]
        [Category.R.Session]
        public async Task StopBeforeInitialized() {
            var session = new RSession(0, _testMethod.Name, _brokerClient, new AsyncReaderWriterLock().CreateExclusiveReaderLock(), () => { });
            Func<Task> start = () => session.StartHostAsync(new RHostStartupInfo(), null, 10000);
            var startTask = Task.Run(start);

            await session.StopHostAsync();
            session.IsHostRunning.Should().BeFalse();

            await startTask;
        }

        [Test]
        [Category.R.Session]
        public async Task StopBeforeInitialized_RHostMissing() {
            var brokerClient = new LocalBrokerClient(nameof(RSessionTest), BrokerConnectionInfo.Create("C", @"C:\"), TestCoreServices.CreateReal(), new NullConsole(), Environment.SystemDirectory);
            var session = new RSession(0, _testMethod.Name, brokerClient, new AsyncReaderWriterLock().CreateExclusiveReaderLock(), () => { });
            Func<Task> start = () => session.StartHostAsync(new RHostStartupInfo (), null, 10000);
<<<<<<< HEAD
            var startTask = Task.Run(start).SilenceException<ComponentBinaryMissingException>();
=======
            var startTask = Task.Run(start).SilenceException<RHostBinaryMissingException>();
>>>>>>> 541aabfc

            await session.StopHostAsync();
            session.IsHostRunning.Should().BeFalse();

            await startTask;
        }
        
        [Test]
        [Category.R.Session]
        public async Task StopReentrantLoop() {
            var callback = new RSessionCallbackStub();
            var session = new RSession(0, _testMethod.Name, _brokerClient, new AsyncReaderWriterLock().CreateExclusiveReaderLock(), () => { });

            await session.StartHostAsync(new RHostStartupInfo(), callback, 50000);

            var testMrs = new AsyncManualResetEvent();
            callback.PlotHandler = (message, ct) => {
                testMrs.Set();
                return session.EvaluateAsync("x <- 1\n");
            };

            Task responceTask;
            using (var interaction = await session.BeginInteractionAsync()) {
                responceTask = interaction.RespondAsync("plot(1)\n");
            }

            await testMrs.WaitAsync().Should().BeCompletedAsync();

            await session.StopHostAsync().Should().BeCompletedAsync(20000);
            session.IsHostRunning.Should().BeFalse();

            await responceTask.Should().BeCanceledAsync();
        }


        private static IBrokerClient CreateLocalBrokerClient(string name) 
            => new LocalBrokerClient(name, 
                BrokerConnectionInfo.Create("Test", new RInstallation().GetCompatibleEngines().FirstOrDefault()?.InstallPath),
                TestCoreServices.CreateReal(), 
                new NullConsole());

        private static Task<int> GetRSessionProcessId(IRSession session) 
            => session.EvaluateAsync<int>("Sys.getpid()", REvaluationKind.Normal);
    }
}<|MERGE_RESOLUTION|>--- conflicted
+++ resolved
@@ -205,11 +205,7 @@
             var brokerClient = new LocalBrokerClient(nameof(RSessionTest), BrokerConnectionInfo.Create("C", @"C:\"), TestCoreServices.CreateReal(), new NullConsole(), Environment.SystemDirectory);
             var session = new RSession(0, _testMethod.Name, brokerClient, new AsyncReaderWriterLock().CreateExclusiveReaderLock(), () => { });
             Func<Task> start = () => session.StartHostAsync(new RHostStartupInfo (), null, 10000);
-<<<<<<< HEAD
-            var startTask = Task.Run(start).SilenceException<ComponentBinaryMissingException>();
-=======
             var startTask = Task.Run(start).SilenceException<RHostBinaryMissingException>();
->>>>>>> 541aabfc
 
             await session.StopHostAsync();
             session.IsHostRunning.Should().BeFalse();
