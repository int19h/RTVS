--- conflicted
+++ resolved
@@ -14,16 +14,8 @@
 
         public void Dispose() { }
 
-<<<<<<< HEAD
-        public event EventHandler BrokerChanged;
-        public event EventHandler<BrokerStateChangedEventArgs> BrokerStateChanged;
-
         public bool IsConnected { get; } = true;
-=======
-#pragma warning disable 67
->>>>>>> 8199ab24
         public IBrokerClient Broker { get; } = new NullBrokerClient();
-#pragma warning restore
 
         public IRSession GetOrCreate(Guid guid) {
             IRSession session;
@@ -53,5 +45,7 @@
         public event EventHandler BrokerChanging;
         public event EventHandler BrokerChangeFailed;
         public event EventHandler BrokerChanged;
+        public event EventHandler<BrokerStateChangedEventArgs> BrokerStateChanged;
+#pragma warning restore
     }
 }