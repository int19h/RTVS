﻿// Copyright (c) Microsoft Corporation. All rights reserved.
// Licensed under the MIT License. See LICENSE in the project root for license information.

using System;
using System.Collections;
using System.Diagnostics.CodeAnalysis;
using System.Linq;
using System.Reflection;
using System.Threading.Tasks;
using FluentAssertions;
using Microsoft.Common.Core;
using Microsoft.Common.Core.Test.Utility;
using Microsoft.R.DataInspection;
using Microsoft.R.ExecutionTracing;
using Microsoft.R.Host.Client;
using Microsoft.R.Host.Client.Session;
using Microsoft.R.Host.Client.Test;
using Microsoft.R.Host.Client.Test.Script;
using Microsoft.R.StackTracing;
using Microsoft.UnitTests.Core.XUnit;
using NSubstitute;
using Xunit;
using Xunit.Abstractions;
using static Microsoft.R.DataInspection.REvaluationResultProperties;

namespace Microsoft.R.DataInspection.Test {
    [ExcludeFromCodeCoverage]
    public class ValuesTest : IAsyncLifetime {
        private const REvaluationResultProperties AllFields = unchecked((REvaluationResultProperties)~0);

        private readonly MethodInfo _testMethod;
        private readonly IRSessionProvider _sessionProvider;
        private readonly IRSession _session;

        public ValuesTest(TestMethodFixture testMethod) {
            _testMethod = testMethod.MethodInfo;
            _sessionProvider = new RSessionProvider();
            _session = _sessionProvider.GetOrCreate(Guid.NewGuid());
        }

        public async Task InitializeAsync() {
            await _session.StartHostAsync(new RHostStartupInfo {
                Name = _testMethod.Name,
                RBasePath = RUtilities.FindExistingRBasePath()
            }, new RHostClientTestApp(), 50000);
        }

        public async Task DisposeAsync() {
            await _session.StopHostAsync();
            _sessionProvider.Dispose();
        }

        [Test]
        [Category.R.DataInspection]
        public async Task BacktickNames() {
            var tracer = await _session.TraceExecutionAsync();
            await _session.ExecuteAsync("`123` <- list(`name with spaces` = 42)");
            var stackFrames = (await _session.TracebackAsync()).ToArray();
            stackFrames.Should().NotBeEmpty();

            var children = await stackFrames.Last().DescribeChildrenAsync(ExpressionProperty | LengthProperty, RValueRepresentations.Deparse());
            var parent = children.Should().Contain(er => er.Name == "`123`")
                .Which.Should().BeAssignableTo<IRValueInfo>().Which;
            parent.Expression.Should().Be("`123`");

            children = await parent.DescribeChildrenAsync(ExpressionProperty, RValueRepresentations.Deparse());
            children.Should().Contain(er => er.Name == "$`name with spaces`")
                .Which.Should().BeAssignableTo<IRValueInfo>()
                .Which.Expression.Should().Be("`123`$`name with spaces`");
        }

        [Test]
        [Category.R.DataInspection]
        public async Task Promise() {
            const string code =
@"f <- function(p) {
    browser()
    force(p)
    browser()
  }
  f(1 + 2)";

            var tracer = await _session.TraceExecutionAsync();
            using (var sf = new SourceFile(code)) {
                await tracer.EnableBreakpointsAsync(true);

                await sf.Source(_session);
                await _session.NextPromptShouldBeBrowseAsync();

                var stackFrames = (await _session.TracebackAsync()).ToArray();
                stackFrames.Should().NotBeEmpty();
                var frame = stackFrames.Last();

                var children = await frame.DescribeChildrenAsync(REvaluationResultProperties.None, RValueRepresentations.Deparse());
                children.Should().ContainSingle(er => er.Name == "p")
                    .Which.Should().BeAssignableTo<IRPromiseInfo>()
                    .Which.Code.Should().Be("1 + 2");

                await tracer.ContinueAsync();
                await _session.NextPromptShouldBeBrowseAsync();

                children = await frame.DescribeChildrenAsync(REvaluationResultProperties.None, RValueRepresentations.Deparse());
                children.Should().ContainSingle(er => er.Name == "p")
                    .Which.Should().BeAssignableTo<IRValueInfo>()
                    .Which.Representation.Should().Be("3");
            }
        }


        [Test]
        [Category.R.DataInspection]
        public async Task ActiveBinding() {
            const string code =
@"makeActiveBinding('x', function() 42, environment());
  browser();
";

            var tracer = await _session.TraceExecutionAsync();
            using (var sf = new SourceFile(code)) {
                await tracer.EnableBreakpointsAsync(true);

                await sf.Source(_session);
                await _session.NextPromptShouldBeBrowseAsync();

                var stackFrames = (await _session.TracebackAsync()).ToArray();
                stackFrames.Should().NotBeEmpty();

                var children = await stackFrames.Last().DescribeChildrenAsync(REvaluationResultProperties.None, RValueRepresentations.Deparse());
                children.Should().ContainSingle(er => er.Name == "x")
                    .Which.Should().BeAssignableTo<IRActiveBindingInfo>();
            }
        }

        [Test]
        [Category.R.DataInspection]
        public async Task MultilinePromise() {
            const string code =
@"f <- function(p, d) {
    force(d)
    browser()
  }
  x <- quote({{{}}})
  eval(substitute(f(P, x), list(P = x)))";

            var tracer = await _session.TraceExecutionAsync();
            using (var sf = new SourceFile(code)) {
                await tracer.EnableBreakpointsAsync(true);

                await sf.Source(_session);
                await _session.NextPromptShouldBeBrowseAsync();

                var stackFrames = (await _session.TracebackAsync()).ToArray();
                stackFrames.Should().NotBeEmpty();

                var children = (await stackFrames.Last().DescribeChildrenAsync(REvaluationResultProperties.None, RValueRepresentations.Deparse()));
                var d = children.Should().ContainSingle(er => er.Name == "d")
                    .Which.Should().BeAssignableTo<IRValueInfo>()
                    .Which;

                var p = children.Should().ContainSingle(er => er.Name == "p")
                    .Which.Should().BeAssignableTo<IRPromiseInfo>()
                    .Which.Code.Should().Be(d.Representation);
            }
        }

        [CompositeTest]
        [Category.R.DataInspection]
        [InlineData("NULL", "NULL", " NULL", "")]
        [InlineData("TRUE", "TRUE", "TRUE", "TRUE")]
        [InlineData("FALSE", "FALSE", "FALSE", "FALSE")]
        [InlineData("NA", "NA", "NA", "NA")]
        [InlineData("NA_integer_", "NA_integer_", "NA", "NA")]
        [InlineData("NA_real_", "NA_real_", "NA", "NA")]
        [InlineData("NA_complex_", "NA_complex_", "NA", "NA")]
        [InlineData("NA_character_", "NA_character_", "NA", "NA")]
        [InlineData("+Inf", "Inf", "Inf", "Inf")]
        [InlineData("-Inf", "-Inf", "-Inf", "-Inf")]
        [InlineData("NaN", "NaN", "NaN", "NaN")]
        [InlineData("-NaN", "NaN", "NaN", "NaN")]
        [InlineData("+0", "0", "0", "0")]
        [InlineData("-0", "0", "0", "0")]
        [InlineData("0L", "0L", "0", "0")]
        [InlineData("42", "42", "42", "42")]
        [InlineData("42L", "42L", "42", "42")]
        [InlineData("-42", "-42", "-42", "-42")]
        [InlineData("-42L", "-42L", "-42", "-42")]
        [InlineData("42.24", "42.24", "42.2", "42.24")]
        [InlineData("-0.42", "-0.42", "-0.42", "-0.42")]
        [InlineData("4.2e10", "4.2e+10", "4.2e+10", "4.2e+10")]
        [InlineData("-4.2e10", "-4.2e+10", "-4.2e+10", "-4.2e+10")]
        [InlineData("4.2e-10", "4.2e-10", "4.2e-10", "4.2e-10")]
        [InlineData("-4.2e-10", "-4.2e-10", "-4.2e-10", "-4.2e-10")]
        [InlineData("0i", "0+0i", "0+0i", "0+0i")]
        [InlineData("4+2i", "4+2i", "4+2i", "4+2i")]
        [InlineData("4-2.4i", "4-2.4i", "4-2.4i", "4-2.4i")]
        [InlineData("-4.2+4i", "-4.2+4i", "-4.2+4i", "-4.2+4i")]
        [InlineData("-4.2-2.4i", "-4.2-2.4i", "-4.2-2.4i", "-4.2-2.4i")]
        //[InlineData("-4.2e+10+2.4e-10i", "-4.2e+10+2.4e-10i", "-4.2e+10+2.4e-10i", "-4.2e+10+2.4e-10i", Skip = "https://bugs.r-project.org/bugzilla/show_bug.cgi?id=16752")]
        [InlineData("''", "\"\"", "\"\"", "")]
        [InlineData(@"'abc'", @"""abc""", @"""abc""", "abc")]
        [InlineData(@"'\'\""\n\r\t\b\a\f\v\\\001'", @"""'\""\n\r\t\b\a\f\v\\\001""", @"""'\""\n\r\t\b\a\f\v\\\001""", "'\"\n\r\t\b\a\f\v\\\x01")]
<<<<<<< HEAD
        //[InlineData(@"'\u2260'", @"""≠""", @"""≠""", "≠")]
=======
>>>>>>> e85d8bd3
        [InlineData(@"quote(sym)", @"sym", @"sym", "sym")]
        public async Task Representation(string expr, string deparse, string str, string toString) {
            string actualDeparse = (await _session.EvaluateAndDescribeAsync(expr, None, RValueRepresentations.Deparse())).Representation;
            string actualStr = (await _session.EvaluateAndDescribeAsync(expr, None, RValueRepresentations.Str())).Representation;
            string actualToString = (await _session.EvaluateAndDescribeAsync(expr, None, RValueRepresentations.ToString)).Representation;

<<<<<<< HEAD
            await _session.SetCodePage(1252);

            foreach (var rr in rrs) {
                (await _session.TryEvaluateAndDescribeAsync(expr, REvaluationResultProperties.None, rr.Repr))
                    .Should().BeAssignableTo<IRValueInfo>().Which
                    .Representation.Should().Be(rr.Result);
            }
=======
            actualDeparse.Should().Be(deparse);
            actualStr.Should().Be(str);
            actualToString.Should().Be(toString);
        }

        [CompositeTest]
        [Category.R.DataInspection]
        [InlineData(@"sQuote(dQuote('x'))", @"""‘“x”’""", @"""‘“x”’""", "‘“x”’", 1252)]
        [InlineData(@"'\u2260'", @"""<U+2260>""", @"""<U+2260>""""| __truncated__", "≠", 1252)]
        [InlineData("'Ûñïçôdè' ", @"""Ûñïçôdè""", @"""Ûñïçôdè""", @"Ûñïçôdè", 1252)]
        [InlineData("'Ûñïçôdè' ", @"""Unicode""", @"""Unicode""", @"Unicode", 1251)]
        public async Task RepresentationWithEncoding(string expr, string deparse, string str, string toString, int codepage) {
            await _session.SetCodePage(codepage);
            await Representation(expr, deparse, str, toString);
        }

        [Test]
        [Category.R.DataInspection]
        public async Task DeparseLimit() {
            string expr = "as.double(1:100)";
            string fullRepr = (await _session.EvaluateAndDescribeAsync(expr, None, RValueRepresentations.Deparse())).Representation;
            string expectedRepr = fullRepr.Substring(0, 53); 
            (await _session.EvaluateAndDescribeAsync(expr, None, RValueRepresentations.Deparse(50)))
                .Representation.Should().Be(expectedRepr);
        }

        [Test]
        [Category.R.DataInspection]
        public async Task StrLimit() {
            string expr = "as.double(1:100)";
            string fullRepr = (await _session.EvaluateAndDescribeAsync(expr, None, RValueRepresentations.Str())).Representation;
            string expectedRepr = fullRepr.Substring(0, 7) + "!!!";
            (await _session.EvaluateAndDescribeAsync(expr, None, RValueRepresentations.Str(10, null, "!!!")))
                .Representation.Should().Be(expectedRepr);
>>>>>>> e85d8bd3
        }

        private const string Postfix = "<POSTFIX>";

        public class ChildrenDataRow : IEnumerable, IXunitSerializable {
            public string Expression { get; private set; }
            public int Length { get; private set; }
            public int NameCount { get; private set; }
            public int AttrCount { get; private set; }
            public int SlotCount { get; private set; }
            public bool Sorted { get; private set; }
            public object[][] Children { get; private set; } = new object[][] { };

            public ChildrenDataRow() {
            }

            public ChildrenDataRow(string expression, int length, int nameCount = 0, int attrCount = 0, int slotCount = 0, bool sorted = false) {
                Expression = expression;
                Length = length;
                NameCount = nameCount;
                AttrCount = attrCount;
                SlotCount = slotCount;
                Sorted = sorted;
            }

            public void Add(string name, string expression, string deparse) {
                Children = Children.Append(new object[] { name, expression, deparse }).ToArray();
            }

            public void Add(string name, string deparse) {
                Add(name, "PARENT" + name, deparse);
            }

            public static implicit operator object[] (ChildrenDataRow row) =>
                new object[] { row };

            // Class must implement IEnumerable in order to support collection initializers. However, for those classes
            // that do that, when producing the signature of the test, xUnit will ignore ToString and just format them
            // as a list, element by element. Since we want our ToString to show up, instead of the children, implement
            // IEnumerable by returning our own ToString. 
            IEnumerator IEnumerable.GetEnumerator() =>
                new[] { ToString() }.GetEnumerator();

            public override string ToString() => Expression;

            void IXunitSerializable.Serialize(IXunitSerializationInfo info) {
                info.AddValue(nameof(Expression), Expression);
                info.AddValue(nameof(Length), Length);
                info.AddValue(nameof(NameCount), NameCount);
                info.AddValue(nameof(AttrCount), AttrCount);
                info.AddValue(nameof(SlotCount), SlotCount);
                info.AddValue(nameof(Sorted), Sorted);
                info.AddValue(nameof(Children), Children);
            }

            void IXunitSerializable.Deserialize(IXunitSerializationInfo info) {
                Expression = info.GetValue<string>(nameof(Expression));
                Length = info.GetValue<int>(nameof(Length));
                NameCount = info.GetValue<int>(nameof(NameCount));
                AttrCount = info.GetValue<int>(nameof(AttrCount));
                SlotCount = info.GetValue<int>(nameof(SlotCount));
                Sorted = info.GetValue<bool>(nameof(Sorted));
                Children = info.GetValue<object[][]>(nameof(Children));
            }
        }

        // Parent expression is assigned to variable "PARENT" after being evaluated, and children are retrieved
        // from that variable, so the corresponding expressions should use "PARENT" for the parent expression.
        // For example, if the parent expression is "c(1, 2)", and we're matching the first child, the expression
        // for that child should be written as "PARENT[[1]]".
        //
        // Furthermore, if child expression is not specified at all, then it is assumed to be "PARENT" followed 
        // by child name - e.g. if the name of the first child is "[[1]]", then, instead of using "PARENT[[1]]",
        // for the child expression, one can just omit it for the same effect.
        //
        // Due to a bug in the test discoverer, rows containing single quotes are not handled right, so
        // only double quotes should be used for string literals in expressions below.
        public static readonly object[][] ChildrenData = {
            new ChildrenDataRow("NULL", 0),
            new ChildrenDataRow("NA", 1),
            new ChildrenDataRow("NA_integer_", 1),
            new ChildrenDataRow("NA_real_", 1),
            new ChildrenDataRow("NA_complex_", 1),
            new ChildrenDataRow("NA_character_", 1),
            new ChildrenDataRow("+Inf", 1),
            new ChildrenDataRow("-Inf", 1),
            new ChildrenDataRow("NaN", 1),
            new ChildrenDataRow("TRUE", 1),
            new ChildrenDataRow("42L", 1),
            new ChildrenDataRow("42", 1),
            new ChildrenDataRow("42i", 1),
            new ChildrenDataRow(@"""str""", 1),
            new ChildrenDataRow("quote(sym)", 1),
            new ChildrenDataRow("TRUE[FALSE]", 0),
            new ChildrenDataRow("42[FALSE]", 0),
            new ChildrenDataRow("42L[FALSE]", 0),
            new ChildrenDataRow("42i[FALSE]", 0),
            new ChildrenDataRow(@"""str""[FALSE]", 0),
            new ChildrenDataRow("list()", 0),
            new ChildrenDataRow("pairlist()", 0),
            new ChildrenDataRow("as.environment(list())", 0),
            new ChildrenDataRow("c(TRUE, FALSE, NA)", 3) {
                { "[[1]]", "TRUE" },
                { "[[2]]", "FALSE" },
                { "[[3]]", "NA" },
            },
            new ChildrenDataRow("c(1L, 2L, NA_integer_)", 3) {
                { "[[1]]", "1L" },
                { "[[2]]", "2L" },
                { "[[3]]", "NA_integer_" },
            },
            new ChildrenDataRow("c(1, 2, NA)", 3) {
                { "[[1]]", "1" },
                { "[[2]]", "2" },
                { "[[3]]", "NA_real_" },
            },
            new ChildrenDataRow("c(1i, 2i, NA_complex_)", 3) {
                { "[[1]]", "0+1i" },
                { "[[2]]", "0+2i" },
                { "[[3]]", "NA_complex_" },
            },
            new ChildrenDataRow(@"c(""1"", ""2"", NA_character_)", 3) {
                { "[[1]]", @"""1""" },
                { "[[2]]", @"""2""" },
                { "[[3]]", "NA_character_" },
            },
            new ChildrenDataRow("c(1, x = 2, 3, `y \n z` = 4, x = 5)", 5, nameCount: 5, attrCount: 1) {
                { "[[1]]", "1" },
                { "[[\"x\"]]", "2" },
                { "[[3]]", "3" },
                { "[[\"y \\n z\"]]", "4" },
                { "[[5]]", "5" },
            },
            new ChildrenDataRow("c(x = 1)", 1, nameCount: 1, attrCount: 1) {
                { "[[\"x\"]]", "1" },
            },
            new ChildrenDataRow("list(1, TRUE, NA, NULL, list())", 5) {
                { "[[1]]", "1" },
                { "[[2]]", "TRUE" },
                { "[[3]]", "NA" },
                { "[[4]]", "NULL" },
                { "[[5]]", "list()" },
            },
            new ChildrenDataRow("list(1, x = 2, 3, `y \n z` = 4, x = 5)", 5, nameCount: 5, attrCount: 1) {
                { "[[1]]", "1" },
                { "$x", "2" },
                { "[[3]]", "3" },
                { "$`y \\n z`", "4" },
                { "[[5]]", "5" },
            },
            new ChildrenDataRow("pairlist(1, TRUE, NA, NULL, list())", 5) {
                { "[[1]]", "1" },
                { "[[2]]", "TRUE" },
                { "[[3]]", "NA" },
                { "[[4]]", "NULL" },
                { "[[5]]", "list()" },
            },
            new ChildrenDataRow("pairlist(1, x = 2, 3, `y \n z` = 4, x = 5)", 5, nameCount: 5, attrCount: 1) {
                { "[[1]]", "1" },
                { "$x", "2" },
                { "[[3]]", "3" },
                { "$`y \\n z`", "4" },
                { "[[5]]", "5" },
            },
            new ChildrenDataRow("as.environment(list(x = 1, `y \n z` = NA, n = NULL, e = .GlobalEnv))", 4, nameCount: 4, sorted: true) {
                { "`y \\n z`", "PARENT$`y \\n z`", "NA" },
                { "e", "PARENT$e", "<environment>" },
                { "n", "PARENT$n", "NULL" },
                { "x", "PARENT$x", "1" },
            },
            new ChildrenDataRow("setClass(\"C\", slots = list(x = \"numeric\", `y \n z` = \"logical\"))(x = 1, `y \n z` = NA)", 1, slotCount: 2, attrCount: 3) {
                { "@x", "1" },
                { "@`y \\n z`", "NA" },
            },
            new ChildrenDataRow("setClass(\"C\", contains = \"list\", slots = list(y = \"numeric\"))(list(x = 1), y = 2)", 1, nameCount: 1, slotCount: 2, attrCount: 3) {
                { "@.Data", "list(1)" },
                { "@y", "2" },
                { "$x", "1" },
            },
        };

        [CompositeTest]
        [Category.R.DataInspection]
        [MemberData(nameof(ChildrenData))]
        public async Task Children(ChildrenDataRow row) {
            var children = row.Children.Select(childRow => {
                var child = Substitute.For<IRValueInfo>();
                child.Name.Returns((string)childRow[0]);
                child.Expression.Returns((string)childRow[1]);
                child.Representation.Returns((string)childRow[2]);
                return child;
            }).ToArray();

            var frame = (await _session.TracebackAsync()).Single();

            await _session.ExecuteAsync("PARENT <- {" + row.Expression + "}");

            var res = (await frame.TryEvaluateAndDescribeAsync("PARENT", AllFields, null))
                .Should().BeAssignableTo<IRValueInfo>().Which;
            res.Length.Should().Be(row.Length);
            res.NameCount.Should().Be(row.NameCount);
            res.AttributeCount.Should().Be(row.AttrCount);
            res.SlotCount.Should().Be(row.SlotCount);

            var actualChildren = (await res.DescribeChildrenAsync(AllFields, RValueRepresentations.Deparse()))
                .Cast<IRValueInfo>()
                .ToArray();
            res.HasChildren.Should().Be(children.Any());

            if (row.Sorted) {
                actualChildren = actualChildren.OrderBy(er => er.Name).ToArray();
            }

            actualChildren.ShouldAllBeEquivalentTo(children, options => options
                .Including(child => child.Name)
                .Including(child => child.Expression)
                .Including(child => child.Representation)
                .WithStrictOrdering());
        }
    }
}<|MERGE_RESOLUTION|>--- conflicted
+++ resolved
@@ -199,25 +199,12 @@
         [InlineData("''", "\"\"", "\"\"", "")]
         [InlineData(@"'abc'", @"""abc""", @"""abc""", "abc")]
         [InlineData(@"'\'\""\n\r\t\b\a\f\v\\\001'", @"""'\""\n\r\t\b\a\f\v\\\001""", @"""'\""\n\r\t\b\a\f\v\\\001""", "'\"\n\r\t\b\a\f\v\\\x01")]
-<<<<<<< HEAD
-        //[InlineData(@"'\u2260'", @"""≠""", @"""≠""", "≠")]
-=======
->>>>>>> e85d8bd3
         [InlineData(@"quote(sym)", @"sym", @"sym", "sym")]
         public async Task Representation(string expr, string deparse, string str, string toString) {
             string actualDeparse = (await _session.EvaluateAndDescribeAsync(expr, None, RValueRepresentations.Deparse())).Representation;
             string actualStr = (await _session.EvaluateAndDescribeAsync(expr, None, RValueRepresentations.Str())).Representation;
             string actualToString = (await _session.EvaluateAndDescribeAsync(expr, None, RValueRepresentations.ToString)).Representation;
 
-<<<<<<< HEAD
-            await _session.SetCodePage(1252);
-
-            foreach (var rr in rrs) {
-                (await _session.TryEvaluateAndDescribeAsync(expr, REvaluationResultProperties.None, rr.Repr))
-                    .Should().BeAssignableTo<IRValueInfo>().Which
-                    .Representation.Should().Be(rr.Result);
-            }
-=======
             actualDeparse.Should().Be(deparse);
             actualStr.Should().Be(str);
             actualToString.Should().Be(toString);
@@ -252,7 +239,6 @@
             string expectedRepr = fullRepr.Substring(0, 7) + "!!!";
             (await _session.EvaluateAndDescribeAsync(expr, None, RValueRepresentations.Str(10, null, "!!!")))
                 .Representation.Should().Be(expectedRepr);
->>>>>>> e85d8bd3
         }
 
         private const string Postfix = "<POSTFIX>";
