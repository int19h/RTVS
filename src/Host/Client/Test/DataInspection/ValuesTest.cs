﻿// Copyright (c) Microsoft Corporation. All rights reserved.
// Licensed under the MIT License. See LICENSE in the project root for license information.

using System;
using System.Collections;
using System.Diagnostics.CodeAnalysis;
using System.Linq;
using System.Reflection;
using System.Threading.Tasks;
using FluentAssertions;
using Microsoft.Common.Core;
using Microsoft.Common.Core.Test.Utility;
using Microsoft.R.DataInspection;
using Microsoft.R.ExecutionTracing;
using Microsoft.R.Host.Client;
using Microsoft.R.Host.Client.Session;
using Microsoft.R.Host.Client.Test;
using Microsoft.R.Host.Client.Test.Script;
using Microsoft.R.StackTracing;
using Microsoft.UnitTests.Core.XUnit;
using NSubstitute;
using Xunit;
using Xunit.Abstractions;
using static Microsoft.R.DataInspection.REvaluationResultProperties;

namespace Microsoft.R.DataInspection.Test {
    [ExcludeFromCodeCoverage]
    public class ValuesTest : IAsyncLifetime {
        private const REvaluationResultProperties AllFields = unchecked((REvaluationResultProperties)~0);

        private readonly MethodInfo _testMethod;
        private readonly IRSessionProvider _sessionProvider;
        private readonly IRSession _session;

        public ValuesTest(TestMethodFixture testMethod) {
            _testMethod = testMethod.MethodInfo;
            _sessionProvider = new RSessionProvider();
            _session = _sessionProvider.GetOrCreate(Guid.NewGuid());
        }

        public async Task InitializeAsync() {
            await _session.StartHostAsync(new RHostStartupInfo {
                Name = _testMethod.Name,
                RBasePath = RUtilities.FindExistingRBasePath()
            }, new RHostClientTestApp(), 50000);
        }

        public async Task DisposeAsync() {
            await _session.StopHostAsync();
            _sessionProvider.Dispose();
        }

        [Test]
        [Category.R.DataInspection]
        public async Task BacktickNames() {
            var tracer = await _session.TraceExecutionAsync();
            await _session.ExecuteAsync("`123` <- list(`name with spaces` = 42)");
            var stackFrames = (await _session.TracebackAsync()).ToArray();
            stackFrames.Should().NotBeEmpty();

            var children = await stackFrames.Last().DescribeChildrenAsync(ExpressionProperty | LengthProperty, RValueRepresentations.Deparse());
            var parent = children.Should().Contain(er => er.Name == "`123`")
                .Which.Should().BeAssignableTo<IRValueInfo>().Which;
            parent.Expression.Should().Be("`123`");

            children = await parent.DescribeChildrenAsync(ExpressionProperty, RValueRepresentations.Deparse());
            children.Should().Contain(er => er.Name == "$`name with spaces`")
                .Which.Should().BeAssignableTo<IRValueInfo>()
                .Which.Expression.Should().Be("`123`$`name with spaces`");
        }

        [Test]
        [Category.R.DataInspection]
        public async Task Promise() {
            const string code =
@"f <- function(p) {
    browser()
    force(p)
    browser()
  }
  f(1 + 2)";

            var tracer = await _session.TraceExecutionAsync();
            using (var sf = new SourceFile(code)) {
                await tracer.EnableBreakpointsAsync(true);

                await sf.Source(_session);
                await _session.NextPromptShouldBeBrowseAsync();

                var stackFrames = (await _session.TracebackAsync()).ToArray();
                stackFrames.Should().NotBeEmpty();
                var frame = stackFrames.Last();

                var children = await frame.DescribeChildrenAsync(REvaluationResultProperties.None, RValueRepresentations.Deparse());
                children.Should().ContainSingle(er => er.Name == "p")
                    .Which.Should().BeAssignableTo<IRPromiseInfo>()
                    .Which.Code.Should().Be("1 + 2");

                await tracer.ContinueAsync();
                await _session.NextPromptShouldBeBrowseAsync();

                children = await frame.DescribeChildrenAsync(REvaluationResultProperties.None, RValueRepresentations.Deparse());
                children.Should().ContainSingle(er => er.Name == "p")
                    .Which.Should().BeAssignableTo<IRValueInfo>()
                    .Which.Representation.Should().Be("3");
            }
        }


        [Test]
        [Category.R.DataInspection]
        public async Task ActiveBinding() {
            const string code =
@"makeActiveBinding('x', function() 42, environment());
  browser();
";

            var tracer = await _session.TraceExecutionAsync();
            using (var sf = new SourceFile(code)) {
                await tracer.EnableBreakpointsAsync(true);

                await sf.Source(_session);
                await _session.NextPromptShouldBeBrowseAsync();

                var stackFrames = (await _session.TracebackAsync()).ToArray();
                stackFrames.Should().NotBeEmpty();

                var children = await stackFrames.Last().DescribeChildrenAsync(REvaluationResultProperties.None, RValueRepresentations.Deparse());
                children.Should().ContainSingle(er => er.Name == "x")
                    .Which.Should().BeAssignableTo<IRActiveBindingInfo>();
            }
        }

        [Test]
        [Category.R.DataInspection]
        public async Task MultilinePromise() {
            const string code =
@"f <- function(p, d) {
    force(d)
    browser()
  }
  x <- quote({{{}}})
  eval(substitute(f(P, x), list(P = x)))";

            var tracer = await _session.TraceExecutionAsync();
            using (var sf = new SourceFile(code)) {
                await tracer.EnableBreakpointsAsync(true);

                await sf.Source(_session);
                await _session.NextPromptShouldBeBrowseAsync();

                var stackFrames = (await _session.TracebackAsync()).ToArray();
                stackFrames.Should().NotBeEmpty();

                var children = (await stackFrames.Last().DescribeChildrenAsync(REvaluationResultProperties.None, RValueRepresentations.Deparse()));
                var d = children.Should().ContainSingle(er => er.Name == "d")
                    .Which.Should().BeAssignableTo<IRValueInfo>()
                    .Which;

                var p = children.Should().ContainSingle(er => er.Name == "p")
                    .Which.Should().BeAssignableTo<IRPromiseInfo>()
                    .Which.Code.Should().Be(d.Representation);
            }
        }

        [CompositeTest]
        [Category.R.DataInspection]
        [InlineData("NULL", "NULL", " NULL", "")]
        [InlineData("TRUE", "TRUE", "TRUE", "TRUE")]
        [InlineData("FALSE", "FALSE", "FALSE", "FALSE")]
        [InlineData("NA", "NA", "NA", "NA")]
        [InlineData("NA_integer_", "NA_integer_", "NA", "NA")]
        [InlineData("NA_real_", "NA_real_", "NA", "NA")]
        [InlineData("NA_complex_", "NA_complex_", "NA", "NA")]
        [InlineData("NA_character_", "NA_character_", "NA", "NA")]
        [InlineData("+Inf", "Inf", "Inf", "Inf")]
        [InlineData("-Inf", "-Inf", "-Inf", "-Inf")]
        [InlineData("NaN", "NaN", "NaN", "NaN")]
        [InlineData("-NaN", "NaN", "NaN", "NaN")]
        [InlineData("+0", "0", "0", "0")]
        [InlineData("-0", "0", "0", "0")]
        [InlineData("0L", "0L", "0", "0")]
        [InlineData("42", "42", "42", "42")]
        [InlineData("42L", "42L", "42", "42")]
        [InlineData("-42", "-42", "-42", "-42")]
        [InlineData("-42L", "-42L", "-42", "-42")]
        [InlineData("42.24", "42.24", "42.2", "42.24")]
        [InlineData("-0.42", "-0.42", "-0.42", "-0.42")]
        [InlineData("4.2e10", "4.2e+10", "4.2e+10", "4.2e+10")]
        [InlineData("-4.2e10", "-4.2e+10", "-4.2e+10", "-4.2e+10")]
        [InlineData("4.2e-10", "4.2e-10", "4.2e-10", "4.2e-10")]
        [InlineData("-4.2e-10", "-4.2e-10", "-4.2e-10", "-4.2e-10")]
        [InlineData("0i", "0+0i", "0+0i", "0+0i")]
        [InlineData("4+2i", "4+2i", "4+2i", "4+2i")]
        [InlineData("4-2.4i", "4-2.4i", "4-2.4i", "4-2.4i")]
        [InlineData("-4.2+4i", "-4.2+4i", "-4.2+4i", "-4.2+4i")]
        [InlineData("-4.2-2.4i", "-4.2-2.4i", "-4.2-2.4i", "-4.2-2.4i")]
        //[InlineData("-4.2e+10+2.4e-10i", "-4.2e+10+2.4e-10i", "-4.2e+10+2.4e-10i", "-4.2e+10+2.4e-10i", Skip = "https://bugs.r-project.org/bugzilla/show_bug.cgi?id=16752")]
        [InlineData("''", "\"\"", "\"\"", "")]
        [InlineData(@"'abc'", @"""abc""", @"""abc""", "abc")]
        [InlineData(@"'\'\""\n\r\t\b\a\f\v\\\001'", @"""'\""\n\r\t\b\a\f\v\\\001""", @"""'\""\n\r\t\b\a\f\v\\\001""", "'\"\n\r\t\b\a\f\v\\\x01")]
<<<<<<< HEAD
        //[InlineData(@"'\u2260'", @"""≠""", @"""≠""", "≠")]
        //[InlineData(@"sQuote(dQuote('x'))", @"""‘“x”’""", @"""‘“x”’""", "‘“x”’")]
=======
>>>>>>> 1934c4c7
        [InlineData(@"quote(sym)", @"sym", @"sym", "sym")]
        public async Task Representation(string expr, string deparse, string str, string toString) {
            string actualDeparse = (await _session.EvaluateAndDescribeAsync(expr, None, RValueRepresentations.Deparse())).Representation;
            string actualStr = (await _session.EvaluateAndDescribeAsync(expr, None, RValueRepresentations.Str())).Representation;
            string actualToString = (await _session.EvaluateAndDescribeAsync(expr, None, RValueRepresentations.ToString)).Representation;

            actualDeparse.Should().Be(deparse);
            actualStr.Should().Be(str);
            actualToString.Should().Be(toString);
        }

        [CompositeTest]
        [Category.R.DataInspection]
        [InlineData(@"sQuote(dQuote('x'))", @"""‘“x”’""", @"""‘“x”’""", "‘“x”’", 1252)]
        [InlineData(@"'\u2260'", @"""<U+2260>""", @"""<U+2260>""""| __truncated__", "≠", 1252)]
        [InlineData("'Ûñïçôdè' ", @"""Ûñïçôdè""", @"""Ûñïçôdè""", @"Ûñïçôdè", 1252)]
        [InlineData("'Ûñïçôdè' ", @"""Unicode""", @"""Unicode""", @"Unicode", 1251)]
        public async Task RepresentationWithEncoding(string expr, string deparse, string str, string toString, int codepage) {
            await _session.SetCodePage(codepage);
            await Representation(expr, deparse, str, toString);
        }

        [Test]
        [Category.R.DataInspection]
        public async Task DeparseLimit() {
            string expr = "as.double(1:100)";
            string fullRepr = (await _session.EvaluateAndDescribeAsync(expr, None, RValueRepresentations.Deparse())).Representation;
            string expectedRepr = fullRepr.Substring(0, 53); 
            (await _session.EvaluateAndDescribeAsync(expr, None, RValueRepresentations.Deparse(50)))
                .Representation.Should().Be(expectedRepr);
        }

        [Test]
        [Category.R.DataInspection]
        public async Task StrLimit() {
            string expr = "as.double(1:100)";
            string fullRepr = (await _session.EvaluateAndDescribeAsync(expr, None, RValueRepresentations.Str())).Representation;
            string expectedRepr = fullRepr.Substring(0, 7) + "!!!";
            (await _session.EvaluateAndDescribeAsync(expr, None, RValueRepresentations.Str(10, null, "!!!")))
                .Representation.Should().Be(expectedRepr);
        }

        private const string Postfix = "<POSTFIX>";

        public class ChildrenDataRow : IEnumerable, IXunitSerializable {
            public string Expression { get; private set; }
            public int Length { get; private set; }
            public int NameCount { get; private set; }
            public int AttrCount { get; private set; }
            public int SlotCount { get; private set; }
            public bool Sorted { get; private set; }
            public object[][] Children { get; private set; } = new object[][] { };

            public ChildrenDataRow() {
            }

            public ChildrenDataRow(string expression, int length, int nameCount = 0, int attrCount = 0, int slotCount = 0, bool sorted = false) {
                Expression = expression;
                Length = length;
                NameCount = nameCount;
                AttrCount = attrCount;
                SlotCount = slotCount;
                Sorted = sorted;
            }

            public void Add(string name, string expression, string deparse) {
                Children = Children.Append(new object[] { name, expression, deparse }).ToArray();
            }

            public void Add(string name, string deparse) {
                Add(name, "PARENT" + name, deparse);
            }

            public static implicit operator object[] (ChildrenDataRow row) =>
                new object[] { row };

            // Class must implement IEnumerable in order to support collection initializers. However, for those classes
            // that do that, when producing the signature of the test, xUnit will ignore ToString and just format them
            // as a list, element by element. Since we want our ToString to show up, instead of the children, implement
            // IEnumerable by returning our own ToString. 
            IEnumerator IEnumerable.GetEnumerator() =>
                new[] { ToString() }.GetEnumerator();

            public override string ToString() => Expression;

            void IXunitSerializable.Serialize(IXunitSerializationInfo info) {
                info.AddValue(nameof(Expression), Expression);
                info.AddValue(nameof(Length), Length);
                info.AddValue(nameof(NameCount), NameCount);
                info.AddValue(nameof(AttrCount), AttrCount);
                info.AddValue(nameof(SlotCount), SlotCount);
                info.AddValue(nameof(Sorted), Sorted);
                info.AddValue(nameof(Children), Children);
            }

            void IXunitSerializable.Deserialize(IXunitSerializationInfo info) {
                Expression = info.GetValue<string>(nameof(Expression));
                Length = info.GetValue<int>(nameof(Length));
                NameCount = info.GetValue<int>(nameof(NameCount));
                AttrCount = info.GetValue<int>(nameof(AttrCount));
                SlotCount = info.GetValue<int>(nameof(SlotCount));
                Sorted = info.GetValue<bool>(nameof(Sorted));
                Children = info.GetValue<object[][]>(nameof(Children));
            }
        }

        // Parent expression is assigned to variable "PARENT" after being evaluated, and children are retrieved
        // from that variable, so the corresponding expressions should use "PARENT" for the parent expression.
        // For example, if the parent expression is "c(1, 2)", and we're matching the first child, the expression
        // for that child should be written as "PARENT[[1]]".
        //
        // Furthermore, if child expression is not specified at all, then it is assumed to be "PARENT" followed 
        // by child name - e.g. if the name of the first child is "[[1]]", then, instead of using "PARENT[[1]]",
        // for the child expression, one can just omit it for the same effect.
        //
        // Due to a bug in the test discoverer, rows containing single quotes are not handled right, so
        // only double quotes should be used for string literals in expressions below.
        public static readonly object[][] ChildrenData = {
            new ChildrenDataRow("NULL", 0),
            new ChildrenDataRow("NA", 1),
            new ChildrenDataRow("NA_integer_", 1),
            new ChildrenDataRow("NA_real_", 1),
            new ChildrenDataRow("NA_complex_", 1),
            new ChildrenDataRow("NA_character_", 1),
            new ChildrenDataRow("+Inf", 1),
            new ChildrenDataRow("-Inf", 1),
            new ChildrenDataRow("NaN", 1),
            new ChildrenDataRow("TRUE", 1),
            new ChildrenDataRow("42L", 1),
            new ChildrenDataRow("42", 1),
            new ChildrenDataRow("42i", 1),
            new ChildrenDataRow(@"""str""", 1),
            new ChildrenDataRow("quote(sym)", 1),
            new ChildrenDataRow("TRUE[FALSE]", 0),
            new ChildrenDataRow("42[FALSE]", 0),
            new ChildrenDataRow("42L[FALSE]", 0),
            new ChildrenDataRow("42i[FALSE]", 0),
            new ChildrenDataRow(@"""str""[FALSE]", 0),
            new ChildrenDataRow("list()", 0),
            new ChildrenDataRow("pairlist()", 0),
            new ChildrenDataRow("as.environment(list())", 0),
            new ChildrenDataRow("c(TRUE, FALSE, NA)", 3) {
                { "[[1]]", "TRUE" },
                { "[[2]]", "FALSE" },
                { "[[3]]", "NA" },
            },
            new ChildrenDataRow("c(1L, 2L, NA_integer_)", 3) {
                { "[[1]]", "1L" },
                { "[[2]]", "2L" },
                { "[[3]]", "NA_integer_" },
            },
            new ChildrenDataRow("c(1, 2, NA)", 3) {
                { "[[1]]", "1" },
                { "[[2]]", "2" },
                { "[[3]]", "NA_real_" },
            },
            new ChildrenDataRow("c(1i, 2i, NA_complex_)", 3) {
                { "[[1]]", "0+1i" },
                { "[[2]]", "0+2i" },
                { "[[3]]", "NA_complex_" },
            },
            new ChildrenDataRow(@"c(""1"", ""2"", NA_character_)", 3) {
                { "[[1]]", @"""1""" },
                { "[[2]]", @"""2""" },
                { "[[3]]", "NA_character_" },
            },
            new ChildrenDataRow("c(1, x = 2, 3, `y \n z` = 4, x = 5)", 5, nameCount: 5, attrCount: 1) {
                { "[[1]]", "1" },
                { "[[\"x\"]]", "2" },
                { "[[3]]", "3" },
                { "[[\"y \\n z\"]]", "4" },
                { "[[5]]", "5" },
            },
            new ChildrenDataRow("c(x = 1)", 1, nameCount: 1, attrCount: 1) {
                { "[[\"x\"]]", "1" },
            },
            new ChildrenDataRow("list(1, TRUE, NA, NULL, list())", 5) {
                { "[[1]]", "1" },
                { "[[2]]", "TRUE" },
                { "[[3]]", "NA" },
                { "[[4]]", "NULL" },
                { "[[5]]", "list()" },
            },
            new ChildrenDataRow("list(1, x = 2, 3, `y \n z` = 4, x = 5)", 5, nameCount: 5, attrCount: 1) {
                { "[[1]]", "1" },
                { "$x", "2" },
                { "[[3]]", "3" },
                { "$`y \\n z`", "4" },
                { "[[5]]", "5" },
            },
            new ChildrenDataRow("pairlist(1, TRUE, NA, NULL, list())", 5) {
                { "[[1]]", "1" },
                { "[[2]]", "TRUE" },
                { "[[3]]", "NA" },
                { "[[4]]", "NULL" },
                { "[[5]]", "list()" },
            },
            new ChildrenDataRow("pairlist(1, x = 2, 3, `y \n z` = 4, x = 5)", 5, nameCount: 5, attrCount: 1) {
                { "[[1]]", "1" },
                { "$x", "2" },
                { "[[3]]", "3" },
                { "$`y \\n z`", "4" },
                { "[[5]]", "5" },
            },
            new ChildrenDataRow("as.environment(list(x = 1, `y \n z` = NA, n = NULL, e = .GlobalEnv))", 4, nameCount: 4, sorted: true) {
                { "`y \\n z`", "PARENT$`y \\n z`", "NA" },
                { "e", "PARENT$e", "<environment>" },
                { "n", "PARENT$n", "NULL" },
                { "x", "PARENT$x", "1" },
            },
            new ChildrenDataRow("setClass(\"C\", slots = list(x = \"numeric\", `y \n z` = \"logical\"))(x = 1, `y \n z` = NA)", 1, slotCount: 2, attrCount: 3) {
                { "@x", "1" },
                { "@`y \\n z`", "NA" },
            },
            new ChildrenDataRow("setClass(\"C\", contains = \"list\", slots = list(y = \"numeric\"))(list(x = 1), y = 2)", 1, nameCount: 1, slotCount: 2, attrCount: 3) {
                { "@.Data", "list(1)" },
                { "@y", "2" },
                { "$x", "1" },
            },
        };

        [CompositeTest]
        [Category.R.DataInspection]
        [MemberData(nameof(ChildrenData))]
        public async Task Children(ChildrenDataRow row) {
            var children = row.Children.Select(childRow => {
                var child = Substitute.For<IRValueInfo>();
                child.Name.Returns((string)childRow[0]);
                child.Expression.Returns((string)childRow[1]);
                child.Representation.Returns((string)childRow[2]);
                return child;
            }).ToArray();

            var frame = (await _session.TracebackAsync()).Single();

            await _session.ExecuteAsync("PARENT <- {" + row.Expression + "}");

            var res = (await frame.TryEvaluateAndDescribeAsync("PARENT", AllFields, null))
                .Should().BeAssignableTo<IRValueInfo>().Which;
            res.Length.Should().Be(row.Length);
            res.NameCount.Should().Be(row.NameCount);
            res.AttributeCount.Should().Be(row.AttrCount);
            res.SlotCount.Should().Be(row.SlotCount);

            var actualChildren = (await res.DescribeChildrenAsync(AllFields, RValueRepresentations.Deparse()))
                .Cast<IRValueInfo>()
                .ToArray();
            res.HasChildren.Should().Be(children.Any());

            if (row.Sorted) {
                actualChildren = actualChildren.OrderBy(er => er.Name).ToArray();
            }

            actualChildren.ShouldAllBeEquivalentTo(children, options => options
                .Including(child => child.Name)
                .Including(child => child.Expression)
                .Including(child => child.Representation)
                .WithStrictOrdering());
        }
    }
}<|MERGE_RESOLUTION|>--- conflicted
+++ resolved
@@ -199,11 +199,6 @@
         [InlineData("''", "\"\"", "\"\"", "")]
         [InlineData(@"'abc'", @"""abc""", @"""abc""", "abc")]
         [InlineData(@"'\'\""\n\r\t\b\a\f\v\\\001'", @"""'\""\n\r\t\b\a\f\v\\\001""", @"""'\""\n\r\t\b\a\f\v\\\001""", "'\"\n\r\t\b\a\f\v\\\x01")]
-<<<<<<< HEAD
-        //[InlineData(@"'\u2260'", @"""≠""", @"""≠""", "≠")]
-        //[InlineData(@"sQuote(dQuote('x'))", @"""‘“x”’""", @"""‘“x”’""", "‘“x”’")]
-=======
->>>>>>> 1934c4c7
         [InlineData(@"quote(sym)", @"sym", @"sym", "sym")]
         public async Task Representation(string expr, string deparse, string str, string toString) {
             string actualDeparse = (await _session.EvaluateAndDescribeAsync(expr, None, RValueRepresentations.Deparse())).Representation;
