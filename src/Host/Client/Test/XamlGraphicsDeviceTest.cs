--- conflicted
+++ resolved
@@ -19,15 +19,9 @@
     [ExcludeFromCodeCoverage]
     [Collection(CollectionNames.NonParallel)]
     public class XamlGraphicsDeviceTest {
-<<<<<<< HEAD
         private const string Ns = "http://schemas.microsoft.com/winfx/2006/xaml/presentation";
         private const string SetupCode = @"
-xaml <- function(filename, width, height) { .External('rtvs::External.xaml_graphicsdevice_new', filename, width, height)}
-=======
-        private const string ns = "http://schemas.microsoft.com/winfx/2006/xaml/presentation";
-        private const string setupCode = @"
 xaml <- function(filename, width, height) { .External('Microsoft.R.Host::External.xaml_graphicsdevice_new', filename, width, height)}
->>>>>>> d28bb51d
 ";
         private const string GridPrefixCode = "xaml(\"{0}\", {1}, {2});library(grid);grid.newpage();\n";
         private const string GridSuffixCode = "dev.off()\n";
@@ -53,9 +47,9 @@
 
         [Test]
         [Category.Plots]
-        public void Line() {
+        public async Task Line() {
             var code = @"grid.segments(.01, .1, .99, .1)";
-            var doc = GridTest(code);
+            var doc = await GridTest(code);
             var shapes = doc.Descendants(XName.Get("Line", Ns)).ToList();
             shapes.Should().ContainSingle();
 
@@ -67,9 +61,9 @@
 
         [Test]
         [Category.Plots]
-        public void LineCustomLineType() {
+        public async Task LineCustomLineType() {
             var code = @"grid.segments(.01, .1, .99, .1, gp=gpar(lty='4812',lwd=5,col='Blue'))";
-            var doc = GridTest(code);
+            var doc = await GridTest(code);
             var shapes = doc.Descendants(XName.Get("Line", Ns)).ToList();
             shapes.Should().ContainSingle();
             CheckX1Y1X2Y2(shapes[0], X(0.01), Y(0.1), X(0.99), Y(0.1));
@@ -80,9 +74,9 @@
 
         [Test]
         [Category.Plots]
-        public void LineSolidLineType() {
+        public async Task LineSolidLineType() {
             var code = @"grid.segments(.01, .1, .99, .1, gp=gpar(lty=1))";
-            var doc = GridTest(code);
+            var doc = await GridTest(code);
             var shapes = doc.Descendants(XName.Get("Line", Ns)).ToList();
             shapes.Should().ContainSingle();
             CheckX1Y1X2Y2(shapes[0], X(0.01), Y(0.1), X(0.99), Y(0.1));
@@ -93,9 +87,9 @@
 
         [Test]
         [Category.Plots]
-        public void LineDashedLineType() {
+        public async Task LineDashedLineType() {
             var code = @"grid.segments(.01, .1, .99, .1, gp=gpar(lty=2))";
-            var doc = GridTest(code);
+            var doc = await GridTest(code);
             var shapes = doc.Descendants(XName.Get("Line", Ns)).ToList();
             shapes.Should().ContainSingle();
             CheckX1Y1X2Y2(shapes[0], X(0.01), Y(0.1), X(0.99), Y(0.1));
@@ -106,9 +100,9 @@
 
         [Test]
         [Category.Plots]
-        public void Polygon() {
+        public async Task Polygon() {
             var code = @"grid.polygon(x=c(0,0.5,1,0.5),y=c(0.5,1,0.5,0))";
-            var doc = GridTest(code);
+            var doc = await GridTest(code);
             var shapes = doc.Descendants(XName.Get("Polygon", Ns)).ToList();
             shapes.Should().ContainSingle();
             CheckPoints(shapes[0], X(0), Y(0.5), X(0.5), Y(1.0), X(1.0), Y(0.5), X(0.5), Y(0));
@@ -119,9 +113,9 @@
 
         [Test]
         [Category.Plots]
-        public void Circle() {
+        public async Task Circle() {
             var code = @"grid.circle(0.5, 0.5, 0.2)";
-            var doc = GridTest(code);
+            var doc = await GridTest(code);
             var shapes = doc.Descendants(XName.Get("Ellipse", Ns)).ToList();
             shapes.Should().ContainSingle();
             CheckWidthHeight(shapes[0], W(0.4), H(0.4));
@@ -130,9 +124,9 @@
 
         [Test]
         [Category.Plots]
-        public void Rectangle() {
+        public async Task Rectangle() {
             var code = @"grid.rect(0.5, 0.5, 0.3, 0.4)";
-            var doc = GridTest(code);
+            var doc = await GridTest(code);
             var shapes = doc.Descendants(XName.Get("Rectangle", Ns)).ToList();
             shapes.Should().ContainSingle();
             CheckWidthHeight(shapes[0], W(0.3), H(0.4));
@@ -141,9 +135,9 @@
 
         [Test]
         [Category.Plots]
-        public void Path() {
+        public async Task Path() {
             var code = @"grid.path(c(.1, .1, .9, .9, .2, .2, .8, .8), c(.1, .9, .9, .1, .2, .8, .8, .2), id=rep(1:2,each=4), rule='winding', gp=gpar(filled.contour='grey'))";
-            var doc = GridTest(code);
+            var doc = await GridTest(code);
             var shapes = doc.Descendants(XName.Get("Path", Ns)).ToList();
             shapes.Should().ContainSingle();
 
@@ -161,18 +155,18 @@
 
         [Test]
         [Category.Plots]
-        public void TextXmlEscape() {
+        public async Task TextXmlEscape() {
             var code = "grid.text('hello<>&\"', 0.1, 0.3)";
-            var doc = GridTest(code);
+            var doc = await GridTest(code);
             var shapes = doc.Descendants(XName.Get("TextBlock", Ns)).ToList();
             shapes.Should().ContainSingle();
 
             CheckStringAttr(shapes[0], "Text", "hello<>&\"");
         }
 
-        private XDocument GridTest(string code) {
+        private async Task<XDocument> GridTest(string code) {
             string outputFilePath = System.IO.Path.GetTempFileName();
-            return RunGraphicsTest(SetupCode + "\n" + string.Format(GridPrefixCode, outputFilePath.Replace("\\", "/"), DefaultWidth, DefaultHeight) + "\n" + code + "\n" + GridSuffixCode + "\n", outputFilePath);
+            return await RunGraphicsTest(SetupCode + "\n" + string.Format(GridPrefixCode, outputFilePath.Replace("\\", "/"), DefaultWidth, DefaultHeight) + "\n" + code + "\n" + GridSuffixCode + "\n", outputFilePath);
         }
 
         private void CheckX1Y1X2Y2(XElement element, double x1, double y1, double x2, double y2) {
@@ -235,7 +229,7 @@
             }
         }
 
-        private XDocument RunGraphicsTest(string code, string outputFilePath) {
+        private async Task<XDocument> RunGraphicsTest(string code, string outputFilePath) {
             var callbacks = new Callbacks(code);
             var host = new RHost("Test", callbacks);
             var rhome = RInstallation.GetLatestEnginePathFromRegistry();
@@ -243,7 +237,7 @@
                 CreateNoWindow = true
             };
 
-            host.CreateAndRun(rhome, IntPtr.Zero, new TestRToolsSettings(), psi).GetAwaiter().GetResult();
+            await host.CreateAndRun(rhome, IntPtr.Zero, new TestRToolsSettings(), psi);
 
             File.Exists(outputFilePath).Should().BeTrue();
             var doc = XDocument.Load(outputFilePath);
