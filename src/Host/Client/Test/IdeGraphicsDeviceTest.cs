﻿// Copyright (c) Microsoft Corporation. All rights reserved.
// Licensed under the MIT License. See LICENSE in the project root for license information.

using System;
using System.Collections.Generic;
using System.Diagnostics.CodeAnalysis;
using System.Drawing;
using System.IO;
using System.Linq;
using System.Reflection;
using System.Threading.Tasks;
using FluentAssertions;
using Microsoft.R.Interpreters;
using Microsoft.R.Host.Client.Extensions;
using Microsoft.R.Host.Client.Host;
using Microsoft.R.Host.Client.Install;
using Microsoft.R.Host.Client.Session;
using Microsoft.R.Host.Client.Test.Script;
using Microsoft.UnitTests.Core.XUnit;
using Microsoft.UnitTests.Core.XUnit.MethodFixtures;

namespace Microsoft.R.Host.Client.Test {
    [ExcludeFromCodeCoverage]
    public class IdeGraphicsDeviceTest : IDisposable {
        private readonly GraphicsDeviceTestFilesFixture _files;
        private readonly MethodInfo _testMethod;

        private const int DefaultWidth = 360;
        private const int DefaultHeight = 360;

        private const int DefaultExportWidth = 480;
        private const int DefaultExportHeight = 480;
        private const int DefaultExportResolution = 96;

        public List<string> PlotFilePaths { get; } = new List<string>();
        public List<PlotMessage> OriginalPlotMessages { get; } = new List<PlotMessage>();

<<<<<<< HEAD
        private PlotDeviceProperties DefaultDeviceProperties = new PlotDeviceProperties(DefaultWidth, DefaultHeight, 96);
=======
        private readonly IRHostBrokerConnector _brokerConnector;
>>>>>>> 8529e2f7

        public IdeGraphicsDeviceTest(GraphicsDeviceTestFilesFixture files, TestMethodFixture testMethod) {
            _files = files;
            _testMethod = testMethod.MethodInfo;
            _brokerConnector = new RHostBrokerConnector();
            _brokerConnector.SwitchToLocalBroker(nameof(IdeGraphicsDeviceTest));
        }

        public void Dispose() {
            _brokerConnector.Dispose();
        }

        private int X(double percentX) {
            return (int)(DefaultWidth * percentX);
        }

        private int Y(double percentY) {
            return (int)(DefaultHeight - DefaultHeight * percentY - 1);
        }

        [Test]
        [Category.Plots]
        public async Task GridLine() {
            var code = @"
library(grid)
grid.newpage()
grid.segments(.01, .1, .99, .1)
";
            var inputs = Batch(code);
            var actualPlotFilePaths = await GraphicsTestAsync(inputs);
            var plotFilePath = actualPlotFilePaths.Should().ContainSingle().Which;

            var bmp = (Bitmap)Image.FromFile(plotFilePath);
            bmp.Width.Should().Be(DefaultWidth);
            bmp.Height.Should().Be(DefaultHeight);
            var startX = X(0.01);
            var endX = X(0.99);
            var y = Y(0.1);

            var fg = Color.FromArgb(255, 0, 0, 0);
            var bg = Color.FromArgb(255, 255, 255, 255);

            // Check extremities on the line
            bmp.GetPixel(startX, y).Should().Be(fg);
            bmp.GetPixel(endX, y).Should().Be(fg);

            // Check extremities outside of line
            bmp.GetPixel(startX - 1, y).Should().Be(bg);
            bmp.GetPixel(endX + 1, y).Should().Be(bg);

            // Check above and below line
            bmp.GetPixel(startX, y - 1).Should().Be(bg);
            bmp.GetPixel(startX, y + 1).Should().Be(bg);
        }

        [Test]
        [Category.Plots]
        public async Task MultiplePagesTwoBatchesInteractive() {
            var inputs = new[] {
                @"
library(grid)
redGradient <- matrix(hcl(0, 80, seq(50, 80, 10)), nrow = 4, ncol = 5)

# interpolated
grid.newpage()
grid.raster(redGradient)
",
                @"
# blocky
grid.newpage()
grid.raster(redGradient, interpolate = FALSE)
"
            };

            var actualPlotFilePaths = await GraphicsTestAsync(inputs);
            actualPlotFilePaths.Should().HaveCount(2);
        }

        [Test]
        [Category.Plots]
        public async Task MultiplePlotsInteractive() {
            var code = @"
plot(0:10)
plot(5:15)
";
            var inputs = Interactive(code);
            var actualPlotFilePaths = await GraphicsTestAsync(inputs);
            actualPlotFilePaths.Should().HaveCount(2);
        }

        [Test]
        [Category.Plots]
        public async Task MultiplePlotsBatch() {
            var code = @"
plot(0:10)
plot(5:15)
";
            var inputs = Batch(code);
            var actualPlotFilePaths = await GraphicsTestAsync(inputs);
            actualPlotFilePaths.Should().HaveCount(2);
        }

        [Test]
        [Category.Plots]
        public async Task PlotCars() {
            var expectedPath = await WriteExpectedImageAsync("png", 360, 360, 96, "Expected", "plot(cars)");

            var code = @"
plot(cars)
";
            var inputs = Batch(code);
            var actualPlotPaths = (await GraphicsTestAsync(inputs)).ToArray();
            var expectedPlotPaths = new string[] { expectedPath };
            CompareImages(actualPlotPaths, expectedPlotPaths);
        }

        [Test]
        [Category.Plots]
        public async Task SetInitialSize() {
            DefaultDeviceProperties = new PlotDeviceProperties(600, 600, 96);

            var code = @"
plot(0:10)
";
            var inputs = Batch(code);
            var actualPlotFilePaths = await GraphicsTestAsync(inputs);
            var plotFilePath = actualPlotFilePaths.Should().ContainSingle().Which;

            var bmp = (Bitmap)Image.FromFile(plotFilePath);
            bmp.Width.Should().Be(600);
            bmp.Height.Should().Be(600);
        }

        [Test]
        [Category.Plots]
        public async Task ResizeNonInteractive() {
            var code = @"
plot(0:10)
rtvs:::graphics.ide.resize(rtvs:::graphics.ide.getactivedeviceid(), 600, 600, 96)
";
            var inputs = Batch(code);
            var actualPlotFilePaths = await GraphicsTestAsync(inputs);
            var plotFilePath = actualPlotFilePaths.Should().ContainSingle().Which;

            var bmp = (Bitmap)Image.FromFile(plotFilePath);
            bmp.Width.Should().Be(600);
            bmp.Height.Should().Be(600);
        }

        [Test]
        [Category.Plots]
        public async Task ResizeInteractive() {
            var code = @"
plot(0:10)
rtvs:::graphics.ide.resize(rtvs:::graphics.ide.getactivedeviceid(), 600, 600, 96)
";
            var inputs = Interactive(code);
            var actualPlotFilePaths = (await GraphicsTestAsync(inputs)).ToArray();
            actualPlotFilePaths.Should().HaveCount(2);

            var bmp1 = (Bitmap)Image.FromFile(actualPlotFilePaths[0]);
            var bmp2 = (Bitmap)Image.FromFile(actualPlotFilePaths[1]);
            bmp1.Width.Should().Be(DefaultWidth);
            bmp1.Height.Should().Be(DefaultHeight);
            bmp2.Width.Should().Be(600);
            bmp2.Height.Should().Be(600);
        }

        [Test]
        [Category.Plots]
        public async Task ResizeInteractiveNoTempFilesLeak() {
            //https://github.com/Microsoft/RTVS/issues/1568
            var code = @"
plot(0:10)
rtvs:::graphics.ide.resize(rtvs:::graphics.ide.getactivedeviceid(), 600, 600, 96)
";
            var tmpFilesBefore = Directory.GetFiles(Path.GetTempPath(), "rhost-ide-plot-*.png");
            var inputs = Interactive(code);
            var actualPlotFilePaths = (await GraphicsTestAsync(inputs)).ToArray();
            actualPlotFilePaths.Should().HaveCount(2);
            var tmpFilesAfter = Directory.GetFiles(Path.GetTempPath(), "rhost-ide-plot-*.png");
            tmpFilesAfter.ShouldAllBeEquivalentTo(tmpFilesBefore);
        }

        [Test]
        [Category.Plots]
        public async Task ExportToImage() {
            var exportedBmpFilePath = _files.ExportToBmpResultPath;
            var exportedPngFilePath = _files.ExportToPngResultPath;
            var exportedJpegFilePath = _files.ExportToJpegResultPath;
            var exportedTiffFilePath = _files.ExportToTiffResultPath;

            var code = string.Format(@"
plot(0:10)
"
            );

            string[] format = { "bmp", "png", "jpeg", "tiff" };
            string[] paths = { exportedBmpFilePath, exportedPngFilePath, exportedJpegFilePath, exportedTiffFilePath };
            var inputs = Interactive(code);
            var actualPlotFilePaths = await ExportToImageAsync(inputs, format, paths, DefaultExportWidth, DefaultExportHeight, DefaultExportResolution);
            var plotFilePath = actualPlotFilePaths.Should().ContainSingle().Which;

            var bmp = (Bitmap)Image.FromFile(plotFilePath);
            bmp.Width.Should().Be(DefaultWidth);
            bmp.Height.Should().Be(DefaultHeight);

            var exportedBmp = (Bitmap)Image.FromFile(exportedBmpFilePath);
            exportedBmp.Width.Should().Be(DefaultExportWidth);
            exportedBmp.Height.Should().Be(DefaultExportHeight);

            var exportedPng = (Bitmap)Image.FromFile(exportedPngFilePath);
            exportedPng.Width.Should().Be(DefaultExportWidth);
            exportedPng.Height.Should().Be(DefaultExportHeight);

            var exportedJpeg = (Bitmap)Image.FromFile(exportedJpegFilePath);
            exportedJpeg.Width.Should().Be(DefaultExportWidth);
            exportedJpeg.Height.Should().Be(DefaultExportHeight);

            var exportedTiff = (Bitmap)Image.FromFile(exportedTiffFilePath);
            exportedTiff.Width.Should().Be(DefaultExportWidth);
            exportedTiff.Height.Should().Be(DefaultExportHeight);
        }

        [Test]
        [Category.Plots]
        public async Task ExportPreviousPlotToImage() {
            var expectedExportedBmpFilePath = await WriteExpectedImageAsync("bmp", DefaultExportWidth, DefaultExportHeight, DefaultExportResolution, "Expected", "plot(0:10)");

            var actualExportedBmpFilePath = _files.GetDestinationPath("ExportPreviousPlotToImageExpected1.bmp");
            var code = string.Format(@"
plot(0:10)
plot(10:20)
rtvs:::graphics.ide.previousplot(rtvs:::graphics.ide.getactivedeviceid())
"
            );

            var inputs = Interactive(code);
            string[] format = { "bmp"};
            string[] paths = { actualExportedBmpFilePath };
            var actualPlotFilePaths = await ExportToImageAsync(inputs, format, paths, DefaultExportWidth, DefaultExportHeight, DefaultExportResolution);
            actualPlotFilePaths.Should().HaveCount(3);

            CompareImages(new string[] { actualExportedBmpFilePath }, new string[] { expectedExportedBmpFilePath });
        }

        [Test]
        [Category.Plots]
        public async Task ExportToPdf() {
            var exportedFilePath = _files.ExportToPdfResultPath;

            var code = string.Format(@"
plot(0:10)
"
            );

            var inputs = Interactive(code);
            var actualPlotFilePaths = await ExportToPdfAsync(inputs, exportedFilePath, 7, 7);
            var plotFilePath = actualPlotFilePaths.Should().ContainSingle().Which;

            var bmp = (Bitmap)Image.FromFile(plotFilePath);
            bmp.Width.Should().Be(DefaultWidth);
            bmp.Height.Should().Be(DefaultHeight);

            PdfComparer.ComparePdfFiles(exportedFilePath, _files.ExpectedExportToPdfPath);
        }

        [Test]
        [Category.Plots]
        public async Task ResizeInteractiveMultiPlots() {
            // Resize a graph with multiple plots, where the
            // code is executed one line at a time interactively
            // Make sure that all parts of the graph are present
            // We used to have a bug where the resized image only had
            // the top left plot, and the others were missing
            var expected1Path = await WriteExpectedImageAsync("png", 360, 360, 96, "Expected1", "par(mfrow=c(2,2));plot(0:1)");
            var expected2Path = await WriteExpectedImageAsync("png", 360, 360, 96, "Expected2", "par(mfrow=c(2,2));plot(0:1);plot(1:2)");
            var expected3Path = await WriteExpectedImageAsync("png", 360, 360, 96, "Expected3", "par(mfrow=c(2,2));plot(0:1);plot(1:2);plot(2:3)");
            var expected4Path = await WriteExpectedImageAsync("png", 360, 360, 96, "Expected4", "par(mfrow=c(2,2));plot(0:1);plot(1:2);plot(2:3);plot(3:4)");
            var expected5Path = await WriteExpectedImageAsync("png", 600, 600, 96, "Expected5", "par(mfrow=c(2,2));plot(0:1);plot(1:2);plot(2:3);plot(3:4)");

            var code = @"
par(mfrow = c(2, 2))
plot(0:1)
plot(1:2)
plot(2:3)
plot(3:4)
rtvs:::graphics.ide.resize(rtvs:::graphics.ide.getactivedeviceid(), 600, 600, 96)
";
            var inputs = Interactive(code);
            var actualPlotPaths = (await GraphicsTestAsync(inputs)).ToArray();
            var expectedPlotPaths = new string[] { expected1Path, expected2Path, expected3Path, expected4Path, expected5Path };
            CompareImages(actualPlotPaths, expectedPlotPaths);
        }

        [Test]
        [Category.Plots]
        public async Task ResizeNonInteractiveMultiPlots() {
            // Resize a graph with multiple plots, where the
            // code is executed all at once
            // Make sure that all parts of the graph are present
            // We used to have a bug where the resized image only had
            // the top left plot, and the others were missing
            var expected1Path = await WriteExpectedImageAsync("png", 360, 360, 96, "Expected1", "par(mfrow=c(2,2));plot(0:1);plot(1:2);plot(2:3);plot(3:4)");
            var expected2Path = await WriteExpectedImageAsync("png", 600, 600, 96, "Expected2", "par(mfrow=c(2,2));plot(0:1);plot(1:2);plot(2:3);plot(3:4)");

            var inputs = new [] {
                @"
par(mfrow = c(2, 2))
plot(0:1)
plot(1:2)
plot(2:3)
plot(3:4)
",
"rtvs:::graphics.ide.resize(rtvs:::graphics.ide.getactivedeviceid(), 600, 600, 96)",
            };
            var actualPlotPaths = (await GraphicsTestAsync(inputs)).ToArray();
            var expectedPlotPaths = new string[] { expected1Path, expected2Path };
            CompareImages(actualPlotPaths, expectedPlotPaths);
        }

        [Test]
        [Category.Plots]
        public async Task Previous() {
            var code = @"
plot(0:10)
plot(5:15)
rtvs:::graphics.ide.previousplot(rtvs:::graphics.ide.getactivedeviceid())
";

            var inputs = Interactive(code);
            var actualPlotFilePaths = (await GraphicsTestAsync(inputs)).ToArray();
            actualPlotFilePaths.Should().HaveCount(3);

            File.ReadAllBytes(actualPlotFilePaths[2]).Should().Equal(File.ReadAllBytes(actualPlotFilePaths[0]));
            File.ReadAllBytes(actualPlotFilePaths[1]).Should().NotEqual(File.ReadAllBytes(actualPlotFilePaths[0]));

            OriginalPlotMessages.Last().ActivePlotIndex.Should().Be(0);
            OriginalPlotMessages.Last().PlotCount.Should().Be(2);
        }

        [Test]
        [Category.Plots]
        public async Task ClearPlots() {
            var code = @"
plot(0:10)
plot(0:15)
rtvs:::graphics.ide.clearplots(rtvs:::graphics.ide.getactivedeviceid())
";

            var inputs = Interactive(code);
            var actualPlotFilePaths = await GraphicsTestAsync(inputs);
            actualPlotFilePaths.Should().HaveCount(2);

            OriginalPlotMessages.Last().ActivePlotIndex.Should().Be(-1);
            OriginalPlotMessages.Last().PlotCount.Should().Be(0);
        }

        [Test]
        [Category.Plots]
        public async Task RemovePlotFirst() {
            var code = @"
plot(0:10)
plot(0:20)
plot(0:30)
device_id <- rtvs:::graphics.ide.getactivedeviceid()
rtvs:::graphics.ide.previousplot(device_id)
rtvs:::graphics.ide.previousplot(device_id)
rtvs:::graphics.ide.removeplot(device_id, rtvs:::graphics.ide.getactiveplotid(device_id))
";

            var inputs = Interactive(code);
            var actualPlotFilePaths = await GraphicsTestAsync(inputs);
            actualPlotFilePaths.Should().HaveCount(6);

            OriginalPlotMessages.Last().ActivePlotIndex.Should().Be(0);
            OriginalPlotMessages.Last().PlotCount.Should().Be(2);
        }

        [Test]
        [Category.Plots]
        public async Task RemovePlotLast() {
            var code = @"
plot(0:10)
plot(0:20)
plot(0:30)
device_id <- rtvs:::graphics.ide.getactivedeviceid()
rtvs:::graphics.ide.removeplot(device_id, rtvs:::graphics.ide.getactiveplotid(device_id))
";

            var inputs = Interactive(code);
            var actualPlotFilePaths = await GraphicsTestAsync(inputs);
            actualPlotFilePaths.Should().HaveCount(4);

            OriginalPlotMessages.Last().ActivePlotIndex.Should().Be(1);
            OriginalPlotMessages.Last().PlotCount.Should().Be(2);
        }

        [Test]
        [Category.Plots]
        public async Task RemovePlotMiddle() {
            var code = @"
plot(0:10)
plot(0:20)
plot(0:30)
device_id <- rtvs:::graphics.ide.getactivedeviceid()
rtvs:::graphics.ide.previousplot(device_id)
rtvs:::graphics.ide.removeplot(device_id, rtvs:::graphics.ide.getactiveplotid(device_id))
";

            var inputs = Interactive(code);
            var actualPlotFilePaths = await GraphicsTestAsync(inputs);
            actualPlotFilePaths.Should().HaveCount(5);

            OriginalPlotMessages.Last().ActivePlotIndex.Should().Be(1);
            OriginalPlotMessages.Last().PlotCount.Should().Be(2);
        }

        [Test]
        [Category.Plots]
        public async Task RemovePlotSingle() {
            var code = @"
plot(0:10)
device_id <- rtvs:::graphics.ide.getactivedeviceid()
rtvs:::graphics.ide.removeplot(device_id, rtvs:::graphics.ide.getactiveplotid(device_id))
";

            var inputs = Interactive(code);
            var actualPlotFilePaths = await GraphicsTestAsync(inputs);
            actualPlotFilePaths.Should().HaveCount(1);

            OriginalPlotMessages.Last().ActivePlotIndex.Should().Be(-1);
            OriginalPlotMessages.Last().PlotCount.Should().Be(0);
        }

        [Test]
        [Category.Plots]
        public async Task HistoryResizeOldPlot() {
            var expected1Path = await WriteExpectedImageAsync("png", 360, 360, 96, "Expected1", "plot(0:10)");
            var expected2Path = await WriteExpectedImageAsync("png", 360, 360, 96, "Expected2", "plot(5:15)");
            var expected3Path = await WriteExpectedImageAsync("png", 600, 600, 96, "Expected3", "plot(5:15)");
            var expected4Path = await WriteExpectedImageAsync("png", 600, 600, 96, "Expected4", "plot(0:10)");

            var code = @"
plot(0:10)
plot(5:15)
device_id <- rtvs:::graphics.ide.getactivedeviceid()
rtvs:::graphics.ide.resize(device_id, 600, 600, 96)
rtvs:::graphics.ide.previousplot(device_id)
";

            var inputs = Interactive(code);
            var actualPlotPaths = (await GraphicsTestAsync(inputs)).ToArray();
            var expectedPlotPaths = new string[] { expected1Path, expected2Path, expected3Path, expected4Path };
            CompareImages(actualPlotPaths, expectedPlotPaths);
        }

        [Test]
        [Category.Plots]
        public async Task Locator() {
            var outputFilePath = _files.LocatorResultPath;
            var code = string.Format(@"
plot(0:10)
res <- locator()
write.csv(res, {0})
",
                QuotedRPath(outputFilePath));

            var locatorProvider = new TestLocatorResultProvider(new Point[] {
                new Point(10, 10),
                new Point(100, 50),
                new Point(290, 90),
            });

            var inputs = Interactive(code);
            var actualPlotFilePaths = (await GraphicsTestAsync(inputs, locatorProvider.Next)).ToArray();

            // Locator results for the above clicked positions
            var x = new double[] { -2.48008095952895, 1.55378525638498, 10.0697250455366 };
            var y = new double[] { 14.4476461865435, 12.091623959219, 9.73560173189449 };
            CheckLocatorResult(outputFilePath, x, y);
        }

        private void CompareImages(string[] actualPlotPaths, string[] expectedPlotPaths) {
            actualPlotPaths.Select(f => File.ReadAllBytes(f)).ShouldBeEquivalentTo(expectedPlotPaths.Select(f => File.ReadAllBytes(f)));
        }

        private void CheckLocatorResult(string locatorFilePath, double[] x, double[] y) {
            // Example result:
            //"","x","y"
            //"1",-2.48008095952895,14.4476461865435
            //"2",1.55378525638498,12.091623959219
            //"3",10.0697250455366,9.73560173189449
            string all = File.ReadAllText(locatorFilePath);
            string[] lines = File.ReadAllLines(locatorFilePath);
            lines[0].Should().Be("\"\",\"x\",\"y\"");
            x.Should().HaveSameCount(y);
            for (int i = 0; i < x.Length; i++) {
                var expected = $"\"{i+1}\",{x[i]},{y[i]}";
                lines[i + 1].Should().Be(expected);
            }
        }

        internal string SavePlotFile(string plotFilePath, int i) {
            var newFileName = $"{_testMethod.DeclaringType?.FullName}-{_testMethod.Name}-{i}{Path.GetExtension(plotFilePath)}";
            var testOutputFilePath = Path.Combine(_files.ActualFolderPath, newFileName);
            File.Copy(plotFilePath, testOutputFilePath);
            return testOutputFilePath;
        }

        private async Task<string> WriteExpectedImageAsync(string imageType, int width, int height, int res, string name, string code) {
            string filePath = _files.GetDestinationPath(_testMethod.Name + name + "." + imageType);
            var inputs = Batch(string.Format(@"
{0}({1}, width={2}, height={3}, res={4})
{5}
dev.off()
", imageType, filePath.ToRPath().ToRStringLiteral(), width, height, res, code));

            // Don't set PlotHandler, so if any code accidentally triggers a plot msg, it will fail
            await ExecuteInSession(inputs, new RHostClientTestApp());

            return filePath;
        }

        private async Task<IEnumerable<string>> GraphicsTestAsync(string[] inputs, Func<LocatorResult> locatorHandler = null) {
            await ExecuteInSession(inputs, new RHostClientTestApp { PlotHandler = OnPlot, LocatorHandler = locatorHandler, PlotDeviceCreateHandler = OnDeviceCreate, PlotDeviceDestroyHandler = OnDeviceDestroy });

            // Ensure that all plot files created by the graphics device have been deleted
            foreach (var plot in OriginalPlotMessages) {
                File.Exists(plot.FilePath).Should().BeFalse();
            }

            return PlotFilePaths.AsReadOnly();
        }

        private async Task ExecuteInSession(string[] inputs, IRSessionCallback app) {
            using (var sessionProvider = new RSessionProvider()) {
                var session = sessionProvider.GetOrCreate(Guid.NewGuid(), _brokerConnector);
                await session.StartHostAsync(new RHostStartupInfo {
                    Name = _testMethod.Name
                }, app, 50000);

                foreach (var input in inputs) {
                    using (var interaction = await session.BeginInteractionAsync()) {
                        await interaction.RespondAsync(input + "\n");
                    }
                }

                await session.StopHostAsync();
            }
        }

        private async Task ExportToImageAsync(IRSession session, string format, string filePath, int widthInPixels,int heightInPixels, int resolution) {
            string script = String.Format(@"
device_id <- rtvs:::graphics.ide.getactivedeviceid()
rtvs:::export_to_image(device_id, rtvs:::graphics.ide.getactiveplotid(device_id), {0}, {1}, {2}, {3})
", format, widthInPixels, heightInPixels, resolution);
            var data = await session.EvaluateAsync<byte[]>(script, REvaluationKind.Normal);
            File.WriteAllBytes(filePath, data);
        }

        private async Task<IEnumerable<string>> ExportToImageAsync(string[] inputs, string[] format, string[] paths, int widthInPixels, int heightInPixels, int resolution) {
            var app = new RHostClientTestApp { PlotHandler = OnPlot, PlotDeviceCreateHandler = OnDeviceCreate, PlotDeviceDestroyHandler = OnDeviceDestroy };
            using (var sessionProvider = new RSessionProvider()) {
                var session = sessionProvider.GetOrCreate(Guid.NewGuid(), _brokerConnector);
                await session.StartHostAsync(new RHostStartupInfo {
                    Name = _testMethod.Name
                }, app, 50000);

                foreach (var input in inputs) {
                    using (var interaction = await session.BeginInteractionAsync()) {
                        await interaction.RespondAsync(input + "\n");
                    }
                }

                for (int i = 0; i < format.Length; ++i) {
                    await ExportToImageAsync(session, format[i], paths[i], widthInPixels, heightInPixels, resolution);
                }

                await session.StopHostAsync();
            }
            // Ensure that all plot files created by the graphics device have been deleted
            foreach (var plot in OriginalPlotMessages) {
                File.Exists(plot.FilePath).Should().BeFalse();
            }

            return PlotFilePaths.AsReadOnly();
        }

        private async Task<IEnumerable<string>> ExportToPdfAsync(string[] inputs, string filePath, int width, int height) {
            var app = new RHostClientTestApp { PlotHandler = OnPlot, PlotDeviceCreateHandler = OnDeviceCreate, PlotDeviceDestroyHandler = OnDeviceDestroy };
            using (var sessionProvider = new RSessionProvider()) {
                var session = sessionProvider.GetOrCreate(Guid.NewGuid(), _brokerConnector);
                await session.StartHostAsync(new RHostStartupInfo {
                    Name = _testMethod.Name
                }, app, 50000);

                foreach (var input in inputs) {
                    using (var interaction = await session.BeginInteractionAsync()) {
                        await interaction.RespondAsync(input + "\n");
                    }
                }

                string script = String.Format(@"
device_id <- rtvs:::graphics.ide.getactivedeviceid()
rtvs:::export_to_pdf(device_id, rtvs:::graphics.ide.getactiveplotid(device_id), {0}, {1})
", width, height);
                var data = await session.EvaluateAsync<byte[]>(script, REvaluationKind.Normal);
                File.WriteAllBytes(filePath, data);

                await session.StopHostAsync();
            }
            // Ensure that all plot files created by the graphics device have been deleted
            foreach (var plot in OriginalPlotMessages) {
                File.Exists(plot.FilePath).Should().BeFalse();
            }

            return PlotFilePaths.AsReadOnly();
        }

        private static string QuotedRPath(string path) {
            return '"' + path.Replace("\\", "/") + '"';
        }

        private static string[] Interactive(string code) {
            return code.Split(new[] { '\n', '\r' }, StringSplitOptions.RemoveEmptyEntries);
        }

        private static string[] Batch(string code) {
            return new[] { code };
        }

        private PlotDeviceProperties OnDeviceCreate(Guid deviceId) {
            return DefaultDeviceProperties;
        }

        private void OnDeviceDestroy(Guid deviceId) {
        }

        private void OnPlot(PlotMessage plot) {
            // We also store the original plot messages, so we can 
            // validate that the files have been deleted when the host goes away
            OriginalPlotMessages.Add(plot);

            if (plot.FilePath.Length <= 0) {
                return;
            }

            // Make a copy of the plot file, and store the path to the copy
            // When the R code finishes executing, the graphics device is destructed,
            // which destructs all the plots which deletes the original plot files
            int index = PlotFilePaths.Count;
            PlotFilePaths.Add(SavePlotFile(plot.FilePath, index));
        }

        class TestLocatorResultProvider {
            private Point[] _points;
            private int _index;

            public TestLocatorResultProvider(Point[] points) {
                _points = points;
            }

            public LocatorResult Next() {
                if (_index < _points.Length) {
                    var res = LocatorResult.CreateClicked(_points[_index].X, _points[_index].Y);
                    _index++;
                    return res;
                }
                return LocatorResult.CreateNotClicked();
            }
        }
    }
}<|MERGE_RESOLUTION|>--- conflicted
+++ resolved
@@ -35,11 +35,9 @@
         public List<string> PlotFilePaths { get; } = new List<string>();
         public List<PlotMessage> OriginalPlotMessages { get; } = new List<PlotMessage>();
 
-<<<<<<< HEAD
         private PlotDeviceProperties DefaultDeviceProperties = new PlotDeviceProperties(DefaultWidth, DefaultHeight, 96);
-=======
+
         private readonly IRHostBrokerConnector _brokerConnector;
->>>>>>> 8529e2f7
 
         public IdeGraphicsDeviceTest(GraphicsDeviceTestFilesFixture files, TestMethodFixture testMethod) {
             _files = files;
