--- conflicted
+++ resolved
@@ -367,13 +367,8 @@
         }
 
         private IEnumerable<string> GraphicsTest(string code) {
-<<<<<<< HEAD
             _callbacks.SetInput(SetupCode + "\n" + code + "\n");
-            var host = new RHost(_callbacks);
-=======
-            _callbacks.SetInput(setupCode + "\n" + code + "\n");
             var host = new RHost("Test", _callbacks);
->>>>>>> d28bb51d
             var rhome = RInstallation.GetLatestEnginePathFromRegistry();
             var psi = new ProcessStartInfo();
             psi.CreateNoWindow = true;
