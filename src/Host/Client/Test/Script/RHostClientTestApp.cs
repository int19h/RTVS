﻿// Copyright (c) Microsoft Corporation. All rights reserved.
// Licensed under the MIT License. See LICENSE in the project root for license information.

using System;
using System.Threading;
using System.Threading.Tasks;
using Microsoft.Common.Core.Shell;

namespace Microsoft.R.Host.Client.Test.Script {
    public class RHostClientTestApp : IRSessionCallback {
        public Func<LocatorResult> LocatorHandler { get; set; }
        public Action<string> PlotHandler { get; set; }

        public virtual string CranUrlFromName(string name) {
            return "https://cran.rstudio.com";
        }

        public virtual Task Plot(string filePath, CancellationToken ct) {
            if (PlotHandler != null) {
                PlotHandler(filePath);
                return Task.CompletedTask;
            }
            throw new NotImplementedException();
        }

        public virtual Task ShowErrorMessage(string message) {
            return Task.CompletedTask;
        }

        public virtual Task ShowHelp(string url) {
            return Task.CompletedTask;
        }

        public virtual Task<MessageButtons> ShowMessage(string message, MessageButtons buttons) {
            return Task.FromResult(MessageButtons.OK);
        }

        public Task<string> ReadUserInput(string prompt, int maximumLength, CancellationToken ct) {
            return Task.FromResult("\n");
        }

<<<<<<< HEAD
        public Task<LocatorResult> Locator(CancellationToken ct) {
            if (LocatorHandler != null) {
                return Task.FromResult(LocatorHandler());
            }
            throw new NotImplementedException();
=======
        public void ViewObject(string expression, string title) { }

        public Task ViewLibrary() {
            return Task.CompletedTask;
>>>>>>> c15056c2
        }
    }
}<|MERGE_RESOLUTION|>--- conflicted
+++ resolved
@@ -39,18 +39,17 @@
             return Task.FromResult("\n");
         }
 
-<<<<<<< HEAD
+        public void ViewObject(string expression, string title) { }
+
+        public Task ViewLibrary() {
+            return Task.CompletedTask;
+        }
+
         public Task<LocatorResult> Locator(CancellationToken ct) {
             if (LocatorHandler != null) {
                 return Task.FromResult(LocatorHandler());
             }
             throw new NotImplementedException();
-=======
-        public void ViewObject(string expression, string title) { }
-
-        public Task ViewLibrary() {
-            return Task.CompletedTask;
->>>>>>> c15056c2
         }
     }
 }