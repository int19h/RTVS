--- conflicted
+++ resolved
@@ -58,7 +58,10 @@
             throw new NotImplementedException();
         }
 
-<<<<<<< HEAD
+        public Task<string> SaveFileAsync(string fileName, byte[] data) {
+            return Task.FromResult(string.Empty);
+        }
+
         public Task<PlotDeviceProperties> PlotDeviceCreate(Guid deviceId, CancellationToken ct) {
             if (PlotDeviceCreateHandler != null) {
                 return Task.FromResult(PlotDeviceCreateHandler(deviceId));
@@ -72,10 +75,6 @@
                 return Task.CompletedTask;
             }
             throw new NotImplementedException();
-=======
-        public Task<string> SaveFileAsync(string fileName, byte[] data) {
-            return Task.FromResult(string.Empty);
->>>>>>> 8529e2f7
         }
     }
 }