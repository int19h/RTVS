﻿// Copyright (c) Microsoft Corporation. All rights reserved.
// Licensed under the MIT License. See LICENSE in the project root for license information.

using System;
using System.Collections.Generic;
using System.IO;
using System.Linq;
using System.Net;
using System.Net.Http;
using System.Text;
using System.Threading.Tasks;
using Microsoft.R.Host.Protocol;
using Newtonsoft.Json;
<<<<<<< HEAD
using System.IO;
using System.Threading;
=======
>>>>>>> 8199ab24

namespace Microsoft.R.Host.Client.BrokerServices {
    public class WebService {
        protected HttpClient HttpClient { get; }

        public WebService(HttpClient httpClient) {
            HttpClient = httpClient;
        }

        private static HttpResponseMessage EnsureSuccessStatusCode(HttpResponseMessage response) {
            if (response.StatusCode == HttpStatusCode.Unauthorized || response.StatusCode == HttpStatusCode.Forbidden) {
                throw new UnauthorizedAccessException();
            }

            IEnumerable<string> values;
            if(response.Headers.TryGetValues(CustomHttpHeaders.RTVSApiError, out values)) {
                var s = values.FirstOrDefault();
                if (s != null) {
                    BrokerApiError apiError;
                    if (Enum.TryParse(s, out apiError)) {
                        throw new BrokerApiErrorException(apiError);
                    } else {
                        throw new ProtocolViolationException("Unknown broker API error");
                    }
                }
            }

            return response.EnsureSuccessStatusCode();
        }

        public async Task<TResponse> HttpGetAsync<TResponse>(Uri uri, CancellationToken cancellationToken = default(CancellationToken)) =>
            // TODO: HttpClient.GetStringAsync doesn't have an overriden version with cancellationToken. Need a workaround
            JsonConvert.DeserializeObject<TResponse>(await HttpClient.GetStringAsync(uri));

        public Task<TResponse> HttpGetAsync<TResponse>(UriTemplate uriTemplate, CancellationToken cancellationToken = default(CancellationToken), params object[] args) =>
           HttpGetAsync<TResponse>(MakeUri(uriTemplate, args), cancellationToken);

        public async Task HttpPutAsync<TRequest>(Uri uri, TRequest request) {
            var requestBody = JsonConvert.SerializeObject(request);
            var content = new StringContent(requestBody, Encoding.UTF8, "application/json");
            EnsureSuccessStatusCode(await HttpClient.PutAsync(uri, content));
        }

        public Task HttpPutAsync<TRequest>(UriTemplate uriTemplate, TRequest request, params object[] args) =>
            HttpPutAsync(MakeUri(uriTemplate, args), request);

        public async Task<TResponse> HttpPutAsync<TRequest, TResponse>(Uri uri, TRequest request, CancellationToken cancellationToken = default(CancellationToken)) {
            var requestBody = JsonConvert.SerializeObject(request);
            var content = new StringContent(requestBody, Encoding.UTF8, "application/json");
            var response = EnsureSuccessStatusCode(await HttpClient.PutAsync(uri, content, cancellationToken));
            var responseBody = await response.Content.ReadAsStringAsync();
            try {
                return JsonConvert.DeserializeObject<TResponse>(responseBody);
            } catch(JsonSerializationException ex) {
                throw new ProtocolViolationException(ex.Message);
            }
        }

        public async Task<Stream> HttpPostAsync(Uri uri, Stream request) {
            var content = new StreamContent(request);
            var response = (await HttpClient.PostAsync(uri, content)).EnsureSuccessStatusCode();
            return await response.Content.ReadAsStreamAsync();
        }

        public Task<TResponse> HttpPutAsync<TRequest, TResponse>(UriTemplate uriTemplate, TRequest request, CancellationToken cancellationToken = default(CancellationToken), params object[] args) =>
            HttpPutAsync<TRequest, TResponse>(MakeUri(uriTemplate, args), request, cancellationToken);

        private Uri MakeUri(UriTemplate uriTemplate, params object[] args) =>
            uriTemplate.BindByPosition(HttpClient.BaseAddress, args.Select(x => x.ToString()).ToArray());
    }
}<|MERGE_RESOLUTION|>--- conflicted
+++ resolved
@@ -8,14 +8,10 @@
 using System.Net;
 using System.Net.Http;
 using System.Text;
+using System.Threading;
 using System.Threading.Tasks;
 using Microsoft.R.Host.Protocol;
 using Newtonsoft.Json;
-<<<<<<< HEAD
-using System.IO;
-using System.Threading;
-=======
->>>>>>> 8199ab24
 
 namespace Microsoft.R.Host.Client.BrokerServices {
     public class WebService {
