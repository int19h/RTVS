--- conflicted
+++ resolved
@@ -1,6 +1,7 @@
 ﻿using System;
 using System.Collections.Generic;
 using System.Diagnostics;
+using System.Globalization;
 using System.IO;
 using System.Linq;
 using System.Net.WebSockets;
@@ -59,7 +60,7 @@
             }
 
             public string GetString(int i, bool allowNull = false) {
-                var arg = allowNull ? GetArgument(i, JTokenType.String, JTokenType.Null): GetArgument(i, JTokenType.String);
+                var arg = allowNull ? GetArgument(i, JTokenType.String, JTokenType.Null) : GetArgument(i, JTokenType.String);
                 if (arg.Type == JTokenType.Null) {
                     return null;
                 }
@@ -101,12 +102,8 @@
         private ClientWebSocket _socket;
         private byte[] _buffer = new byte[0x100000];
         private bool _isRunning, _canEval;
-<<<<<<< HEAD
+        private int _rLoopDepth;
         private long _nextMessageId = 1;
-=======
-        private int _rLoopDepth;
-        private ulong _messageId;
->>>>>>> ec5af472
 
         public RHost(IRCallbacks callbacks) {
             _callbacks = callbacks;
@@ -137,7 +134,10 @@
                 sb.Append(Encoding.UTF8.GetString(_buffer, 0, wsrr.Count));
             } while (!wsrr.EndOfMessage);
 
-            var token = JToken.Parse(sb.ToString());
+            var json = sb.ToString();
+            _log.Response(json, _rLoopDepth);
+
+            var token = JToken.Parse(json);
             if (token == null) {
                 return null;
             }
@@ -198,9 +198,7 @@
             byte[] buffer = Encoding.UTF8.GetBytes(json);
             await _socket.SendAsync(new ArraySegment<byte>(buffer, 0, buffer.Length), WebSocketMessageType.Text, true, ct);
 
-            if (ct.IsCancellationRequested) {
-                return;
-            }
+            _log.Request(json, _rLoopDepth);
         }
 
         private JArray CreateMessage(CancellationToken ct, out string id, string name, params object[] args) {
@@ -265,9 +263,9 @@
 
                         await Run(ct);
                     }
-                } catch (OperationCanceledException) when(ct.IsCancellationRequested) {
+                } catch (OperationCanceledException) when (ct.IsCancellationRequested) {
                     // Expected cancellation, do not propagate, just exit process
-                } catch (Exception ex) { 
+                } catch (Exception ex) {
                     Trace.Fail("Exception in RHost run loop:\n" + ex);
                     throw;
                 } finally {
@@ -318,18 +316,12 @@
 
                     var rVersion = message.GetString(1);
                     await _callbacks.Connected(rVersion);
-<<<<<<< HEAD
 
                     message = await RunLoop(ct, allowEval: true);
                     if (message != null) {
                         throw ProtocolError($"Unexpected host response message:", message);
                     }
-=======
-                    _log.EnterRLoop(_rLoopDepth);
-                    await RunLoop(ct, allowEval: true, depth: 0);
->>>>>>> ec5af472
                 } finally {
-                    _log.ExitRLoop(_rLoopDepth);
                     await _callbacks.Disconnected();
                 }
             } finally {
@@ -337,91 +329,65 @@
             }
         }
 
-<<<<<<< HEAD
         private async Task<Message> RunLoop(CancellationToken ct, bool allowEval) {
             TaskUtilities.AssertIsOnBackgroundThread();
 
-            while (!ct.IsCancellationRequested) {
-                var message = await ReceiveMessageAsync(ct);
-                if (message == null) {
-                    return null;
-                } else if (message.RequestId != null) {
-                    return message;
-                }
-
-                switch (message.Name) {
-                    case "?":
-                        await YesNoCancel(message, allowEval, ct);
-                        break;
-
-                    case ">":
-                        await ReadConsole(message, allowEval, ct);
-=======
-        private async Task<JObject> RunLoop(CancellationToken ct, bool allowEval, int depth) {
-            TaskUtilities.AssertIsOnBackgroundThread();
-
-            while (!ct.IsCancellationRequested) {
-                WebSocketReceiveResult webSocketReceiveResult;
-                var s = string.Empty;
-                do {
-                    webSocketReceiveResult = await _socket.ReceiveAsync(new ArraySegment<byte>(_buffer), ct);
-                    if (webSocketReceiveResult.CloseStatus != null) {
+            try {
+                _log.EnterRLoop(_rLoopDepth++);
+                while (!ct.IsCancellationRequested) {
+                    var message = await ReceiveMessageAsync(ct);
+                    if (message == null) {
                         return null;
-                    }
-                    s += Encoding.UTF8.GetString(_buffer, 0, webSocketReceiveResult.Count);
-                } while (!webSocketReceiveResult.EndOfMessage);
-
-                // TODO: id should be taken from received message when RHost starts providing it
-                _log.Response(s, depth, _messageId);
-                JObject obj = JObject.Parse(s);
-                var contexts = GetContexts(obj);
-
-                var evt = (string)obj["event"];
-                switch (evt) {
-                    case "YesNoCancel":
-                        await YesNoCancel(contexts, obj, allowEval, depth, ct);
-                        break;
-
-                    case "ReadConsole":
-                        await ReadConsole(contexts, obj, allowEval, depth, ct);
->>>>>>> ec5af472
-                        break;
-
-                    case "!":
-                    case "!!":
-                        message.ExpectArguments(1);
-                        await _callbacks.WriteConsoleEx(
-                            message.GetString(0, allowNull: true),
-                            message.Name.Length == 1 ? OutputType.Output : OutputType.Error,
-                            ct);
-                        break;
-
-                    case "![]":
-                        message.ExpectArguments(1);
-                        await _callbacks.ShowMessage(message.GetString(0, allowNull: true), ct);
-                        break;
-
-                    case "~+":
-                        await _callbacks.Busy(true, ct);
-                        break;
-                    case "~-":
-                        await _callbacks.Busy(false, ct);
-                        break;
-
-                    case "PlotXaml":
-                        await _callbacks.PlotXaml(message.GetString(0), ct);
-                        // TODO: delete temporary xaml and bitmap files
-                        break;
-
-                    default:
-                        throw ProtocolError($"Unrecognized host message name:", message);
-                }
+                    } else if (message.RequestId != null) {
+                        return message;
+                    }
+
+                    switch (message.Name) {
+                        case "?":
+                            await YesNoCancel(message, allowEval, ct);
+                            break;
+
+                        case ">":
+                            await ReadConsole(message, allowEval, ct);
+                            break;
+
+                        case "!":
+                        case "!!":
+                            message.ExpectArguments(1);
+                            await _callbacks.WriteConsoleEx(
+                                message.GetString(0, allowNull: true),
+                                message.Name.Length == 1 ? OutputType.Output : OutputType.Error,
+                                ct);
+                            break;
+
+                        case "![]":
+                            message.ExpectArguments(1);
+                            await _callbacks.ShowMessage(message.GetString(0, allowNull: true), ct);
+                            break;
+
+                        case "~+":
+                            await _callbacks.Busy(true, ct);
+                            break;
+                        case "~-":
+                            await _callbacks.Busy(false, ct);
+                            break;
+
+                        case "PlotXaml":
+                            await _callbacks.PlotXaml(message.GetString(0), ct);
+                            // TODO: delete temporary xaml and bitmap files
+                            break;
+
+                        default:
+                            throw ProtocolError($"Unrecognized host message name:", message);
+                    }
+                }
+            } finally {
+                _log.ExitRLoop(--_rLoopDepth);
             }
 
             return null;
         }
 
-<<<<<<< HEAD
         private static RContext[] GetContexts(Message message) {
             var contexts = message.GetArgument(0, JTokenType.Array)
                 .Select((token, i) => {
@@ -434,21 +400,6 @@
         }
 
         private async Task YesNoCancel(Message request, bool allowEval, CancellationToken ct) {
-=======
-        private async Task YesNoCancel(RContext[] contexts, JObject obj, bool allowEval, int depth, CancellationToken ct) {
-            TaskUtilities.AssertIsOnBackgroundThread();
-
-            try {
-                _canEval = allowEval;
-                YesNoCancel input = await _callbacks.YesNoCancel(contexts, (string)obj["s"], _canEval, ct);
-                await SendAsync((double)input, depth, ct);
-            } finally {
-                _canEval = false;
-            }
-        }
-
-        private async Task ReadConsole(RContext[] contexts, JObject obj, bool allowEval, int depth, CancellationToken ct) {
->>>>>>> ec5af472
             TaskUtilities.AssertIsOnBackgroundThread();
 
             request.ExpectArguments(2);
@@ -458,19 +409,7 @@
             YesNoCancel input;
             try {
                 _canEval = allowEval;
-<<<<<<< HEAD
                 input = await _callbacks.YesNoCancel(contexts, s, _canEval, ct);
-=======
-
-                var prompt = (string)obj["prompt"];
-                var buf = (string)obj["buf"];
-                var len = (int)(double)obj["len"];
-                var addToHistory = (bool)obj["addToHistory"];
-
-                string input = await _callbacks.ReadConsole(contexts, prompt, buf, len, addToHistory, _canEval, ct);
-                input = input.Replace("\r\n", "\n");
-                await SendAsync(input, depth, ct);
->>>>>>> ec5af472
             } finally {
                 _canEval = false;
             }
@@ -497,28 +436,16 @@
             await RespondAsync(request, ct, response);
         }
 
-<<<<<<< HEAD
         private async Task ReadConsole(Message request, bool allowEval, CancellationToken ct) {
-=======
-        private async Task SendAsync<T>(T input, int depth, CancellationToken ct) {
->>>>>>> ec5af472
             TaskUtilities.AssertIsOnBackgroundThread();
 
             request.ExpectArguments(5);
 
-<<<<<<< HEAD
             var contexts = GetContexts(request);
             var len = request.GetInt32(1);
             var addToHistory = request.GetBoolean(2);
             var retryReason = request.GetString(3, allowNull: true);
             var prompt = request.GetString(4, allowNull: true);
-=======
-            var request = JsonConvert.SerializeObject(input);
-            byte[] responseBytes = Encoding.UTF8.GetBytes(request);
-            await _socket.SendAsync(new ArraySegment<byte>(responseBytes, 0, responseBytes.Length), WebSocketMessageType.Text, true, ct);
-            _log.Request(request, depth, ++_messageId);
-        }
->>>>>>> ec5af472
 
             string input;
             try {
@@ -560,28 +487,12 @@
 
             _canEval = false;
             try {
-<<<<<<< HEAD
                 expression = expression.Replace("\r\n", "\n");
                 var id = await SendAsync(name, ct, expression);
 
                 var response = await RunLoop(ct, reentrant);
                 if (response.RequestId != id || response.Name != name) {
                     throw ProtocolError($"Mismatched host response ['{response.Id}',':','{response.Name}',...] to evaluation request ['{id}','{name}','{expression}']");
-=======
-                await SendAsync(new {
-                    command = "eval",
-                    expr = expression.Replace("\r\n", "\n")
-                }, _rLoopDepth, ct);
-
-                JObject obj;
-                try {
-                    _rLoopDepth++;
-                    _log.EnterRLoop(_rLoopDepth);
-                    obj = await RunLoop(ct, reentrant, _rLoopDepth);
-                } finally {
-                    _log.ExitRLoop(_rLoopDepth);
-                    _rLoopDepth--;
->>>>>>> ec5af472
                 }
 
                 response.ExpectArguments(3);
