--- conflicted
+++ resolved
@@ -75,13 +75,9 @@
 
         public async Task CreateAndRun(string rHome, ProcessStartInfo psi = null, CancellationToken ct = default(CancellationToken))
         {
-<<<<<<< HEAD
-            string rhostExe = Path.Combine(Path.GetDirectoryName(typeof(RHost).Assembly.ManifestModule.FullyQualifiedName), "Microsoft.R.Host.exe");
-=======
             string rhostExe = Path.Combine(Path.GetDirectoryName(typeof(RHost).Assembly.ManifestModule.FullyQualifiedName), RHostExe);
             string rBinPath = Path.Combine(rHome, RBinPathX64);
-            
->>>>>>> 45e8de9b
+
             if (!File.Exists(rhostExe))
             {
                 throw new MicrosoftRHostMissingException();
