--- conflicted
+++ resolved
@@ -45,13 +45,8 @@
             }
         }
 
-<<<<<<< HEAD
         public LocalBrokerClient(string name, string rHome, ICoreServices services, IntPtr appWindowHandle, string rhostDirectory = null)
             : base(name, new Uri(rHome), InterpreterId, services.Log, appWindowHandle) {
-=======
-        public LocalBrokerClient(string name, string rHome, ICoreServices services, string rhostDirectory = null)
-            : base(name, new Uri(rHome), InterpreterId, Credentials, services.Log) {
->>>>>>> 38ebb467
 
             _rhostDirectory = rhostDirectory ?? Path.GetDirectoryName(typeof(RHost).Assembly.GetAssemblyPath());
             _rHome = rHome;
@@ -191,7 +186,6 @@
 
             _brokerProcess?.Dispose();
         }
-<<<<<<< HEAD
 
         protected override void UpdateCredentials() { }
 
@@ -208,7 +202,5 @@
             Interlocked.CompareExchange(ref _disposed, 1, 0);
             base.Dispose(disposing);
         }
-=======
->>>>>>> 38ebb467
     }
 }