--- conflicted
+++ resolved
@@ -25,36 +25,6 @@
 
         public RHostDisconnectedException(string message, Exception innerException, CancellationToken token) : base(message, innerException, token) { }
 
-<<<<<<< HEAD
-        public RHostDisconnectedException(BrokerApiErrorException ex, string machineName) : base(FromBrokerApiException(ex, machineName), ex) { }
-
         protected RHostDisconnectedException(SerializationInfo info, StreamingContext context) : base(info, context) { }
-
-        private static string FromBrokerApiException(BrokerApiErrorException ex, string machineName) {
-            switch (ex.ApiError) {
-                case BrokerApiError.NoRInterpreters:
-                    return Resources.Error_NoRInterpreters;
-                case BrokerApiError.InterpreterNotFound:
-                    return Resources.Error_InterpreterNotFound;
-                case BrokerApiError.UnableToStartRHost:
-                    if (!string.IsNullOrEmpty(ex.Message)) {
-                        return Resources.Error_UnableToStartHostException.FormatInvariant(machineName, ex.Message);
-                    }
-                    return Resources.Error_UnknownError;
-                case BrokerApiError.PipeAlreadyConnected:
-                    return Resources.Error_PipeAlreadyConnected;
-                case BrokerApiError.Win32Error:
-                    if (!string.IsNullOrEmpty(ex.Message)) {
-                        return Resources.Error_BrokerWin32Error.FormatInvariant(ex.Message);
-                    }
-                    return Resources.Error_BrokerUnknownWin32Error;
-            }
-
-            Debug.Fail("No localized resources for broker API error" + ex.ApiError.ToString());
-            return ex.ApiError.ToString();
-        }
-=======
-        protected RHostDisconnectedException(SerializationInfo info, StreamingContext context) : base(info, context) { }
->>>>>>> aca45acb
     }
 }