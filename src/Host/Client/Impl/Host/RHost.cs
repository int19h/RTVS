﻿using System;
using System.Diagnostics;
using System.IO;
using System.Linq;
using System.Net.Sockets;
using System.Text;
using System.Threading;
using System.Threading.Tasks;
using Microsoft.Common.Core;
using Microsoft.Common.Core.Shell;
using Microsoft.R.Actions.Logging;
using Newtonsoft.Json;
using Newtonsoft.Json.Linq;
using WebSocketSharp;
using WebSocketSharp.Server;
using static System.FormattableString;

namespace Microsoft.R.Host.Client {
    public sealed partial class RHost : IDisposable, IRExpressionEvaluator {
        private readonly string[] parseStatusNames = { "NULL", "OK", "INCOMPLETE", "ERROR", "EOF" };

        public const int DefaultPort = 5118;
        public const string RHostExe = "Microsoft.R.Host.exe";
        public const string RBinPathX64 = @"bin\x64";

        public static IRContext TopLevelContext { get; } = new RContext(RContextType.TopLevel);

        private static bool showConsole = !string.IsNullOrEmpty(Environment.GetEnvironmentVariable("RTVS_HOST_CONSOLE"));

        private IMessageTransport _transport;
        private readonly object _transportLock = new object();
        private readonly TaskCompletionSource<IMessageTransport> _transportTcs = new TaskCompletionSource<IMessageTransport>();

        private readonly CancellationTokenSource _cts = new CancellationTokenSource();
        private readonly string _name;
        private readonly IRCallbacks _callbacks;
        private readonly LinesLog _log;
        private readonly FileLogWriter _fileLogWriter;
        private Process _process;
        private volatile Task _runTask;
        private bool _canEval;
        private int _rLoopDepth;
        private long _nextMessageId = 1;

        private TaskCompletionSource<object> _cancelAllTcs;
        private CancellationTokenSource _cancelAllCts = new CancellationTokenSource();

        public RHost(string name, IRCallbacks callbacks) {
            _callbacks = callbacks;
            _name = name;

            _fileLogWriter = FileLogWriter.InTempFolder("Microsoft.R.Host.Client" + (name != null ? "_" + name : ""));
            _log = new LinesLog(_fileLogWriter);
        }

        public void Dispose() {
            _cts.Cancel();
        }

        public void FlushLog() {
            _fileLogWriter?.Flush();
        }

        private static Exception ProtocolError(FormattableString fs, object message = null) {
            var s = Invariant(fs);
            if (message != null) {
                s += "\n\n" + message;
            }
            Trace.Fail(s);
            return new InvalidDataException(s);
        }

        private async Task<Message> ReceiveMessageAsync(CancellationToken ct) {
            var sb = new StringBuilder();

            string json;
            try {
                json = await _transport.ReceiveAsync(ct);
            } catch (MessageTransportException ex) when (ct.IsCancellationRequested) {
                // Network errors during cancellation are expected, but should not be exposed to clients.
                throw new OperationCanceledException(new OperationCanceledException().Message, ex);
            }

            _log.Response(json, _rLoopDepth);

            var token = JToken.Parse(json);

            var value = token as JValue;
            if (value != null && value.Value == null) {
                return null;
            }

            return new Message(token);
        }

        private JArray CreateMessage(CancellationToken ct, out string id, string name, params object[] args) {
            id = "#" + _nextMessageId + "#";
            _nextMessageId += 2;
            return new JArray(id, name, args);
        }

        private async Task SendAsync(JToken token, CancellationToken ct) {
            TaskUtilities.AssertIsOnBackgroundThread();

            var json = JsonConvert.SerializeObject(token);
            _log.Request(json, _rLoopDepth);

            try {
                await _transport.SendAsync(json, ct);
            } catch (MessageTransportException ex) when (ct.IsCancellationRequested) {
                // Network errors during cancellation are expected, but should not be exposed to clients.
                throw new OperationCanceledException(new OperationCanceledException().Message, ex);
            }
        }

        private async Task<string> SendAsync(string name, CancellationToken ct, params object[] args) {
            string id;
            var message = CreateMessage(ct, out id, name, args);
            await SendAsync(message, ct);
            return id;
        }

        private async Task<string> RespondAsync(Message request, CancellationToken ct, params object[] args) {
            TaskUtilities.AssertIsOnBackgroundThread();

            string id;
            var message = CreateMessage(ct, out id, ":", request.Id, request.Name, args);
            await SendAsync(message, ct);
            return id;
        }

        private static RContext[] GetContexts(Message message) {
            var contexts = message.GetArgument(0, "contexts", JTokenType.Array)
                .Select((token, i) => {
                    if (token.Type != JTokenType.Integer) {
                        throw ProtocolError($"Element #{i} of context array must be an integer:", message);
                    }
                    return new RContext((RContextType)(int)token);
                });
            return contexts.ToArray();
        }

        private void CancelAll() {
            var tcs = Volatile.Read(ref _cancelAllTcs);
            if (tcs != null) {
                Volatile.Write(ref _cancelAllCts, new CancellationTokenSource());
                tcs.TrySetResult(true);
            }
        }

        private async Task ShowDialog(Message request, bool allowEval, MessageButtons buttons, CancellationToken ct) {
            TaskUtilities.AssertIsOnBackgroundThread();

            request.ExpectArguments(2);
            var contexts = GetContexts(request);
            var s = request.GetString(1, "s", allowNull: true);

            MessageButtons input;
            try {
                _canEval = allowEval;
                input = await _callbacks.ShowDialog(contexts, s, _canEval, buttons, ct);
            } finally {
                _canEval = false;
            }

            ct.ThrowIfCancellationRequested();

            string response;
            switch (input) {
                case MessageButtons.No:
                    response = "N";
                    break;
                case MessageButtons.Cancel:
                    response = "C";
                    break;
                case MessageButtons.Yes:
                    response = "Y";
                    break;
                default: {
                        FormattableString error = $"YesNoCancel: callback returned an invalid value: {input}";
                        Trace.Fail(Invariant(error));
                        throw new InvalidOperationException(Invariant(error));
                    }
            }

            await RespondAsync(request, ct, response);
        }

        private async Task ReadConsole(Message request, bool allowEval, CancellationToken ct) {
            TaskUtilities.AssertIsOnBackgroundThread();

            request.ExpectArguments(5);

            var contexts = GetContexts(request);
            var len = request.GetInt32(1, "len");
            var addToHistory = request.GetBoolean(2, "addToHistory");
            var retryReason = request.GetString(3, "retry_reason", allowNull: true);
            var prompt = request.GetString(4, "prompt", allowNull: true);

            string input;
            try {
                _canEval = allowEval;
                input = await _callbacks.ReadConsole(contexts, prompt, len, addToHistory, _canEval, ct);
            } finally {
                _canEval = false;
            }

            ct.ThrowIfCancellationRequested();

            input = input.Replace("\r\n", "\n");
            await RespondAsync(request, ct, input);
        }

        public async Task<REvaluationResult> EvaluateAsync(string expression, REvaluationKind kind, CancellationToken ct) {
            await TaskUtilities.SwitchToBackgroundThread();

            if (!_canEval) {
                throw new InvalidOperationException("EvaluateAsync can only be called while ReadConsole or YesNoCancel is pending.");
            }

            bool reentrant = false, jsonResult = false;

            var nameBuilder = new StringBuilder("=");
            if (kind.HasFlag(REvaluationKind.Reentrant)) {
                nameBuilder.Append('@');
                reentrant = true;
            }
            if (kind.HasFlag(REvaluationKind.Cancelable)) {
                nameBuilder.Append('/');
                reentrant = true;
            }
            if (kind.HasFlag(REvaluationKind.Json)) {
                nameBuilder.Append('j');
                jsonResult = true;
            }
            if (kind.HasFlag(REvaluationKind.BaseEnv)) {
                nameBuilder.Append('B');
            }
            if (kind.HasFlag(REvaluationKind.EmptyEnv)) {
                nameBuilder.Append('E');
            }
<<<<<<< HEAD
            //if (kind.HasFlag(REvaluationKind.UnprotectedEnv)) {
            //    nameBuilder.Append("U");
            //}
=======
            if (kind.HasFlag(REvaluationKind.NewEnv)) {
                nameBuilder.Append("N");
            }
>>>>>>> dcfae2a6
            var name = nameBuilder.ToString();

            _canEval = false;
            try {
                expression = expression.Replace("\r\n", "\n");
                var id = await SendAsync(name, ct, expression);

                var response = await RunLoop(ct, reentrant);
                if (response == null) {
                    throw new OperationCanceledException("Evaluation canceled because host process has been terminated.");
                }

                if (response.RequestId != id || response.Name != name) {
                    throw ProtocolError($"Mismatched host response ['{response.Id}',':','{response.Name}',...] to evaluation request ['{id}','{name}','{expression}']");
                }

                response.ExpectArguments(1, 3);
                var firstArg = response[0] as JValue;
                if (firstArg != null && firstArg.Value == null) {
                    throw new OperationCanceledException(Invariant($"Evaluation canceled: {expression}"));
                }

                response.ExpectArguments(3);
                var parseStatus = response.GetEnum<RParseStatus>(0, "parseStatus", parseStatusNames);
                var error = response.GetString(1, "error", allowNull: true);

                if (jsonResult) {
                    return new REvaluationResult(response[2], error, parseStatus);
                } else {
                    return new REvaluationResult(response.GetString(2, "value", allowNull: true), error, parseStatus);
                }
            } finally {
                _canEval = true;
            }
        }

        /// <summary>
        /// Cancels any ongoing evaluations or interaction processing.
        /// </summary>
        public async Task CancelAllAsync() {
            if (_runTask == null) {
                throw new InvalidOperationException("Not connected to host.");
            }

            await TaskUtilities.SwitchToBackgroundThread();

            var tcs = new TaskCompletionSource<object>();
            if (Interlocked.CompareExchange(ref _cancelAllTcs, tcs, null) != null) {
                // Cancellation is already in progress - do nothing.
                return;
            }

            try {
                // Cancel any pending callbacks
                _cancelAllCts.Cancel();

                try {
                    await SendAsync("/", _cts.Token, null);
                } catch (OperationCanceledException) {
                    return;
                } catch (MessageTransportException) {
                    return;
                }

                await tcs.Task;
            } finally {
                Volatile.Write(ref _cancelAllTcs, null);
            }
        }

        public async Task DisconnectAsync() {
            if (_runTask == null) {
                throw new InvalidOperationException("Not connected to host.");
            }

            await TaskUtilities.SwitchToBackgroundThread();

            // We may get MessageTransportException from any concurrent SendAsync or ReceiveAsync when the host
            // drops connection after we request it to do so. To ensure that those don't bubble up to the
            // client, cancel this token to indicate that we're shutting down the host - SendAsync and
            // ReceiveAsync will take care of wrapping any WSE into OperationCanceledException.
            _cts.Cancel();

            try {
                // Don't use _cts, since it's already cancelled. We want to try to send this message in
                // any case, and we'll catch MessageTransportException if no-one is on the other end anymore.
                await SendAsync(JValue.CreateNull(), new CancellationToken());
            } catch (OperationCanceledException) {
            } catch (MessageTransportException) {
            }

            try {
                await _runTask;
            } catch (OperationCanceledException) {
                // Expected during disconnect.
            } catch (MessageTransportException) {
                // Possible and valid during disconnect.
            }
        }

        private async Task<Message> RunLoop(CancellationToken ct, bool allowEval) {
            TaskUtilities.AssertIsOnBackgroundThread();

            try {
                _log.EnterRLoop(_rLoopDepth++);
                while (!ct.IsCancellationRequested) {
                    var message = await ReceiveMessageAsync(ct);
                    if (message == null) {
                        return null;
                    } else if (message.RequestId != null) {
                        return message;
                    }

                    try {
                        switch (message.Name) {
                            case "\\":
                                CancelAll();
                                break;

                            case "?":
                                await ShowDialog(message, allowEval, MessageButtons.YesNoCancel, CancellationTokenSource.CreateLinkedTokenSource(ct, _cancelAllCts.Token).Token);
                                break;

                            case "??":
                                await ShowDialog(message, allowEval, MessageButtons.YesNo, CancellationTokenSource.CreateLinkedTokenSource(ct, _cancelAllCts.Token).Token);
                                break;

                            case "???":
                                await ShowDialog(message, allowEval, MessageButtons.OKCancel, CancellationTokenSource.CreateLinkedTokenSource(ct, _cancelAllCts.Token).Token);
                                break;

                            case ">":
                                await ReadConsole(message, allowEval, CancellationTokenSource.CreateLinkedTokenSource(ct, _cancelAllCts.Token).Token);
                                break;

                            case "!":
                            case "!!":
                                message.ExpectArguments(1);
                                await _callbacks.WriteConsoleEx(
                                    message.GetString(0, "buf", allowNull: true),
                                    message.Name.Length == 1 ? OutputType.Output : OutputType.Error,
                                    ct);
                                break;

                            case "![]":
                                message.ExpectArguments(1);
                                await _callbacks.ShowMessage(message.GetString(0, "s", allowNull: true), ct);
                                break;

                            case "~+":
                                await _callbacks.Busy(true, ct);
                                break;
                            case "~-":
                                await _callbacks.Busy(false, ct);
                                break;

                            case "~/":
                                _callbacks.DirectoryChanged();
                                break;

                            case "Plot":
                                await _callbacks.Plot(message.GetString(0, "xaml_file_path"), ct);
                                break;

                            case "Browser":
                                await _callbacks.Browser(message.GetString(0, "help_url"));
                                break;

                            default:
                                throw ProtocolError($"Unrecognized host message name:", message);
                        }
                    } catch (OperationCanceledException) when (!ct.IsCancellationRequested) {
                        // Cancelled via _cancelAllCts - just move onto the next message.
                    }
                }
            } finally {
                _log.ExitRLoop(--_rLoopDepth);
            }

            return null;
        }

        private async Task RunWorker(CancellationToken ct) {
            TaskUtilities.AssertIsOnBackgroundThread();

            try {
                var message = await ReceiveMessageAsync(ct);
                if (message.Name != "Microsoft.R.Host" || message.RequestId != null) {
                    throw ProtocolError($"Microsoft.R.Host handshake expected:", message);
                }

                var protocolVersion = message.GetInt32(0, "protocol_version");
                if (protocolVersion != 1) {
                    throw ProtocolError($"Unsupported RHost protocol version:", message);
                }

                var rVersion = message.GetString(1, "R_version");
                await _callbacks.Connected(rVersion);

                message = await RunLoop(ct, allowEval: true);
                if (message != null) {
                    throw ProtocolError($"Unexpected host response message:", message);
                }
            } finally {
                await _callbacks.Disconnected();
            }
        }

        public async Task Run(IMessageTransport transport, CancellationToken ct) {
            TaskUtilities.AssertIsOnBackgroundThread();

            if (_runTask != null) {
                throw new InvalidOperationException("This host is already running.");
            }

            if (transport != null) {
                lock (_transportLock) {
                    _transport = transport;
                }
            } else if (_transport == null) {
                throw new ArgumentNullException("transport");
            }

            try {
                await (_runTask = RunWorker(ct));
            } catch (OperationCanceledException) when (ct.IsCancellationRequested) {
                // Expected cancellation, do not propagate, just exit process
            } catch (MessageTransportException ex) when (ct.IsCancellationRequested) {
                // Network errors during cancellation are expected, but should not be exposed to clients.
                throw new OperationCanceledException(new OperationCanceledException().Message, ex);
            } catch (Exception ex) {
                Trace.Fail("Exception in RHost run loop:\n" + ex);
                throw;
            }
        }

        private WebSocketMessageTransport CreateWebSocketMessageTransport() {
            lock (_transportLock) {
                if (_transport != null) {
                    throw new MessageTransportException("More than one incoming connection.");
                }

                var transport = new WebSocketMessageTransport();
                _transportTcs.SetResult(_transport = transport);
                return transport;
            }
        }

        public async Task CreateAndRun(string rHome, string rCommandLineArguments, int timeout = 3000, CancellationToken ct = default(CancellationToken)) {
            await TaskUtilities.SwitchToBackgroundThread();

            string rhostExe = Path.Combine(Path.GetDirectoryName(typeof(RHost).Assembly.GetAssemblyPath()), RHostExe);
            string rBinPath = Path.Combine(rHome, RBinPathX64);

            if (!File.Exists(rhostExe)) {
                throw new RHostBinaryMissingException();
            }

            // Grab an available port from the ephemeral port range (per RFC 6335 8.1.2) for the server socket.

            WebSocketServer server = null;
            var rnd = new Random();
            const int ephemeralRangeStart = 49152;
            var ports =
                from port in Enumerable.Range(ephemeralRangeStart, 0x10000 - ephemeralRangeStart)
                let pos = rnd.NextDouble()
                orderby pos
                select port;

            foreach (var port in ports) {
                ct.ThrowIfCancellationRequested();

                server = new WebSocketServer(port) { ReuseAddress = false };
                server.AddWebSocketService("/", CreateWebSocketMessageTransport);

                try {
                    server.Start();
                    break;
                } catch (SocketException ex) {
                    if (ex.SocketErrorCode == SocketError.AddressAlreadyInUse) {
                        server = null;
                    } else {
                        throw new MessageTransportException(ex);
                    }
                } catch (WebSocketException ex) {
                    throw new MessageTransportException(ex);
                }
            }

            if (server == null) {
                throw new MessageTransportException(new SocketException((int)SocketError.AddressAlreadyInUse));
            }

            var psi = new ProcessStartInfo {
                FileName = rhostExe,
                UseShellExecute = false
            };

            psi.EnvironmentVariables["R_HOME"] = rHome;
            psi.EnvironmentVariables["PATH"] = Environment.GetEnvironmentVariable("PATH") + ";" + rBinPath;

            if (_name != null) {
                psi.Arguments += " --rhost-name " + _name;
            }

            psi.Arguments += Invariant($" --rhost-connect ws://127.0.0.1:{server.Port}");

            if (!showConsole) {
                psi.CreateNoWindow = true;
            }

            if (!string.IsNullOrWhiteSpace(rCommandLineArguments)) {
                psi.Arguments += Invariant($" {rCommandLineArguments}");
            }

            using (this)
            using (_process = Process.Start(psi)) {
                _log.RHostProcessStarted(psi);
                _process.EnableRaisingEvents = true;
                _process.Exited += delegate { Dispose(); };

                try {
                    ct = CancellationTokenSource.CreateLinkedTokenSource(ct, _cts.Token).Token;

                    // Timeout increased to allow more time in test and code coverage runs.
                    await Task.WhenAny(_transportTcs.Task, Task.Delay(timeout)).Unwrap();
                    if (!_transportTcs.Task.IsCompleted) {
                        _log.FailedToConnectToRHost();
                        throw new RHostTimeoutException("Timed out waiting for R host process to connect");
                    }

                    await Run(null, ct);
                } catch (Exception) {
                    // TODO: delete when we figure out why host occasionally times out in code coverage runs.
                    //await _log.WriteFormatAsync(MessageCategory.Error, "Exception running R Host: {0}", ex.Message);
                    throw;
                } finally {
                    if (!_process.HasExited) {
                        try {
                            _process.WaitForExit(500);
                            if (!_process.HasExited) {
                                _process.Kill();
                                _process.WaitForExit();
                            }
                        } catch (InvalidOperationException) {
                        }
                    }
                    _log.RHostProcessExited();
                }
            }
        }
    }
}<|MERGE_RESOLUTION|>--- conflicted
+++ resolved
@@ -239,15 +239,9 @@
             if (kind.HasFlag(REvaluationKind.EmptyEnv)) {
                 nameBuilder.Append('E');
             }
-<<<<<<< HEAD
-            //if (kind.HasFlag(REvaluationKind.UnprotectedEnv)) {
-            //    nameBuilder.Append("U");
-            //}
-=======
             if (kind.HasFlag(REvaluationKind.NewEnv)) {
                 nameBuilder.Append("N");
             }
->>>>>>> dcfae2a6
             var name = nameBuilder.ToString();
 
             _canEval = false;
