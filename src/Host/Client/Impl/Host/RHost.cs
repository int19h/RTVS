<<<<<<< HEAD
﻿// Copyright (c) Microsoft Corporation. All rights reserved.
// Licensed under the MIT License. See LICENSE in the project root for license information.

using System;
=======
﻿using System;
using System.Collections.Concurrent;
>>>>>>> e4a7ec9f
using System.Diagnostics;
using System.IO;
using System.Linq;
using System.Net.Sockets;
using System.Text;
using System.Threading;
using System.Threading.Tasks;
using Microsoft.Common.Core;
using Microsoft.Common.Core.Diagnostics;
using Microsoft.Common.Core.Shell;
using Microsoft.R.Actions.Logging;
using Newtonsoft.Json;
using Newtonsoft.Json.Linq;
using WebSocketSharp;
using WebSocketSharp.Server;
using static System.FormattableString;

namespace Microsoft.R.Host.Client {
    public sealed partial class RHost : IDisposable, IRExpressionEvaluator {
        private readonly string[] parseStatusNames = { "NULL", "OK", "INCOMPLETE", "ERROR", "EOF" };

        public const int DefaultPort = 5118;
        public const string RHostExe = "Microsoft.R.Host.exe";
        public const string RBinPathX64 = @"bin\x64";

        public static IRContext TopLevelContext { get; } = new RContext(RContextType.TopLevel);

        private static bool showConsole = !string.IsNullOrEmpty(Environment.GetEnvironmentVariable("RTVS_HOST_CONSOLE"));

        private IMessageTransport _transport;
        private readonly object _transportLock = new object();
        private readonly TaskCompletionSource<IMessageTransport> _transportTcs = new TaskCompletionSource<IMessageTransport>();

        private readonly CancellationTokenSource _cts = new CancellationTokenSource();
        private readonly string _name;
        private readonly IRCallbacks _callbacks;
        private readonly LinesLog _log;
        private readonly FileLogWriter _fileLogWriter;
        private Process _process;
        private volatile Task _runTask;
        private int _rLoopDepth;
        private long _nextMessageId = 1;
        private readonly ConcurrentDictionary<string, EvaluationRequest> _evalRequests = new ConcurrentDictionary<string, EvaluationRequest>();

        private TaskCompletionSource<object> _cancelAllTcs;
        private CancellationTokenSource _cancelAllCts = new CancellationTokenSource();

        public RHost(string name, IRCallbacks callbacks) {
            Check.ArgumentStringNullOrEmpty(nameof(name), name);

            _callbacks = callbacks;
            _name = name;

            _fileLogWriter = FileLogWriter.InTempFolder("Microsoft.R.Host.Client" + "_" + name);
            _log = new LinesLog(_fileLogWriter);
        }

        public void Dispose() {
            _cts.Cancel();
        }

        public void FlushLog() {
            _fileLogWriter?.Flush();
        }

        private static Exception ProtocolError(FormattableString fs, object message = null) {
            var s = Invariant(fs);
            if (message != null) {
                s += "\n\n" + message;
            }
            Trace.Fail(s);
            return new InvalidDataException(s);
        }

        private async Task<Message> ReceiveMessageAsync(CancellationToken ct) {
            var sb = new StringBuilder();

            string json;
            try {
                json = await _transport.ReceiveAsync(ct);
            } catch (MessageTransportException ex) when (ct.IsCancellationRequested) {
                // Network errors during cancellation are expected, but should not be exposed to clients.
                throw new OperationCanceledException(new OperationCanceledException().Message, ex);
            }

            _log.Response(json, _rLoopDepth);

            var token = JToken.Parse(json);

            var value = token as JValue;
            if (value != null && value.Value == null) {
                return null;
            }

            return new Message(token);
        }

        private JArray CreateMessage(out string id, string name, params object[] args) {
            id = "#" + _nextMessageId + "#";
            _nextMessageId += 2;
            return new JArray(id, name, args);
        }

        private async Task SendAsync(JToken token, CancellationToken ct) {
            TaskUtilities.AssertIsOnBackgroundThread();

            var json = JsonConvert.SerializeObject(token);
            _log.Request(json, _rLoopDepth);

            try {
                await _transport.SendAsync(json, ct);
            } catch (MessageTransportException ex) when (ct.IsCancellationRequested) {
                // Network errors during cancellation are expected, but should not be exposed to clients.
                throw new OperationCanceledException(new OperationCanceledException().Message, ex);
            }
        }

        private async Task<string> SendAsync(string name, CancellationToken ct, params object[] args) {
            string id;
            var message = CreateMessage(out id, name, args);
            await SendAsync(message, ct);
            return id;
        }

        private async Task<string> RespondAsync(Message request, CancellationToken ct, params object[] args) {
            TaskUtilities.AssertIsOnBackgroundThread();

            string id;
            var message = CreateMessage(out id, ":", request.Id, request.Name, args);
            await SendAsync(message, ct);
            return id;
        }

        private static RContext[] GetContexts(Message message) {
            var contexts = message.GetArgument(0, "contexts", JTokenType.Array)
                .Select((token, i) => {
                    if (token.Type != JTokenType.Integer) {
                        throw ProtocolError($"Element #{i} of context array must be an integer:", message);
                    }
                    return new RContext((RContextType)(int)token);
                });
            return contexts.ToArray();
        }

        private void CancelAll() {
            var tcs = Volatile.Read(ref _cancelAllTcs);
            if (tcs != null) {
                Volatile.Write(ref _cancelAllCts, new CancellationTokenSource());
                tcs.TrySetResult(true);
            }
        }

        private async Task ShowDialog(Message request, MessageButtons buttons, CancellationToken ct) {
            TaskUtilities.AssertIsOnBackgroundThread();

            request.ExpectArguments(2);
            var contexts = GetContexts(request);
            var s = request.GetString(1, "s", allowNull: true);

            MessageButtons input = await _callbacks.ShowDialog(contexts, s, buttons, ct);
            ct.ThrowIfCancellationRequested();

            string response;
            switch (input) {
                case MessageButtons.No:
                    response = "N";
                    break;
                case MessageButtons.Cancel:
                    response = "C";
                    break;
                case MessageButtons.Yes:
                    response = "Y";
                    break;
                default: {
                        FormattableString error = $"YesNoCancel: callback returned an invalid value: {input}";
                        Trace.Fail(Invariant(error));
                        throw new InvalidOperationException(Invariant(error));
                    }
            }

            await RespondAsync(request, ct, response);
        }

        private async Task ReadConsole(Message request, CancellationToken ct) {
            TaskUtilities.AssertIsOnBackgroundThread();

            request.ExpectArguments(5);

            var contexts = GetContexts(request);
            var len = request.GetInt32(1, "len");
            var addToHistory = request.GetBoolean(2, "addToHistory");
            var retryReason = request.GetString(3, "retry_reason", allowNull: true);
            var prompt = request.GetString(4, "prompt", allowNull: true);

            string input = await _callbacks.ReadConsole(contexts, prompt, len, addToHistory, ct);
            ct.ThrowIfCancellationRequested();

            input = input.Replace("\r\n", "\n");
            await RespondAsync(request, ct, input);
        }

        public Task<REvaluationResult> EvaluateAsync(string expression, REvaluationKind kind, CancellationToken ct) {
            return ct.IsCancellationRequested || _runTask == null || _runTask.IsCompleted
                ? Task.FromCanceled<REvaluationResult>(new CancellationToken(true))
                : EvaluateAsyncBackground(expression, kind, ct);
        }

        private async Task<REvaluationResult> EvaluateAsyncBackground(string expression, REvaluationKind kind, CancellationToken ct) { 
            await TaskUtilities.SwitchToBackgroundThread();

            JArray message;
            var request = new EvaluationRequest(this, expression, kind, out message);
            _evalRequests[request.Id] = request;

            await SendAsync(message, ct);
            return await request.CompletionSource.Task;
        }

        private void ProcessEvaluationResult(Message response) {
            EvaluationRequest request; ;
            if (!_evalRequests.TryRemove(response.RequestId, out request)) {
                throw ProtocolError($"Unexpected response to evaluation request {response.RequestId} that is not pending.");
            }

            response.ExpectArguments(1, 3);
            var firstArg = response[0] as JValue;
            if (firstArg != null && firstArg.Value == null) {
                request.CompletionSource.SetCanceled();
            }

            if (response.Name != request.MessageName) {
                throw ProtocolError($"Mismatched host response ['{response.Id}',':','{response.Name}',...] to evaluation request ['{request.Id}','{request.MessageName}','{request.Expression}']");
            }

            response.ExpectArguments(3);
            var parseStatus = response.GetEnum<RParseStatus>(0, "parseStatus", parseStatusNames);
            var error = response.GetString(1, "error", allowNull: true);

            if (request.Kind.HasFlag(REvaluationKind.Json)) {
                request.CompletionSource.SetResult(new REvaluationResult(response[2], error, parseStatus));
            } else {
                request.CompletionSource.SetResult(new REvaluationResult(response.GetString(2, "value", allowNull: true), error, parseStatus));
            }
        }

        /// <summary>
        /// Cancels any ongoing evaluations or interaction processing.
        /// </summary>
        public async Task CancelAllAsync() {
            if (_runTask == null) {
                // Nothing to cancel.
                return;
            }

            await TaskUtilities.SwitchToBackgroundThread();

            var tcs = new TaskCompletionSource<object>();
            if (Interlocked.CompareExchange(ref _cancelAllTcs, tcs, null) != null) {
                // Cancellation is already in progress - do nothing.
                return;
            }

            try {
                // Cancel any pending callbacks
                _cancelAllCts.Cancel();

                try {
                    await SendAsync("/", _cts.Token, null);
                } catch (OperationCanceledException) {
                    return;
                } catch (MessageTransportException) {
                    return;
                }

                await tcs.Task;
            } finally {
                Volatile.Write(ref _cancelAllTcs, null);
            }
        }

        public async Task DisconnectAsync() {
            if (_runTask == null) {
                throw new InvalidOperationException("Not connected to host.");
            }

            await TaskUtilities.SwitchToBackgroundThread();

            // We may get MessageTransportException from any concurrent SendAsync or ReceiveAsync when the host
            // drops connection after we request it to do so. To ensure that those don't bubble up to the
            // client, cancel this token to indicate that we're shutting down the host - SendAsync and
            // ReceiveAsync will take care of wrapping any WSE into OperationCanceledException.
            _cts.Cancel();

            try {
                // Don't use _cts, since it's already cancelled. We want to try to send this message in
                // any case, and we'll catch MessageTransportException if no-one is on the other end anymore.
                await SendAsync(JValue.CreateNull(), new CancellationToken());
            } catch (OperationCanceledException) {
            } catch (MessageTransportException) {
            }

            try {
                await _runTask;
            } catch (OperationCanceledException) {
                // Expected during disconnect.
            } catch (MessageTransportException) {
                // Possible and valid during disconnect.
            }
        }

        private async Task<Message> RunLoop(CancellationToken ct) {
            TaskUtilities.AssertIsOnBackgroundThread();

            try {
                _log.EnterRLoop(_rLoopDepth++);
                while (!ct.IsCancellationRequested) {
                    var message = await ReceiveMessageAsync(ct);
                    if (message == null) {
                        return null;
                    } else if (message.RequestId != null) {
                        if (message.Name.StartsWith("=")) {
                            ProcessEvaluationResult(message);
                            continue;
                        } else {
                            throw ProtocolError($"Unrecognized host response message name:", message);
                        }
                    }

                    try {
                        switch (message.Name) {
                        case "\\":
                            CancelAll();
                            break;

                        case "?":
                            ShowDialog(message, MessageButtons.YesNoCancel, CancellationTokenSource.CreateLinkedTokenSource(ct, _cancelAllCts.Token).Token)
                                .SilenceException<MessageTransportException>()
                                .DoNotWait();
                            break;

                        case "??":
                            ShowDialog(message, MessageButtons.YesNo, CancellationTokenSource.CreateLinkedTokenSource(ct, _cancelAllCts.Token).Token)
                                .SilenceException<MessageTransportException>()
                                .DoNotWait();
                            break;

                        case "???":
                            ShowDialog(message, MessageButtons.OKCancel, CancellationTokenSource.CreateLinkedTokenSource(ct, _cancelAllCts.Token).Token)
                                .SilenceException<MessageTransportException>()
                                .DoNotWait();
                            break;

                        case ">":
                            ReadConsole(message, CancellationTokenSource.CreateLinkedTokenSource(ct, _cancelAllCts.Token).Token)
                                .SilenceException<MessageTransportException>()
                                .DoNotWait();
                            break;

                        case "!":
                        case "!!":
                            message.ExpectArguments(1);
                            await _callbacks.WriteConsoleEx(
                                message.GetString(0, "buf", allowNull: true),
                                message.Name.Length == 1 ? OutputType.Output : OutputType.Error,
                                ct);
                            break;

                        case "![]":
                            message.ExpectArguments(1);
                            await _callbacks.ShowMessage(message.GetString(0, "s", allowNull: true), ct);
                            break;

                        case "~+":
                            await _callbacks.Busy(true, ct);
                            break;
                        case "~-":
                            await _callbacks.Busy(false, ct);
                            break;

                        case "~/":
                            _callbacks.DirectoryChanged();
                            break;

                        case "Plot":
                            await _callbacks.Plot(message.GetString(0, "xaml_file_path"), ct);
                            break;

                        case "Browser":
                            await _callbacks.Browser(message.GetString(0, "help_url"));
                            break;

                        default:
                            throw ProtocolError($"Unrecognized host message name:", message);
                    }
                    } catch (OperationCanceledException) when (!ct.IsCancellationRequested) {
                        // Cancelled via _cancelAllCts - just move onto the next message.
                    }
                }
            } finally {
                _log.ExitRLoop(--_rLoopDepth);
            }

            return null;
        }

        private async Task RunWorker(CancellationToken ct) {
            TaskUtilities.AssertIsOnBackgroundThread();

            try {
                var message = await ReceiveMessageAsync(ct);
                if (message.Name != "Microsoft.R.Host" || message.RequestId != null) {
                    throw ProtocolError($"Microsoft.R.Host handshake expected:", message);
                }

                var protocolVersion = message.GetInt32(0, "protocol_version");
                if (protocolVersion != 1) {
                    throw ProtocolError($"Unsupported RHost protocol version:", message);
                }

                var rVersion = message.GetString(1, "R_version");
                await _callbacks.Connected(rVersion);

                message = await RunLoop(ct);
                if (message != null) {
                    throw ProtocolError($"Unexpected host response message:", message);
                }
            } finally {
                await _callbacks.Disconnected();
            }
        }

        public async Task Run(IMessageTransport transport, CancellationToken ct) {
            TaskUtilities.AssertIsOnBackgroundThread();

            if (_runTask != null) {
                throw new InvalidOperationException("This host is already running.");
            }

            if (transport != null) {
                lock (_transportLock) {
                    _transport = transport;
                }
            } else if (_transport == null) {
                throw new ArgumentNullException(nameof(transport));
            }

            try {
                await (_runTask = RunWorker(ct));
            } catch (OperationCanceledException) when (ct.IsCancellationRequested) {
                // Expected cancellation, do not propagate, just exit process
            } catch (MessageTransportException ex) when (ct.IsCancellationRequested) {
                // Network errors during cancellation are expected, but should not be exposed to clients.
                throw new OperationCanceledException(new OperationCanceledException().Message, ex);
            } catch (Exception ex) {
                Trace.Fail("Exception in RHost run loop:\n" + ex);
                throw;
            }
        }

        private WebSocketMessageTransport CreateWebSocketMessageTransport() {
            lock (_transportLock) {
                if (_transport != null) {
                    throw new MessageTransportException("More than one incoming connection.");
                }

                var transport = new WebSocketMessageTransport();
                _transportTcs.SetResult(_transport = transport);
                return transport;
            }
        }

        public async Task CreateAndRun(string rHome, string rhostDirectory = null, string rCommandLineArguments = null, int timeout = 3000, CancellationToken ct = default(CancellationToken)) {
            await TaskUtilities.SwitchToBackgroundThread();

            rhostDirectory = rhostDirectory ?? Path.GetDirectoryName(typeof (RHost).Assembly.GetAssemblyPath());
            rCommandLineArguments = rCommandLineArguments ?? string.Empty;

            string rhostExe = Path.Combine(rhostDirectory, RHostExe);
            string rBinPath = Path.Combine(rHome, RBinPathX64);

            if (!File.Exists(rhostExe)) {
                throw new RHostBinaryMissingException();
            }

            // Grab an available port from the ephemeral port range (per RFC 6335 8.1.2) for the server socket.

            WebSocketServer server = null;
            var rnd = new Random();
            const int ephemeralRangeStart = 49152;
            var ports =
                from port in Enumerable.Range(ephemeralRangeStart, 0x10000 - ephemeralRangeStart)
                let pos = rnd.NextDouble()
                orderby pos
                select port;

            foreach (var port in ports) {
                ct.ThrowIfCancellationRequested();

                server = new WebSocketServer(port) { ReuseAddress = false };
                server.AddWebSocketService("/", CreateWebSocketMessageTransport);

                try {
                    server.Start();
                    break;
                } catch (SocketException ex) {
                    if (ex.SocketErrorCode == SocketError.AddressAlreadyInUse) {
                        server = null;
                    } else {
                        throw new MessageTransportException(ex);
                    }
                } catch (WebSocketException ex) {
                    throw new MessageTransportException(ex);
                }
            }

            if (server == null) {
                throw new MessageTransportException(new SocketException((int)SocketError.AddressAlreadyInUse));
            }

            var psi = new ProcessStartInfo {
                FileName = rhostExe,
                UseShellExecute = false
            };

            psi.EnvironmentVariables["R_HOME"] = rHome;
            psi.EnvironmentVariables["PATH"] = Environment.GetEnvironmentVariable("PATH") + ";" + rBinPath;

            if (_name != null) {
                psi.Arguments += " --rhost-name " + _name;
            }

            psi.Arguments += Invariant($" --rhost-connect ws://127.0.0.1:{server.Port}");

            if (!showConsole) {
                psi.CreateNoWindow = true;
            }

            if (!string.IsNullOrWhiteSpace(rCommandLineArguments)) {
                psi.Arguments += Invariant($" {rCommandLineArguments}");
            }

            using (this)
            using (_process = Process.Start(psi)) {
                _log.RHostProcessStarted(psi);
                _process.EnableRaisingEvents = true;
                _process.Exited += delegate { Dispose(); };

                try {
                    ct = CancellationTokenSource.CreateLinkedTokenSource(ct, _cts.Token).Token;

                    // Timeout increased to allow more time in test and code coverage runs.
                    await Task.WhenAny(_transportTcs.Task, Task.Delay(timeout)).Unwrap();
                    if (!_transportTcs.Task.IsCompleted) {
                        _log.FailedToConnectToRHost();
                        throw new RHostTimeoutException("Timed out waiting for R host process to connect");
                    }

                    await Run(null, ct);
                } catch (Exception) {
                    // TODO: delete when we figure out why host occasionally times out in code coverage runs.
                    //await _log.WriteFormatAsync(MessageCategory.Error, "Exception running R Host: {0}", ex.Message);
                    throw;
                } finally {
                    if (!_process.HasExited) {
                        try {
                            _process.WaitForExit(500);
                            if (!_process.HasExited) {
                                _process.Kill();
                                _process.WaitForExit();
                            }
                        } catch (InvalidOperationException) {
                        }
                    }
                    _log.RHostProcessExited();
                }
            }
        }

        internal Task GetRHostRunTask() => _runTask;
    }
}<|MERGE_RESOLUTION|>--- conflicted
+++ resolved
@@ -1,12 +1,8 @@
-<<<<<<< HEAD
 ﻿// Copyright (c) Microsoft Corporation. All rights reserved.
 // Licensed under the MIT License. See LICENSE in the project root for license information.
 
 using System;
-=======
-﻿using System;
 using System.Collections.Concurrent;
->>>>>>> e4a7ec9f
 using System.Diagnostics;
 using System.IO;
 using System.Linq;
@@ -214,7 +210,7 @@
                 : EvaluateAsyncBackground(expression, kind, ct);
         }
 
-        private async Task<REvaluationResult> EvaluateAsyncBackground(string expression, REvaluationKind kind, CancellationToken ct) { 
+        private async Task<REvaluationResult> EvaluateAsyncBackground(string expression, REvaluationKind kind, CancellationToken ct) {
             await TaskUtilities.SwitchToBackgroundThread();
 
             JArray message;
@@ -337,70 +333,70 @@
 
                     try {
                         switch (message.Name) {
-                        case "\\":
-                            CancelAll();
-                            break;
-
-                        case "?":
-                            ShowDialog(message, MessageButtons.YesNoCancel, CancellationTokenSource.CreateLinkedTokenSource(ct, _cancelAllCts.Token).Token)
-                                .SilenceException<MessageTransportException>()
-                                .DoNotWait();
-                            break;
-
-                        case "??":
-                            ShowDialog(message, MessageButtons.YesNo, CancellationTokenSource.CreateLinkedTokenSource(ct, _cancelAllCts.Token).Token)
-                                .SilenceException<MessageTransportException>()
-                                .DoNotWait();
-                            break;
-
-                        case "???":
-                            ShowDialog(message, MessageButtons.OKCancel, CancellationTokenSource.CreateLinkedTokenSource(ct, _cancelAllCts.Token).Token)
-                                .SilenceException<MessageTransportException>()
-                                .DoNotWait();
-                            break;
-
-                        case ">":
-                            ReadConsole(message, CancellationTokenSource.CreateLinkedTokenSource(ct, _cancelAllCts.Token).Token)
-                                .SilenceException<MessageTransportException>()
-                                .DoNotWait();
-                            break;
-
-                        case "!":
-                        case "!!":
-                            message.ExpectArguments(1);
-                            await _callbacks.WriteConsoleEx(
-                                message.GetString(0, "buf", allowNull: true),
-                                message.Name.Length == 1 ? OutputType.Output : OutputType.Error,
-                                ct);
-                            break;
-
-                        case "![]":
-                            message.ExpectArguments(1);
-                            await _callbacks.ShowMessage(message.GetString(0, "s", allowNull: true), ct);
-                            break;
-
-                        case "~+":
-                            await _callbacks.Busy(true, ct);
-                            break;
-                        case "~-":
-                            await _callbacks.Busy(false, ct);
-                            break;
-
-                        case "~/":
-                            _callbacks.DirectoryChanged();
-                            break;
-
-                        case "Plot":
-                            await _callbacks.Plot(message.GetString(0, "xaml_file_path"), ct);
-                            break;
-
-                        case "Browser":
-                            await _callbacks.Browser(message.GetString(0, "help_url"));
-                            break;
-
-                        default:
-                            throw ProtocolError($"Unrecognized host message name:", message);
-                    }
+                            case "\\":
+                                CancelAll();
+                                break;
+
+                            case "?":
+                                ShowDialog(message, MessageButtons.YesNoCancel, CancellationTokenSource.CreateLinkedTokenSource(ct, _cancelAllCts.Token).Token)
+                                    .SilenceException<MessageTransportException>()
+                                    .DoNotWait();
+                                break;
+
+                            case "??":
+                                ShowDialog(message, MessageButtons.YesNo, CancellationTokenSource.CreateLinkedTokenSource(ct, _cancelAllCts.Token).Token)
+                                    .SilenceException<MessageTransportException>()
+                                    .DoNotWait();
+                                break;
+
+                            case "???":
+                                ShowDialog(message, MessageButtons.OKCancel, CancellationTokenSource.CreateLinkedTokenSource(ct, _cancelAllCts.Token).Token)
+                                    .SilenceException<MessageTransportException>()
+                                    .DoNotWait();
+                                break;
+
+                            case ">":
+                                ReadConsole(message, CancellationTokenSource.CreateLinkedTokenSource(ct, _cancelAllCts.Token).Token)
+                                    .SilenceException<MessageTransportException>()
+                                    .DoNotWait();
+                                break;
+
+                            case "!":
+                            case "!!":
+                                message.ExpectArguments(1);
+                                await _callbacks.WriteConsoleEx(
+                                    message.GetString(0, "buf", allowNull: true),
+                                    message.Name.Length == 1 ? OutputType.Output : OutputType.Error,
+                                    ct);
+                                break;
+
+                            case "![]":
+                                message.ExpectArguments(1);
+                                await _callbacks.ShowMessage(message.GetString(0, "s", allowNull: true), ct);
+                                break;
+
+                            case "~+":
+                                await _callbacks.Busy(true, ct);
+                                break;
+                            case "~-":
+                                await _callbacks.Busy(false, ct);
+                                break;
+
+                            case "~/":
+                                _callbacks.DirectoryChanged();
+                                break;
+
+                            case "Plot":
+                                await _callbacks.Plot(message.GetString(0, "xaml_file_path"), ct);
+                                break;
+
+                            case "Browser":
+                                await _callbacks.Browser(message.GetString(0, "help_url"));
+                                break;
+
+                            default:
+                                throw ProtocolError($"Unrecognized host message name:", message);
+                        }
                     } catch (OperationCanceledException) when (!ct.IsCancellationRequested) {
                         // Cancelled via _cancelAllCts - just move onto the next message.
                     }
@@ -481,7 +477,7 @@
         public async Task CreateAndRun(string rHome, string rhostDirectory = null, string rCommandLineArguments = null, int timeout = 3000, CancellationToken ct = default(CancellationToken)) {
             await TaskUtilities.SwitchToBackgroundThread();
 
-            rhostDirectory = rhostDirectory ?? Path.GetDirectoryName(typeof (RHost).Assembly.GetAssemblyPath());
+            rhostDirectory = rhostDirectory ?? Path.GetDirectoryName(typeof(RHost).Assembly.GetAssemblyPath());
             rCommandLineArguments = rCommandLineArguments ?? string.Empty;
 
             string rhostExe = Path.Combine(rhostDirectory, RHostExe);
