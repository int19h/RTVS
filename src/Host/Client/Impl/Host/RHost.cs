﻿// Copyright (c) Microsoft Corporation. All rights reserved.
// Licensed under the MIT License. See LICENSE in the project root for license information.

using System;
using System.Collections.Concurrent;
using System.Collections.Generic;
using System.Diagnostics;
using System.Globalization;
using System.IO;
using System.Linq;
using System.Threading;
using System.Threading.Tasks;
using Microsoft.Common.Core;
using Microsoft.Common.Core.Diagnostics;
using Microsoft.Common.Core.Logging;
using Microsoft.Common.Core.Shell;
using Microsoft.Common.Core.Tasks;
using Microsoft.Common.Core.Threading;
using Microsoft.R.Host.Client.Host;
using Microsoft.R.Host.Protocol;
using Newtonsoft.Json.Linq;
using static System.FormattableString;

namespace Microsoft.R.Host.Client {
    public sealed partial class RHost : IDisposable, IRExpressionEvaluator, IRBlobService {
        public static IRContext TopLevelContext { get; } = new RContext(RContextType.TopLevel);

        public string Name { get; }

        private readonly IMessageTransport _transport;
        private readonly CancellationTokenSource _cts;
        private readonly ConcurrentDictionary<ulong, Request> _requests = new ConcurrentDictionary<ulong, Request>();
        private readonly BinaryAsyncLock _disconnectLock = new BinaryAsyncLock();

        private volatile Task _runTask;

        private int _rLoopDepth;
        private long _lastMessageId;
        private IRCallbacks _callbacks;

        private TaskCompletionSource<object> _cancelAllTcs;
        private CancellationTokenSource _cancelAllCts = new CancellationTokenSource();

        public RHost(string name, IRCallbacks callbacks, IMessageTransport transport, IActionLog log) {
            Check.ArgumentStringNullOrEmpty(nameof(name), name);

            Name = name;
            _callbacks = callbacks;
            _transport = transport;
            Log = log;
            _cts = new CancellationTokenSource();
            _cts.Token.Register(() => { Log.RHostProcessExited(); });
        }

        public IActionLog Log { get; }

        public void Dispose() {
            DisconnectAsync().DoNotWait();
        }

        public void FlushLog() {
            Log?.Flush();
        }

        private static Exception ProtocolError(FormattableString fs, object message = null) {
            var s = Invariant(fs);
            if (message != null) {
                s += "\n\n" + message;
            }
            Trace.Fail(s);
            return new InvalidDataException(s);
        }

        private async Task<Message> ReceiveMessageAsync(CancellationToken ct) {
            Message message;
            try {
                message = await _transport.ReceiveAsync(ct);
            } catch (MessageTransportException ex) when (ct.IsCancellationRequested) {
                // Network errors during cancellation are expected, but should not be exposed to clients.
                throw new OperationCanceledException(new OperationCanceledException().Message, ex);
            }

            if (message != null) {
                Log.Response(message.ToString(), _rLoopDepth);
            } else {
                Log.Response(_transport.CloseStatusDescription, _rLoopDepth);
            }

            return message;
        }

        private Message CreateMessage(string name, ulong requestId, JArray json, byte[] blob = null) {
            ulong id = (ulong)Interlocked.Add(ref _lastMessageId, 2);
            return new Message(id, requestId, name, json, blob);
        }

        private Message CreateRequestMessage(string name, JArray json, byte[] blob = null) {
            Debug.Assert(name.StartsWithOrdinal("?"));
            return CreateMessage(name, ulong.MaxValue, json, blob);
        }

        private async Task SendAsync(Message message, CancellationToken ct) {
            TaskUtilities.AssertIsOnBackgroundThread();

            Log.Request(message.ToString(), _rLoopDepth);

            try {
                await _transport.SendAsync(message, ct);
            } catch (MessageTransportException ex) when (ct.IsCancellationRequested) {
                // Network errors during cancellation are expected, but should not be exposed to clients.
                throw new OperationCanceledException(new OperationCanceledException().Message, ex);
            } catch (MessageTransportException ex) {
                throw new RHostDisconnectedException(ex.Message, ex);
            }
        }

        private async Task<ulong> NotifyAsync(string name, CancellationToken ct, params object[] args) {
            Debug.Assert(name.StartsWithOrdinal("!"));
            TaskUtilities.AssertIsOnBackgroundThread();

            var message = CreateMessage(name, 0, new JArray(args));
            await SendAsync(message, ct);
            return message.Id;
        }

        private async Task<ulong> RespondAsync(Message request, CancellationToken ct, params object[] args) {
            Debug.Assert(request.Name.StartsWithOrdinal("?"));
            TaskUtilities.AssertIsOnBackgroundThread();

            var message = CreateMessage(":" + request.Name.Substring(1), request.Id, new JArray(args));
            await SendAsync(message, ct);
            return message.Id;
        }

        private static RContext[] GetContexts(Message message) {
            var contexts = message.GetArgument(0, "contexts", JTokenType.Array)
                .Select((token, i) => {
                    if (token.Type != JTokenType.Integer) {
                        throw ProtocolError($"Element #{i} of context array must be an integer:", message);
                    }
                    return new RContext((RContextType)(int)token);
                });
            return contexts.ToArray();
        }

        private void CancelAll() {
            var tcs = Volatile.Read(ref _cancelAllTcs);
            tcs?.TrySetResult(true);
        }

        private async Task ShowLocalizedDialogFormat(Message request, MessageButtons buttons, CancellationToken ct) {
            TaskUtilities.AssertIsOnBackgroundThread();
            var response = await ShowDialog(new RContext[0], GetLocalizedString(request), buttons, ct);
            await RespondAsync(request, ct, response);
        }

        private async Task ShowDialog(Message request, MessageButtons buttons, CancellationToken ct) {
            TaskUtilities.AssertIsOnBackgroundThread();

            request.ExpectArguments(2);
            var contexts = GetContexts(request);
            var s = request.GetString(1, "s", allowNull: true);

            var response = await ShowDialog(contexts, s, buttons, ct);
            await RespondAsync(request, ct, response);
        }

        private async Task<string> ShowDialog(RContext[] contexts, string message, MessageButtons buttons, CancellationToken ct) {
            TaskUtilities.AssertIsOnBackgroundThread();

            MessageButtons input = await _callbacks.ShowDialog(contexts, message, buttons, ct);
            ct.ThrowIfCancellationRequested();

            string response;
            switch (input) {
                case MessageButtons.No:
                    response = "N";
                    break;
                case MessageButtons.Cancel:
                    response = "C";
                    break;
                case MessageButtons.Yes:
                    response = "Y";
                    break;
                default: {
                        var error = Invariant($"YesNoCancel: callback returned an invalid value: {input}");
                        Trace.Fail(error);
                        throw new InvalidOperationException(error);
                    }
            }
            return response;
        }

        private async Task ReadConsole(Message request, CancellationToken ct) {
            TaskUtilities.AssertIsOnBackgroundThread();

            request.ExpectArguments(5);

            var contexts = GetContexts(request);
            var len = request.GetInt32(1, "len");
            var addToHistory = request.GetBoolean(2, "addToHistory");
            var retryReason = request.GetString(3, "retry_reason", allowNull: true);
            var prompt = request.GetString(4, "prompt", allowNull: true);

            string input = await _callbacks.ReadConsole(contexts, prompt, len, addToHistory, ct);
            ct.ThrowIfCancellationRequested();

            input = input.Replace("\r\n", "\n");
            await RespondAsync(request, ct, input);
        }

        public async Task<ulong> CreateBlobAsync(CancellationToken cancellationToken) {
            if (_runTask == null) {
                throw new InvalidOperationException("Host was not started");
            }

            using (CancellationTokenUtilities.Link(ref cancellationToken, _cts.Token)) {
                try {
                    await TaskUtilities.SwitchToBackgroundThread();
                    var request = await CreateBlobRequest.CreateAsync(this, cancellationToken);
                    return await request.Task;
                } catch (OperationCanceledException ex) when (_cts.IsCancellationRequested) {
                    throw new RHostDisconnectedException(Resources.Error_RHostIsStopped, ex);
                }
            }
        }

        public Task DestroyBlobsAsync(IEnumerable<ulong> ids, CancellationToken cancellationToken) =>
            cancellationToken.IsCancellationRequested || _runTask == null || _runTask.IsCompleted
                ? Task.FromCanceled(new CancellationToken(true))
                : DestroyBlobsAsyncWorker(ids.ToArray(), cancellationToken);

        private async Task DestroyBlobsAsyncWorker(ulong[] ids, CancellationToken cancellationToken) {
            await TaskUtilities.SwitchToBackgroundThread();
            await NotifyAsync("!DestroyBlob", cancellationToken, ids.Select(x => (object)x));
        }

        public async Task<byte[]> BlobReadAllAsync(ulong blobId, CancellationToken cancellationToken = default(CancellationToken)) {
            if (_runTask == null) {
                throw new InvalidOperationException("Host was not started");
            }

            using (CancellationTokenUtilities.Link(ref cancellationToken, _cts.Token)) {
                try {
                    await TaskUtilities.SwitchToBackgroundThread();
                    var request = await BlobReadRequest.ReadAllAsync(this, blobId, cancellationToken);
                    return await request.Task;
                } catch (OperationCanceledException ex) when (_cts.IsCancellationRequested) {
                    throw new RHostDisconnectedException(Resources.Error_RHostIsStopped, ex);
                }
            }
        }

        public async Task<byte[]> BlobReadAsync(ulong blobId, long position, long count, CancellationToken cancellationToken = default(CancellationToken)) {
            if (_runTask == null) {
                throw new InvalidOperationException("Host was not started");
            }

            using (CancellationTokenUtilities.Link(ref cancellationToken, _cts.Token)) {
                try {
                    await TaskUtilities.SwitchToBackgroundThread();
                    var request = await BlobReadRequest.ReadAsync(this, blobId, position, count, cancellationToken);
                    return await request.Task;
                } catch (OperationCanceledException ex) when (_cts.IsCancellationRequested) {
                    throw new RHostDisconnectedException(Resources.Error_RHostIsStopped, ex);
                }
            }
        }

        public async Task<long> BlobWriteAsync(ulong blobId, byte[] data, long position, CancellationToken cancellationToken = default(CancellationToken)) {
            if (_runTask == null) {
                throw new InvalidOperationException("Host was not started");
            }

            using (CancellationTokenUtilities.Link(ref cancellationToken, _cts.Token)) {
                try {
                    await TaskUtilities.SwitchToBackgroundThread();
                    var request = await BlobWriteRequest.WriteAsync(this, blobId, data, position, cancellationToken);
                    return await request.Task;
                } catch (OperationCanceledException ex) when (_cts.IsCancellationRequested) {
                    throw new RHostDisconnectedException(Resources.Error_RHostIsStopped, ex);
                }
            }
        }

        public async Task<long> GetBlobSizeAsync(ulong blobId, CancellationToken cancellationToken = default(CancellationToken)) {
            if (_runTask == null) {
                throw new InvalidOperationException("Host was not started");
            }

            using (CancellationTokenUtilities.Link(ref cancellationToken, _cts.Token)) {
                try {
                    await TaskUtilities.SwitchToBackgroundThread();
                    var request = await BlobSizeRequest.GetSizeAsync(this, blobId, cancellationToken);
                    return await request.Task;
                } catch (OperationCanceledException ex) when (_cts.IsCancellationRequested) {
                    throw new RHostDisconnectedException(Resources.Error_RHostIsStopped, ex);
                }
            }
        }

        public async Task<long> SetBlobSizeAsync(ulong blobId, long size, CancellationToken cancellationToken = default(CancellationToken)) {
            if (_runTask == null) {
                throw new InvalidOperationException("Host was not started");
            }

            using (CancellationTokenUtilities.Link(ref cancellationToken, _cts.Token)) {
                try {
                    await TaskUtilities.SwitchToBackgroundThread();
                    var request = await BlobSizeRequest.GetSizeAsync(this, blobId, cancellationToken);
                    return await request.Task;
                } catch (OperationCanceledException ex) when (_cts.IsCancellationRequested) {
                    throw new RHostDisconnectedException(Resources.Error_RHostIsStopped, ex);
                }
            }
        }

        public async Task<REvaluationResult> EvaluateAsync(string expression, REvaluationKind kind, CancellationToken cancellationToken) {
            if (_runTask == null) {
                throw new InvalidOperationException("Host was not started");
            }

            using (CancellationTokenUtilities.Link(ref cancellationToken, _cts.Token)) {
                try {
                    await TaskUtilities.SwitchToBackgroundThread();
                    var request = await EvaluationRequest.SendAsync(this, expression, kind, cancellationToken);
                    return await request.Task;
                } catch (OperationCanceledException ex) when (_cts.IsCancellationRequested) {
                    throw new RHostDisconnectedException(Resources.Error_RHostIsStopped, ex);
                }
            }
        }

        /// <summary>
        /// Cancels any ongoing evaluations or interaction processing.
        /// </summary>
        public async Task CancelAllAsync(CancellationToken cancellationToken = default(CancellationToken)) {
            if (_runTask == null) {
                // Nothing to cancel.
                return;
            }

            await TaskUtilities.SwitchToBackgroundThread();

            var tcs = new TaskCompletionSource<object>();
            if (Interlocked.CompareExchange(ref _cancelAllTcs, tcs, null) != null) {
                // Cancellation is already in progress - do nothing.
                return;
            }

            using (tcs.RegisterForCancellation(_cts.Token))
            using (tcs.RegisterForCancellation(cancellationToken)) {
                try {
                    // Cancel any pending callbacks
                    _cancelAllCts.Cancel();
                    var cts = CancellationTokenSource.CreateLinkedTokenSource(_cts.Token, cancellationToken);
                    try {
                        await NotifyAsync("!//", cts.Token);
                    } catch (OperationCanceledException) {
                        return;
                    } catch (MessageTransportException) {
                        return;
                    } finally {
                        cts.Dispose();
                    }

                    await tcs.Task;
                } finally {
                    Volatile.Write(ref _cancelAllTcs, null);
                }
            }
        }

        public Task RequestShutdownAsync(bool saveRData) =>
            NotifyAsync("!Shutdown", _cts.Token, saveRData);

        public async Task DisconnectAsync() {
            if (_runTask == null) {
                return;
            }

            await TaskUtilities.SwitchToBackgroundThread();

            // We may get MessageTransportException from any concurrent SendAsync or ReceiveAsync when the host
            // drops connection after we request it to do so. To ensure that those don't bubble up to the
            // client, cancel this token to indicate that we're shutting down the host - SendAsync and
            // ReceiveAsync will take care of wrapping any WSE into OperationCanceledException.
            _cts.Cancel();
            var token = await _disconnectLock.WaitAsync();
            if (!token.IsSet) {
                try {
                    // Don't use _cts, since it's already cancelled. We want to try to send this message in
                    // any case, and we'll catch MessageTransportException if no-one is on the other end anymore.
                    await _transport.CloseAsync();
                    token.Set();
                } catch (Exception ex) when (ex is OperationCanceledException || ex is MessageTransportException) {
                    token.Set();
                } finally {
                    token.Reset();
                }
            }

            try {
                await _runTask;
            } catch (OperationCanceledException) {
                // Expected during disconnect.
            } catch (MessageTransportException) {
                // Possible and valid during disconnect.
            }
        }

        private async Task<Message> RunLoop(CancellationToken loopCt) {
            TaskUtilities.AssertIsOnBackgroundThread();
            var cancelAllCtsLink = CancellationTokenSource.CreateLinkedTokenSource(loopCt, _cancelAllCts.Token);
            var ct = cancelAllCtsLink.Token;
            try {
                Log.EnterRLoop(_rLoopDepth++);
                while (!loopCt.IsCancellationRequested) {
                    var message = await ReceiveMessageAsync(loopCt);
                    if (message == null) {
                        return null;
                    } else if (message.IsResponse) {
                        Request request;
                        if (!_requests.TryRemove(message.RequestId, out request)) {
                            throw ProtocolError($"Mismatched response - no request with such ID:", message);
                        } else if (message.Name != ":" + request.MessageName.Substring(1)) {
                            throw ProtocolError($"Mismatched response - message name does not match request '{request.MessageName}':", message);
                        }

                        request.Handle(this, message);
                        continue;
                    }

                    try {
                        switch (message.Name) {
                            case "!End":
                                message.ExpectArguments(1);
                                await _callbacks.Shutdown(message.GetBoolean(0, "rdataSaved"));
                                break;

                            case "!CanceledAll":
                                CancelAll();
                                break;

                            case "?YesNoCancel":
                                ShowDialog(message, MessageButtons.YesNoCancel, ct)
                                    .SilenceException<MessageTransportException>()
                                    .DoNotWait();
                                break;

                            case "?YesNo":
                                ShowDialog(message, MessageButtons.YesNo, ct)
                                    .SilenceException<MessageTransportException>()
                                    .DoNotWait();
                                break;

                            case "?OkCancel":
                                ShowDialog(message, MessageButtons.OKCancel, ct)
                                    .SilenceException<MessageTransportException>()
                                    .DoNotWait();
                                break;

                            case "?LocYesNoCancel":
                                ShowLocalizedDialogFormat(message, MessageButtons.YesNoCancel, ct)
                                    .SilenceException<MessageTransportException>()
                                    .DoNotWait();
                                break;

                            case "?LocYesNo":
                                ShowLocalizedDialogFormat(message, MessageButtons.YesNo, ct)
                                    .SilenceException<MessageTransportException>()
                                    .DoNotWait();
                                break;

                            case "?LocOkCancel":
                                ShowLocalizedDialogFormat(message, MessageButtons.OKCancel, ct)
                                    .SilenceException<MessageTransportException>()
                                    .DoNotWait();
                                break;

                            case "?>":
                                ReadConsole(message, ct)
                                    .SilenceException<MessageTransportException>()
                                    .DoNotWait();
                                break;

                            case "!":
                            case "!!":
                                message.ExpectArguments(1);
                                await _callbacks.WriteConsoleEx(
                                    message.GetString(0, "buf", allowNull: true),
                                    message.Name.Length == 1 ? OutputType.Output : OutputType.Error,
                                    ct);
                                break;

                            case "!ShowMessage":
                                message.ExpectArguments(1);
                                await _callbacks.ShowMessage(message.GetString(0, "s", allowNull: true), ct);
                                break;

                            case "!+":
                                await _callbacks.Busy(true, ct);
                                break;
                            case "!-":
                                await _callbacks.Busy(false, ct);
                                break;

                            case "!SetWD":
                                _callbacks.DirectoryChanged();
                                break;

                            case "!Library":
                                await _callbacks.ViewLibrary(ct);
                                break;

                            case "!ShowFile":
                                message.ExpectArguments(3);
                                // Do not await since it blocks callback from calling the host again
                                _callbacks.ShowFile(
                                    message.GetString(0, "file"),
                                    message.GetString(1, "tabName"),
                                    message.GetBoolean(2, "delete.file"),
                                    ct).DoNotWait();
                                break;

                            case "?EditFile":
                                message.ExpectArguments(2);
                                // Opens file in editor and blocks until file is closed.
<<<<<<< HEAD
                                var content = await _callbacks.EditFileAsync(message.GetString(0, "name", allowNull: true), message.GetString(1, "file", allowNull: true), ct);
=======
                                var content = await _callbacks.EditFile(message.GetString(0, "name", allowNull: true), message.GetString(1, "file", allowNull: true), ct);
                                ct.ThrowIfCancellationRequested();
>>>>>>> aa355d9a
                                await RespondAsync(message, ct, content);
                                break;

                            case "!View":
                                message.ExpectArguments(2);
                                _callbacks.ViewObject(message.GetString(0, "x"), message.GetString(1, "title"), ct)
                                    .SilenceException<MessageTransportException>()
                                    .DoNotWait();
                                break;

                            case "!Plot":
                                await _callbacks.Plot(
                                    new PlotMessage(
                                        Guid.Parse(message.GetString(0, "device_id")),
                                        Guid.Parse(message.GetString(1, "plot_id")),
                                        message.GetString(2, "file_path"),
                                        message.GetInt32(3, "device_num"),
                                        message.GetInt32(4, "active_plot_index"),
                                        message.GetInt32(5, "plot_count"),
                                        message.Blob),
                                    ct);
                                break;

                            case "?Locator":
                                var locatorResult = await _callbacks.Locator(Guid.Parse(message.GetString(0, "device_id")), ct);
                                ct.ThrowIfCancellationRequested();
                                await RespondAsync(message, ct, locatorResult.Clicked, locatorResult.X, locatorResult.Y);
                                break;

                            case "?PlotDeviceCreate":
                                var plotDeviceResult = await _callbacks.PlotDeviceCreate(Guid.Parse(message.GetString(0, "device_id")), ct);
                                ct.ThrowIfCancellationRequested();
                                await RespondAsync(message, ct, plotDeviceResult.Width, plotDeviceResult.Height, plotDeviceResult.Resolution);
                                break;

                            case "!PlotDeviceDestroy":
                                await _callbacks.PlotDeviceDestroy(Guid.Parse(message.GetString(0, "device_id")), ct);
                                break;

                            case "!WebBrowser":
                                _callbacks.WebBrowser(message.GetString(0, "url"), ct)
                                    .DoNotWait();
                                break;

                            case "?BeforePackagesInstalled":
                                await _callbacks.BeforePackagesInstalledAsync(ct);
                                ct.ThrowIfCancellationRequested();
                                await RespondAsync(message, ct, true);
                                break;

                            case "?AfterPackagesInstalled":
                                await _callbacks.AfterPackagesInstalledAsync(ct);
                                ct.ThrowIfCancellationRequested();
                                await RespondAsync(message, ct, true);
                                break;

                            case "!PackagesRemoved":
                                _callbacks.PackagesRemoved();
                                break;

                            case "!FetchFile":
                                var remoteFileName = message.GetString(0, "file_remote_name");
                                var remoteBlobId = message.GetUInt64(1, "blob_id");
                                var localPath = message.GetString(2, "file_local_path");
                                Task.Run(async () => {
                                    var destPath = await _callbacks.FetchFileAsync(remoteFileName, remoteBlobId, localPath, ct);
                                    if (!message.GetBoolean(3, "silent")) {
                                        await _callbacks.WriteConsoleEx(destPath, OutputType.Error, ct);
                                    }
                                }).DoNotWait();
                                break;

                            case "!LocMessage":
                                _callbacks.WriteConsoleEx(GetLocalizedString(message) + Environment.NewLine, OutputType.Output, ct).DoNotWait();
                                break;

                            case "!LocWarning":
                                _callbacks.WriteConsoleEx(GetLocalizedString(message) + Environment.NewLine, OutputType.Error, ct).DoNotWait();
                                break;

                            default:
                                throw ProtocolError($"Unrecognized host message name:", message);
                        }

                        if (_cancelAllCts.IsCancellationRequested) {
                            ct = UpdateCancelAllCtsLink(ref cancelAllCtsLink, loopCt);
                        }
                    } catch (OperationCanceledException) when (_cancelAllCts.IsCancellationRequested) {
                        // Canceled via _cancelAllCts - update cancelAllCtsLink and move on
                        ct = UpdateCancelAllCtsLink(ref cancelAllCtsLink, loopCt);
                    }
                }
            } finally {
                // asyncronously-running handlers like ReadConsole and ShowDialog that were started in the loop should be canceled
                cancelAllCtsLink.Cancel();
                cancelAllCtsLink.Dispose();
                Log.ExitRLoop(--_rLoopDepth);
            }

            return null;
        }

        private string GetLocalizedString(Message message) {
            var s = _callbacks.GetLocalizedString(message.GetString(0, "id"));
            if (message.ArgumentCount == 2) {
                var args = message.GetArgument(1, "a", JTokenType.Array).Select(o => o.Value<object>()).ToArray();
                s = string.Format(CultureInfo.CurrentCulture, s, args);
            }
            return s;
        }

        private CancellationToken UpdateCancelAllCtsLink(ref CancellationTokenSource cancelAllCtsLink, CancellationToken loopCt) {
            cancelAllCtsLink.Dispose();
            Interlocked.Exchange(ref _cancelAllCts, new CancellationTokenSource());
            cancelAllCtsLink = CancellationTokenSource.CreateLinkedTokenSource(loopCt, _cancelAllCts.Token);
            return cancelAllCtsLink.Token;
        }

        private async Task RunWorker(CancellationToken ct) {
            TaskUtilities.AssertIsOnBackgroundThread();

            // Spin until the worker task is registered.
            while (_runTask == null) {
                await Task.Yield();
            }

            try {
                var message = await ReceiveMessageAsync(ct);
                if (message == null) {
                    // Socket is closed before connection is established. Just exit.
                    return;
                }

                if (!message.IsNotification || message.Name != "!Microsoft.R.Host") {
                    throw ProtocolError($"Microsoft.R.Host handshake expected:", message);
                }

                var protocolVersion = message.GetInt32(0, "protocol_version");
                if (protocolVersion != 1) {
                    throw ProtocolError($"Unsupported RHost protocol version:", message);
                }

                var rVersion = message.GetString(1, "R_version");
                await _callbacks.Connected(rVersion);

                message = await RunLoop(ct);
                if (message != null) {
                    throw ProtocolError($"Unexpected host response message:", message);
                }
            } finally {
                // Signal cancellation to any callbacks that haven't returned yet.
                _cts.Cancel();

                await _callbacks.Disconnected();
            }
        }

        public async Task Run(CancellationToken cancellationToken = default(CancellationToken)) {
            TaskUtilities.AssertIsOnBackgroundThread();

            if (_runTask != null) {
                throw new InvalidOperationException("This host is already running.");
            }

            var cts = CancellationTokenSource.CreateLinkedTokenSource(cancellationToken, _cts.Token);

            try {
                _runTask = RunWorker(cts.Token);
                await _runTask;
            } catch (OperationCanceledException) when (cancellationToken.IsCancellationRequested || _cts.Token.IsCancellationRequested) {
                // Expected cancellation, do not propagate, just exit process
            } catch (MessageTransportException ex) when (cancellationToken.IsCancellationRequested || _cts.Token.IsCancellationRequested) {
                // Network errors during cancellation are expected, but should not be exposed to clients.
                throw new OperationCanceledException(new OperationCanceledException().Message, ex);
            } catch (Exception ex) {
                var message = "Exception in RHost run loop:\n" + ex;
                Log.WriteLine(LogVerbosity.Minimal, MessageCategory.Error, message);
                Debug.Fail(message);
                throw;
            } finally {
                cts.Dispose();

                // Signal cancellation to any callbacks that haven't returned yet.
                _cts.Cancel();

                _requests.Clear();
            }
        }

        public void DetachCallback() {
            Interlocked.Exchange(ref _callbacks, new NullRCallbacks());
        }

        internal Task GetRHostRunTask() => _runTask;
    }
}<|MERGE_RESOLUTION|>--- conflicted
+++ resolved
@@ -526,12 +526,8 @@
                             case "?EditFile":
                                 message.ExpectArguments(2);
                                 // Opens file in editor and blocks until file is closed.
-<<<<<<< HEAD
                                 var content = await _callbacks.EditFileAsync(message.GetString(0, "name", allowNull: true), message.GetString(1, "file", allowNull: true), ct);
-=======
-                                var content = await _callbacks.EditFile(message.GetString(0, "name", allowNull: true), message.GetString(1, "file", allowNull: true), ct);
                                 ct.ThrowIfCancellationRequested();
->>>>>>> aa355d9a
                                 await RespondAsync(message, ct, content);
                                 break;
 
