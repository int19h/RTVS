﻿// Copyright (c) Microsoft Corporation. All rights reserved.
// Licensed under the MIT License. See LICENSE in the project root for license information.

using System;
<<<<<<< HEAD
using System.Diagnostics;
using System.Net;
=======
>>>>>>> 38ebb467
using System.Net.Http;
using System.Net.NetworkInformation;
using System.Net.Security;
using System.Net.Sockets;
<<<<<<< HEAD
using System.Security.Cryptography.X509Certificates;
=======
>>>>>>> 38ebb467
using System.Threading;
using System.Threading.Tasks;
using Microsoft.Common.Core;
using Microsoft.Common.Core.Logging;
<<<<<<< HEAD
using Microsoft.Common.Core.Security;
=======
>>>>>>> 38ebb467
using Microsoft.R.Host.Client.BrokerServices;

namespace Microsoft.R.Host.Client.Host {
    internal sealed class RemoteBrokerClient : BrokerClient {
<<<<<<< HEAD
        private readonly IntPtr _applicationWindowHandle;
        private readonly AutoResetEvent _credentialsValidated = new AutoResetEvent(true);
        private readonly string _authority;
        private bool _ignoreSavedCredentials;
        private int _certificateUIActive;

        // Although NetworkCredential does support SecureString, it still exposes
        // plain text password via property and it is visible in a debugger.
        private Credentials _credentials = new Credentials();

        static RemoteBrokerClient() {
            ServicePointManager.SecurityProtocol = SecurityProtocolType.Tls12;
        }

        public RemoteBrokerClient(string name, Uri brokerUri, IActionLog log, IntPtr applicationWindowHandle)
            : base(name, brokerUri, brokerUri.Fragment, log, applicationWindowHandle) {
            _applicationWindowHandle = applicationWindowHandle;


            _authority = new UriBuilder { Scheme = brokerUri.Scheme, Host = brokerUri.Host, Port = brokerUri.Port }.ToString();
            CreateHttpClient(brokerUri, _credentials);
        }

        private void GetCredentials(out Credentials credentials) {
            // If there is already a GetCredentials request for which there hasn't been a validation yet, wait until it completes.
            // This can happen when two sessions are being created concurrently, and we don't want to pop the credential prompt twice -
            // the first prompt should be validated and saved, and then the same credentials will be reused for the second session.
            _credentialsValidated.WaitOne();
            var prompted = false;
            try {
                prompted = SecurityServices.GetUserCredentials(_authority, _ignoreSavedCredentials, _applicationWindowHandle, out credentials);
            } finally {
                if (!prompted) {
                    _credentialsValidated.Set();
                }
            }
        }

        protected override void UpdateCredentials() {
            Credentials credentials;
            GetCredentials(out credentials);

            _credentials.UserName = credentials.UserName;
            _credentials.Password = credentials.Password;
        }

        protected override void OnCredentialsValidated(bool isValid) {
            CredUIConfirmCredentials(_authority, isValid);
            _ignoreSavedCredentials = !isValid;
            _credentialsValidated.Set();
=======
        public RemoteBrokerClient(string name, Uri brokerUri, IntPtr applicationWindowHandle, IActionLog log)
            : base(name, brokerUri, brokerUri.Fragment, new RemoteCredentialsDecorator(applicationWindowHandle, brokerUri), log) {

            CreateHttpClient(brokerUri);
>>>>>>> 38ebb467
        }

        public override string HandleUrl(string url, CancellationToken ct) {
            return WebServer.CreateWebServer(url, HttpClient.BaseAddress.ToString(), ct);
        }

        protected override async Task<Exception> HandleHttpRequestExceptionAsync(HttpRequestException exception) {
            // Broker is not responsing. Try regular ping.
            string status = await GetMachineOnlineStatusAsync();
            return string.IsNullOrEmpty(status)
                ? new RHostDisconnectedException(Resources.Error_BrokerNotRunning, exception)
                : await base.HandleHttpRequestExceptionAsync(exception);
        }

        private async Task<string> GetMachineOnlineStatusAsync() {
            if (Uri.IsFile) {
                return string.Empty;
            }

            try {
                var ping = new Ping();
                var reply = await ping.SendPingAsync(Uri.Host, 5000);
                if (reply.Status != IPStatus.Success) {
                    return reply.Status.ToString();
                }
            } catch (PingException pex) {
                var pingMessage = pex.InnerException?.Message ?? pex.Message;
                if (!string.IsNullOrEmpty(pingMessage)) {
                    return pingMessage;
                }
            } catch (SocketException sx) {
                return sx.Message;
            }
            return string.Empty;
        }

        protected override void CreateHttpClient(Uri baseAddress, ICredentials credentials) {
            base.CreateHttpClient(baseAddress, credentials);

            HttpClientHandler.ServerCertificateValidationCallback += ValidateCertificate;
        }

        private bool ValidateCertificate(object sender, X509Certificate certificate, X509Chain chain, SslPolicyErrors sslPolicyErrors) {
            if (sslPolicyErrors == SslPolicyErrors.None) {
                return true;
            }

            if ((sslPolicyErrors & SslPolicyErrors.RemoteCertificateNotAvailable) != 0) {
                Log.WriteAsync(LogVerbosity.Minimal, MessageCategory.Error, Resources.Error_NoBrokerCertificate);
                Callbacks.WriteConsoleEx(Resources.Error_NoBrokerCertificate, OutputType.Error, CancellationToken.None).DoNotWait();
                return false;
            }

            if (Interlocked.CompareExchange(ref _certificateUIActive, 1, 0) == 0) {
                var certificate2 = certificate as X509Certificate2;
                Debug.Assert(certificate2 != null);
                X509Certificate2UI.DisplayCertificate(certificate2, _applicationWindowHandle);
                Interlocked.Exchange(ref _certificateUIActive, 0);
            }

            certificate.Reset();
            return false;
        }
    }
}<|MERGE_RESOLUTION|>--- conflicted
+++ resolved
@@ -2,32 +2,21 @@
 // Licensed under the MIT License. See LICENSE in the project root for license information.
 
 using System;
-<<<<<<< HEAD
-using System.Diagnostics;
 using System.Net;
-=======
->>>>>>> 38ebb467
 using System.Net.Http;
 using System.Net.NetworkInformation;
 using System.Net.Security;
 using System.Net.Sockets;
-<<<<<<< HEAD
 using System.Security.Cryptography.X509Certificates;
-=======
->>>>>>> 38ebb467
 using System.Threading;
 using System.Threading.Tasks;
 using Microsoft.Common.Core;
 using Microsoft.Common.Core.Logging;
-<<<<<<< HEAD
 using Microsoft.Common.Core.Security;
-=======
->>>>>>> 38ebb467
 using Microsoft.R.Host.Client.BrokerServices;
 
 namespace Microsoft.R.Host.Client.Host {
     internal sealed class RemoteBrokerClient : BrokerClient {
-<<<<<<< HEAD
         private readonly IntPtr _applicationWindowHandle;
         private readonly AutoResetEvent _credentialsValidated = new AutoResetEvent(true);
         private readonly string _authority;
@@ -78,12 +67,6 @@
             CredUIConfirmCredentials(_authority, isValid);
             _ignoreSavedCredentials = !isValid;
             _credentialsValidated.Set();
-=======
-        public RemoteBrokerClient(string name, Uri brokerUri, IntPtr applicationWindowHandle, IActionLog log)
-            : base(name, brokerUri, brokerUri.Fragment, new RemoteCredentialsDecorator(applicationWindowHandle, brokerUri), log) {
-
-            CreateHttpClient(brokerUri);
->>>>>>> 38ebb467
         }
 
         public override string HandleUrl(string url, CancellationToken ct) {
