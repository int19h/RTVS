﻿// Copyright (c) Microsoft Corporation. All rights reserved.
// Licensed under the MIT License. See LICENSE in the project root for license information.

using System;
using System.Net;
using System.Net.Http;
using System.Net.Security;
using System.Security.Cryptography.X509Certificates;
using System.Threading;
using System.Threading.Tasks;
using Microsoft.Common.Core;
using Microsoft.Common.Core.Logging;
using Microsoft.Common.Core.Net;
using Microsoft.Common.Core.Services;
using Microsoft.R.Host.Client.BrokerServices;

namespace Microsoft.R.Host.Client.Host {
    internal sealed class RemoteBrokerClient : BrokerClient {
        private readonly IConsole _console;
        private readonly ICoreServices _services;
        private readonly object _verificationLock = new object();
        private readonly CancellationToken _cancellationToken;

        private string _certificateHash;
        private bool? _certificateValidationResult;

        static RemoteBrokerClient() {
            ServicePointManager.SecurityProtocol = SecurityProtocolType.Tls12;
            ServicePointManager.ServerCertificateValidationCallback = delegate { return true; };
        }

        public RemoteBrokerClient(string name, BrokerConnectionInfo connectionInfo, ICoreServices services, IConsole console, CancellationToken cancellationToken)
            : base(name, connectionInfo, new RemoteCredentialsDecorator(connectionInfo.CredentialAuthority, connectionInfo.Name, services.Security, services.MainThread), services.Log, console) {
            _console = console;
            _services = services;
            _cancellationToken = cancellationToken;

            CreateHttpClient(connectionInfo.Uri);
            HttpClientHandler.ServerCertificateValidationCallback = ValidateCertificateHttpHandler;
        }

        public override Task<string> HandleUrlAsync(string url, CancellationToken cancellationToken) =>
            WebServer.CreateWebServerAsync(url, HttpClient.BaseAddress.ToString(), Name, _services, _console, cancellationToken);

        protected override async Task<Exception> HandleHttpRequestExceptionAsync(HttpRequestException exception) {
            // Broker is not responding. Try regular ping.
            string status = await ConnectionInfo.Uri.GetMachineOnlineStatusAsync();
            return string.IsNullOrEmpty(status)
                ? new RHostDisconnectedException(Resources.Error_BrokerNotRunning.FormatInvariant(Name), exception)
                : new RHostDisconnectedException(Resources.Error_HostNotRespondingToPing.FormatInvariant(Name, exception.Message), exception);
        }

        private bool ValidateCertificateHttpHandler(object sender, X509Certificate certificate, X509Chain chain, SslPolicyErrors sslPolicyErrors) {
            if (_cancellationToken.IsCancellationRequested) {
                return false;
            }

            IsVerified = sslPolicyErrors == SslPolicyErrors.None;
            if (IsVerified) {
                return true;
            }

            if (sslPolicyErrors.HasFlag(SslPolicyErrors.RemoteCertificateNotAvailable)) {
                Log.WriteLine(LogVerbosity.Minimal, MessageCategory.Error, Resources.Error_NoBrokerCertificate);
                _console.WriteError(Resources.Error_NoBrokerCertificate.FormatInvariant(Name));
                return false;
            }

<<<<<<< HEAD
=======
            if (_services.MainThread.ThreadId == Thread.CurrentThread.ManagedThreadId) {
                // Prevent potential deadlock if handler enters on background thread, then re-enters on main thread
                // before ValidateX509CertificateAsync is able to transition to the UI thread.
                // At worst the connection fails
                return _certificateValidationResult ?? false;
            }

>>>>>>> 5e3f7fa9
            lock (_verificationLock) {
                if (_certificateValidationResult.HasValue) {
                    return _certificateValidationResult.Value;
                }

                var hashString = certificate.GetCertHashString();
                if (_certificateHash == null || !_certificateHash.EqualsOrdinal(hashString)) {
                    Log.Write(LogVerbosity.Minimal, MessageCategory.Warning, Resources.Trace_UntrustedCertificate.FormatInvariant(certificate.Subject));

                    var message = Resources.CertificateSecurityWarning.FormatInvariant(ConnectionInfo.Uri.Host);
                    _certificateValidationResult = _services.Security.ValidateX509Certificate(certificate, message);
                    if (_certificateValidationResult.Value) {
                        _certificateHash = hashString;
                    }
                }
                return _certificateValidationResult.HasValue ? _certificateValidationResult.Value : false;
            }
        }
    }
}<|MERGE_RESOLUTION|>--- conflicted
+++ resolved
@@ -66,16 +66,6 @@
                 return false;
             }
 
-<<<<<<< HEAD
-=======
-            if (_services.MainThread.ThreadId == Thread.CurrentThread.ManagedThreadId) {
-                // Prevent potential deadlock if handler enters on background thread, then re-enters on main thread
-                // before ValidateX509CertificateAsync is able to transition to the UI thread.
-                // At worst the connection fails
-                return _certificateValidationResult ?? false;
-            }
-
->>>>>>> 5e3f7fa9
             lock (_verificationLock) {
                 if (_certificateValidationResult.HasValue) {
                     return _certificateValidationResult.Value;
