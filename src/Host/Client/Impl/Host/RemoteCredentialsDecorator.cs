﻿// Copyright (c) Microsoft Corporation. All rights reserved.
// Licensed under the MIT License. See LICENSE in the project root for license information.

using System;
using System.Net;
using System.Threading;
using System.Threading.Tasks;
using Microsoft.Common.Core;
using Microsoft.Common.Core.Disposables;
using Microsoft.Common.Core.Security;
using Microsoft.Common.Core.Services;
using Microsoft.Common.Core.Threading;
using Microsoft.R.Host.Client.BrokerServices;
using static System.FormattableString;

namespace Microsoft.R.Host.Client.Host {
    internal class RemoteCredentialsDecorator : ICredentialsDecorator {
<<<<<<< HEAD
        private readonly IServiceContainer _services;
=======
        private readonly ISecurityService _securityService;
        private readonly IMainThread _mainThread;
        private readonly IConsole _console;
>>>>>>> 5a2a48bc
        private volatile Credentials _credentials;
        private readonly AsyncReaderWriterLock _lock;
        private readonly string _authority;
        private readonly string _workspaceName;

<<<<<<< HEAD
        public RemoteCredentialsDecorator(string credentialAuthority, string workspaceName, IServiceContainer services) {
            _services = services;
=======
        public RemoteCredentialsDecorator(string credentialAuthority, string workspaceName, ISecurityService securityService, IMainThread mainThread, IConsole console) {
            _securityService = securityService;
            _mainThread = mainThread;
            _console = console;
>>>>>>> 5a2a48bc
            _authority = credentialAuthority;
            _lock = new AsyncReaderWriterLock();
            _workspaceName = workspaceName;
        }

        public NetworkCredential GetCredential(Uri uri, string authType) {
            var credentials = _credentials;
            return credentials != null ? new NetworkCredential(credentials.UserName, credentials.Password) : new NetworkCredential();
        }

        public async Task<IDisposable> LockCredentialsAsync(CancellationToken cancellationToken = default(CancellationToken)) {
            // If there is already a LockCredentialsAsync request for which there hasn't been a validation yet, wait until it completes.
            // This can happen when two sessions are being created concurrently, and we don't want to pop the credential prompt twice -
            // the first prompt should be validated and saved, and then the same credentials will be reused for the second session.
            var token = await _lock.WriterLockAsync(cancellationToken);
<<<<<<< HEAD

            await _services.MainThread().SwitchToAsync(cancellationToken);
=======
            await _mainThread.SwitchToAsync(cancellationToken);
>>>>>>> 5a2a48bc

            try {
                var credentials = _credentials ?? _services.Security().GetUserCredentials(_authority, _workspaceName);
                _credentials = credentials;
            } catch (Exception ex) when (!ex.IsCriticalException() && !(ex is OperationCanceledException)) {
                // TODO: provide better error message
                _console.WriteErrorLine(Invariant($"{Common.Core.Resources.Error_CredReadFailed} {ex.Message}"));
                token.Dispose();
                return Disposable.Empty;
            }

            return Disposable.Create(() => {
                token.Dispose();
            });
        }

        public void InvalidateCredentials() {
            _credentials = null;
<<<<<<< HEAD
            _services.Security().DeleteCredentials(_authority);
=======
            try {
                SecurityUtilities.DeleteCredentials(_authority);
            } catch(Exception ex) when (!ex.IsCriticalException()) {
                // TODO: provide better error message
                _console.WriteErrorLine(Invariant($"{Common.Core.Resources.Error_CredWriteFailed} {ex.Message}"));
            }
>>>>>>> 5a2a48bc
        }
    }
}<|MERGE_RESOLUTION|>--- conflicted
+++ resolved
@@ -15,27 +15,14 @@
 
 namespace Microsoft.R.Host.Client.Host {
     internal class RemoteCredentialsDecorator : ICredentialsDecorator {
-<<<<<<< HEAD
         private readonly IServiceContainer _services;
-=======
-        private readonly ISecurityService _securityService;
-        private readonly IMainThread _mainThread;
-        private readonly IConsole _console;
->>>>>>> 5a2a48bc
         private volatile Credentials _credentials;
         private readonly AsyncReaderWriterLock _lock;
         private readonly string _authority;
         private readonly string _workspaceName;
 
-<<<<<<< HEAD
         public RemoteCredentialsDecorator(string credentialAuthority, string workspaceName, IServiceContainer services) {
             _services = services;
-=======
-        public RemoteCredentialsDecorator(string credentialAuthority, string workspaceName, ISecurityService securityService, IMainThread mainThread, IConsole console) {
-            _securityService = securityService;
-            _mainThread = mainThread;
-            _console = console;
->>>>>>> 5a2a48bc
             _authority = credentialAuthority;
             _lock = new AsyncReaderWriterLock();
             _workspaceName = workspaceName;
@@ -51,19 +38,15 @@
             // This can happen when two sessions are being created concurrently, and we don't want to pop the credential prompt twice -
             // the first prompt should be validated and saved, and then the same credentials will be reused for the second session.
             var token = await _lock.WriterLockAsync(cancellationToken);
-<<<<<<< HEAD
 
             await _services.MainThread().SwitchToAsync(cancellationToken);
-=======
-            await _mainThread.SwitchToAsync(cancellationToken);
->>>>>>> 5a2a48bc
 
             try {
                 var credentials = _credentials ?? _services.Security().GetUserCredentials(_authority, _workspaceName);
                 _credentials = credentials;
             } catch (Exception ex) when (!ex.IsCriticalException() && !(ex is OperationCanceledException)) {
                 // TODO: provide better error message
-                _console.WriteErrorLine(Invariant($"{Common.Core.Resources.Error_CredReadFailed} {ex.Message}"));
+                //_services.GetService<IConsole>().WriteErrorLine(Invariant($"{Microsoft.Common.Core.Resources.Error_CredReadFailed} {ex.Message}"));
                 token.Dispose();
                 return Disposable.Empty;
             }
@@ -75,16 +58,12 @@
 
         public void InvalidateCredentials() {
             _credentials = null;
-<<<<<<< HEAD
-            _services.Security().DeleteCredentials(_authority);
-=======
             try {
-                SecurityUtilities.DeleteCredentials(_authority);
+                _services.Security().DeleteCredentials(_authority);
             } catch(Exception ex) when (!ex.IsCriticalException()) {
                 // TODO: provide better error message
-                _console.WriteErrorLine(Invariant($"{Common.Core.Resources.Error_CredWriteFailed} {ex.Message}"));
+                //_console.WriteErrorLine(Invariant($"{Common.Core.Resources.Error_CredWriteFailed} {ex.Message}"));
             }
->>>>>>> 5a2a48bc
         }
     }
 }