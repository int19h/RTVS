﻿<?xml version="1.0" encoding="utf-8"?>
<Project ToolsVersion="14.0" DefaultTargets="Build" xmlns="http://schemas.microsoft.com/developer/msbuild/2003">
  <Import Project="$(MSBuildExtensionsPath)\$(MSBuildToolsVersion)\Microsoft.Common.props" Condition="Exists('$(MSBuildExtensionsPath)\$(MSBuildToolsVersion)\Microsoft.Common.props')" />
  <PropertyGroup>
    <Configuration Condition=" '$(Configuration)' == '' ">Debug</Configuration>
    <Platform Condition=" '$(Platform)' == '' ">AnyCPU</Platform>
    <ProjectGuid>{E09D3BDA-2E6B-47B5-87AC-B6FC2D33DFAB}</ProjectGuid>
    <OutputType>Library</OutputType>
    <AppDesignerFolder>Properties</AppDesignerFolder>
    <RootNamespace>Microsoft.R.Host.Client</RootNamespace>
    <AssemblyName>Microsoft.R.Host.Client</AssemblyName>
    <TargetFrameworkVersion>v4.6</TargetFrameworkVersion>
    <FileAlignment>512</FileAlignment>
    <TargetFrameworkProfile />
  </PropertyGroup>
  <Import Project="..\..\..\R.Settings.targets" />
  <PropertyGroup>
    <BaseIntermediateOutputPath>$(ObjDirectory)</BaseIntermediateOutputPath>
    <BaseOutputPath>$(BinDirectory)</BaseOutputPath>
    <IntermediateOutputPath>$(BaseIntermediateOutputPath)\$(Configuration)\$(AssemblyName)\</IntermediateOutputPath>
    <OutputPath>$(BaseOutputPath)\$(Configuration)\</OutputPath>
  </PropertyGroup>
  <PropertyGroup Condition=" '$(Configuration)|$(Platform)' == 'Debug|AnyCPU' ">
    <DebugSymbols>true</DebugSymbols>
    <DebugType>full</DebugType>
    <Optimize>false</Optimize>
    <DefineConstants>DEBUG;TRACE</DefineConstants>
    <ErrorReport>prompt</ErrorReport>
    <WarningLevel>4</WarningLevel>
    <RunCodeAnalysis>false</RunCodeAnalysis>
    <CodeAnalysisRuleSet>$(SourceDirectory)DevDivRuleSet.ruleset</CodeAnalysisRuleSet>
  </PropertyGroup>
  <PropertyGroup>
    <StartupObject />
  </PropertyGroup>
  <ItemGroup>
    <Reference Include="System" />
    <Reference Include="System.ComponentModel.Composition" />
    <Reference Include="System.Net.Http" />
    <Reference Include="System.ServiceModel" />
  </ItemGroup>
  <ItemGroup>
    <Compile Include="..\..\..\GlobalAssemblyInfo.cs">
      <Link>Properties\GlobalAssemblyInfo.cs</Link>
    </Compile>
    <Compile Include="BrokerServices\ISessionsWebService.cs" />
    <Compile Include="BrokerServices\WebService.cs" />
    <Compile Include="BrokerServices\SessionsWebService.cs" />
    <Compile Include="DataInspection\IRActiveBindingInfo.cs" />
    <Compile Include="DataInspection\IRErrorInfo.cs" />
    <Compile Include="DataInspection\IREvaluationResultInfo.cs" />
    <Compile Include="DataInspection\IRPromiseInfo.cs" />
    <Compile Include="DataInspection\IRValueInfo.cs" />
    <Compile Include="DataInspection\RActiveBindingInfo.cs" />
    <Compile Include="DataInspection\RChildAccessorKind.cs" />
    <Compile Include="DataInspection\RErrorInfo.cs" />
    <Compile Include="DataInspection\REvaluationResultInfo.cs" />
    <Compile Include="DataInspection\REvaluationResultProperties.cs" />
    <Compile Include="DataInspection\RPromiseInfo.cs" />
    <Compile Include="DataInspection\RSessionExtensions.cs" />
<<<<<<< HEAD
    <Compile Include="Definitions\PlotDeviceProperties.cs" />
=======
    <Compile Include="Host\NullRHostConnector.cs" />
    <Compile Include="Host\RemoteRHostConnector.cs" />
    <Compile Include="Host\RHostConnector.cs" />
>>>>>>> 8529e2f7
    <Compile Include="Host\RHost.GetBlobRequest.cs" />
    <Compile Include="Host\RHost.CreateBlobRequest.cs" />
    <Compile Include="Host\RHost.Request.cs" />
    <Compile Include="Definitions\REvaluationResult.FieldNames.cs" />
    <Compile Include="Definitions\FileTransferSession.cs" />
    <Compile Include="Definitions\IRBlobInfo.cs" />
    <Compile Include="Definitions\IRBlob.cs" />
    <Compile Include="Definitions\Blob.cs" />
    <Compile Include="Host\IRHostConnector.cs" />
    <Compile Include="Host\RHostBrokerConnector.cs" />
    <Compile Include="Host\IRHostBrokerConnector.cs" />
    <Compile Include="Definitions\IRBlobService.cs" />
    <Compile Include="Definitions\PlotMessage.cs" />
    <Compile Include="Definitions\REnvironments.cs" />
    <Compile Include="DataInspection\RValueFlags.cs" />
    <Compile Include="DataInspection\RValueInfo.cs" />
    <Compile Include="DataInspection\RValueRepresentations.cs" />
    <Compile Include="Definitions\IObjectViewer.cs" />
    <Compile Include="Definitions\LocatorResult.cs" />
    <Compile Include="Definitions\REvaluationKind.cs" />
    <Compile Include="Definitions\REvaluationResult.cs" />
    <Compile Include="Definitions\IRSessionContext.cs" />
    <Compile Include="Definitions\REvaluationException.cs" />
    <Compile Include="Encodings\REncodingsMap.cs" />
    <Compile Include="ExecutionTracing\IRBreakpoint.cs" />
    <Compile Include="ExecutionTracing\IRExecutionTracer.cs" />
    <Compile Include="ExecutionTracing\RBreakpoint.cs" />
    <Compile Include="ExecutionTracing\RBrowseEventArgs.cs" />
    <Compile Include="ExecutionTracing\RExecutionTracer.cs" />
    <Compile Include="ExecutionTracing\RSessionExtensions.cs" />
    <Compile Include="ExecutionTracing\RSourceLocation.cs" />
    <Compile Include="Host\LocalRHostConnector.cs" />
    <Compile Include="Host\RHostBrokerConnectorExtensions.cs" />
    <Compile Include="Install\RInstallationExtensions.cs" />
    <Compile Include="Extensions\DirectoryExtensions.cs" />
    <Compile Include="NativeMethods.cs" />
    <Compile Include="Properties\AssemblyInfo.cs" />
    <Compile Include="Definitions\GuidList.cs" />
    <Compile Include="Definitions\IRSessionCallback.cs" />
    <Compile Include="Definitions\RHostStartupInfo.cs" />
    <Compile Include="Extensions\RStringExtensions.cs" />
    <Compile Include="Host\RHost.EvaluationRequest.cs" />
    <Compile Include="Definitions\MessageTransportException.cs" />
    <Compile Include="Definitions\IMessageTransport.cs" />
    <Compile Include="Definitions\IRContext.cs" />
    <Compile Include="Definitions\IRCallbacks.cs" />
    <Compile Include="Definitions\IRExpressionEvaluator.cs" />
    <Compile Include="Definitions\IRSession.cs" />
    <Compile Include="Definitions\IRSessionEvaluation.cs" />
    <Compile Include="Definitions\IRSessionProvider.cs" />
    <Compile Include="Definitions\IRSessionInteraction.cs" />
    <Compile Include="Host\RHostTimeoutException.cs" />
    <Compile Include="Host\RHostBinaryMissingException.cs" />
    <Compile Include="Definitions\OutputType.cs" />
    <Compile Include="Program.cs" />
    <Compile Include="Host\RHostLoggingExtensions.cs" />
    <Compile Include="Session\RAfterRequestEventArgs.cs" />
    <Compile Include="Session\RBeforeRequestEventArgs.cs" />
    <Compile Include="Context\RContext.cs" />
    <Compile Include="Context\RContextType.cs" />
    <Compile Include="Definitions\RException.cs" />
    <Compile Include="Host\RHost.cs" />
    <Compile Include="Host\RHostDisconnectedException.cs" />
    <Compile Include="Session\RConnectedEventArgs.cs" />
    <Compile Include="Session\ROutputEventArgs.cs" />
    <Compile Include="Resources.Designer.cs">
      <AutoGen>True</AutoGen>
      <DesignTime>True</DesignTime>
      <DependentUpon>Resources.resx</DependentUpon>
    </Compile>
    <Compile Include="Session\RSession.cs" />
    <Compile Include="Session\RSessionEvaluation.cs" />
    <Compile Include="Session\RSessionEvaluationCommands.cs" />
    <Compile Include="Session\RSessionEvaluationSource.cs" />
    <Compile Include="Session\RSessionExtensions.cs" />
    <Compile Include="Session\RSessionInteraction.cs" />
    <Compile Include="Session\RSessionInteractionCommands.cs" />
    <Compile Include="Session\RSessionProvider.cs" />
    <Compile Include="Session\RSessionRequestSource.cs" />
    <Compile Include="StackTracing\IRStackFrame.cs" />
    <Compile Include="StackTracing\RSessionExtensions.cs" />
    <Compile Include="StackTracing\RStackFrame.cs" />
    <Compile Include="Telemetry\MrcTelemetryEvents.cs" />
    <Compile Include="Transports\WebSocketClient.cs" />
    <Compile Include="Transports\WebSocketMessageTransport.cs" />
    <Compile Include="Definitions\YesNoCancel.cs" />
  </ItemGroup>
  <ItemGroup>
    <None Include="project.json" />
    <None Include="rtvs\DESCRIPTION">
      <CopyToOutputDirectory>PreserveNewest</CopyToOutputDirectory>
      <IncludeInVSIX>True</IncludeInVSIX>
    </None>
    <None Include="rtvs\NAMESPACE">
      <CopyToOutputDirectory>PreserveNewest</CopyToOutputDirectory>
      <IncludeInVSIX>True</IncludeInVSIX>
    </None>
    <None Include="rtvs\R\help.R">
      <CopyToOutputDirectory>PreserveNewest</CopyToOutputDirectory>
    </None>
    <None Include="rtvs\R\breakpoints.R">
      <CopyToOutputDirectory>PreserveNewest</CopyToOutputDirectory>
      <IncludeInVSIX>True</IncludeInVSIX>
    </None>
    <None Include="rtvs\R\completions.R">
      <CopyToOutputDirectory>PreserveNewest</CopyToOutputDirectory>
      <IncludeInVSIX>True</IncludeInVSIX>
    </None>
    <None Include="rtvs\R\eval.R">
      <CopyToOutputDirectory>PreserveNewest</CopyToOutputDirectory>
      <IncludeInVSIX>True</IncludeInVSIX>
    </None>
    <None Include="rtvs\R\graphics.R">
      <CopyToOutputDirectory>PreserveNewest</CopyToOutputDirectory>
      <IncludeInVSIX>True</IncludeInVSIX>
    </None>
    <None Include="rtvs\R\grid.R">
      <CopyToOutputDirectory>PreserveNewest</CopyToOutputDirectory>
      <IncludeInVSIX>True</IncludeInVSIX>
    </None>
    <None Include="rtvs\R\mirror.R">
      <CopyToOutputDirectory>PreserveNewest</CopyToOutputDirectory>
      <IncludeInVSIX>True</IncludeInVSIX>
    </None>
    <None Include="rtvs\R\overrides.R">
      <CopyToOutputDirectory>PreserveNewest</CopyToOutputDirectory>
      <IncludeInVSIX>True</IncludeInVSIX>
    </None>
    <None Include="rtvs\R\packages.R">
      <CopyToOutputDirectory>PreserveNewest</CopyToOutputDirectory>
      <IncludeInVSIX>True</IncludeInVSIX>
    </None>
    <None Include="rtvs\R\repr.R">
      <CopyToOutputDirectory>PreserveNewest</CopyToOutputDirectory>
      <IncludeInVSIX>True</IncludeInVSIX>
    </None>
    <None Include="rtvs\R\rtvs">
      <CopyToOutputDirectory>PreserveNewest</CopyToOutputDirectory>
      <IncludeInVSIX>True</IncludeInVSIX>
    </None>
    <None Include="rtvs\R\traceback.R">
      <CopyToOutputDirectory>PreserveNewest</CopyToOutputDirectory>
      <IncludeInVSIX>True</IncludeInVSIX>
    </None>
    <None Include="rtvs\R\util.R">
      <CopyToOutputDirectory>PreserveNewest</CopyToOutputDirectory>
      <IncludeInVSIX>True</IncludeInVSIX>
    </None>
  </ItemGroup>
  <ItemGroup>
    <ProjectReference Include="..\..\..\Common\Core\Impl\Microsoft.Common.Core.csproj">
      <Project>{8d408909-459f-4853-a36c-745118f99869}</Project>
      <Name>Microsoft.Common.Core</Name>
    </ProjectReference>
    <ProjectReference Include="..\..\..\R\Core\Impl\Microsoft.R.Core.csproj">
      <Project>{0c4bce1d-3cb8-4e2a-9252-58784d7f26a5}</Project>
      <Name>Microsoft.R.Core</Name>
    </ProjectReference>
    <ProjectReference Include="..\..\..\R\Interpreters\Impl\Microsoft.R.Interpreters.csproj">
      <Project>{8445A4FB-4443-432C-94E8-1408559B7F58}</Project>
      <Name>Microsoft.R.Interpreters</Name>
    </ProjectReference>
    <ProjectReference Include="..\..\Process\src\Microsoft.R.Host.vcxproj">
      <SetPlatform>Platform=x64</SetPlatform>
      <Project>{131842ce-daf9-4c0e-8409-4a26ef7961a7}</Project>
      <Name>Microsoft.R.Host</Name>
    </ProjectReference>
    <ProjectReference Include="..\..\Protocol\Impl\Microsoft.R.Host.Protocol.csproj">
      <Project>{c46e5f53-4caf-4c65-b173-ca8140fb41e0}</Project>
      <Name>Microsoft.R.Host.Protocol</Name>
    </ProjectReference>
  </ItemGroup>
  <ItemGroup>
    <FilesToSign Include="$(OutputPath)\$(AssemblyName).dll">
      <Authenticode>Microsoft</Authenticode>
      <StrongName>StrongName</StrongName>
    </FilesToSign>
  </ItemGroup>
  <ItemGroup>
    <EmbeddedResource Include="Resources.resx">
      <Generator>ResXFileCodeGenerator</Generator>
      <LastGenOutput>Resources.Designer.cs</LastGenOutput>
    </EmbeddedResource>
  </ItemGroup>
  <Import Project="$(MSBuildToolsPath)\Microsoft.CSharp.targets" />
  <Import Project="..\..\..\R.Build.Version.targets" />
</Project><|MERGE_RESOLUTION|>--- conflicted
+++ resolved
@@ -58,13 +58,10 @@
     <Compile Include="DataInspection\REvaluationResultProperties.cs" />
     <Compile Include="DataInspection\RPromiseInfo.cs" />
     <Compile Include="DataInspection\RSessionExtensions.cs" />
-<<<<<<< HEAD
-    <Compile Include="Definitions\PlotDeviceProperties.cs" />
-=======
     <Compile Include="Host\NullRHostConnector.cs" />
     <Compile Include="Host\RemoteRHostConnector.cs" />
     <Compile Include="Host\RHostConnector.cs" />
->>>>>>> 8529e2f7
+    <Compile Include="Definitions\PlotDeviceProperties.cs" />
     <Compile Include="Host\RHost.GetBlobRequest.cs" />
     <Compile Include="Host\RHost.CreateBlobRequest.cs" />
     <Compile Include="Host\RHost.Request.cs" />
