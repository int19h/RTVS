--- conflicted
+++ resolved
@@ -93,11 +93,8 @@
     <Compile Include="ExecutionTracing\RSessionExtensions.cs" />
     <Compile Include="ExecutionTracing\RSourceLocation.cs" />
     <Compile Include="Host\LocalRHostConnector.cs" />
-<<<<<<< HEAD
+    <Compile Include="Install\RInstallationExtensions.cs" />
     <Compile Include="Host\RHostBrokerConnectorExtensions.cs" />
-=======
-    <Compile Include="Install\RInstallationExtensions.cs" />
->>>>>>> 35276e02
     <Compile Include="Extensions\DirectoryExtensions.cs" />
     <Compile Include="NativeMethods.cs" />
     <Compile Include="Properties\AssemblyInfo.cs" />
