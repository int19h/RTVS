﻿// Copyright (c) Microsoft Corporation. All rights reserved.
// Licensed under the MIT License. See LICENSE in the project root for license information.

using System;
using System.Collections.Concurrent;
using System.Collections.Generic;
using System.Linq;
using System.Threading;
using System.Threading.Tasks;
using Microsoft.Common.Core;
using Microsoft.Common.Core.Disposables;
using Microsoft.Common.Core.Services;
using Microsoft.Common.Core.Telemetry;
using Microsoft.Common.Core.Threading;
using Microsoft.R.Host.Client.Host;
using Microsoft.R.Interpreters;

namespace Microsoft.R.Host.Client.Session {
    public class RSessionProvider : IRSessionProvider {
        private readonly IRSessionProviderCallback _callback;
        private readonly ConcurrentDictionary<Guid, RSession> _sessions = new ConcurrentDictionary<Guid, RSession>();
        private readonly DisposeToken _disposeToken = DisposeToken.Create<RSessionProvider>();
        private readonly BinaryAsyncLock _brokerDisconnectedLock = new BinaryAsyncLock();
        private readonly AsyncReaderWriterLock _connectArwl = new AsyncReaderWriterLock();

        private readonly BrokerClientProxy _brokerProxy;
        private readonly ICoreServices _services;

        private int _sessionCounter;
        private int _isConnected;

        public bool IsConnected => _isConnected == 1;

        public IBrokerClient Broker => _brokerProxy;

        public event EventHandler BrokerChanging;
        public event EventHandler BrokerChangeFailed;
        public event EventHandler BrokerChanged;
        public event EventHandler<BrokerStateChangedEventArgs> BrokerStateChanged;

        public RSessionProvider(ICoreServices services, IRSessionProviderCallback callback = null) {
            _callback = callback ?? new NullRSessionProviderCallback();
            _brokerProxy = new BrokerClientProxy(_connectArwl);
            _services = services;
        }

        public IRSession GetOrCreate(Guid guid) {
            _disposeToken.ThrowIfDisposed();
            return _sessions.GetOrAdd(guid, id => CreateRSession(guid));
        }
        public IEnumerable<IRSession> GetSessions() {
            return _sessions.Values;
        }

        public async Task<IRSessionEvaluation> BeginEvaluationAsync(RHostStartupInfo startupInfo,
            CancellationToken cancellationToken = default(CancellationToken)) {
            var session = GetOrCreate(Guid.NewGuid());
            cancellationToken.ThrowIfCancellationRequested();

            try {
                await session.StartHostAsync(new RHostStartupInfo {
                    Name = "IsolatedRHost" + session.Id,
                    CranMirrorName = startupInfo.CranMirrorName,
                    CodePage = startupInfo.CodePage
                }, null);
                cancellationToken.ThrowIfCancellationRequested();

                var evaluation = await session.BeginEvaluationAsync(cancellationToken);
                cancellationToken.ThrowIfCancellationRequested();

                return new IsolatedRSessionEvaluation(session, evaluation);
            } finally {
                if (cancellationToken.IsCancellationRequested) {
                    await session.StopHostAsync();
                }
            }
        }

        public void Dispose() {
            if (!_disposeToken.TryMarkDisposed()) {
                return;
            }

            foreach (var session in _sessions.Values) {
                session.Dispose();
            }

            Broker.Dispose();
        }

        private RSession CreateRSession(Guid guid) {
            var session = new RSession(Interlocked.Increment(ref _sessionCounter), Broker, () => DisposeSession(guid));
            session.Connected += RSessionOnConnected;
            session.Disconnected += RSessionOnDisconnected;
            return session;
        }

        private void DisposeSession(Guid guid) {
            RSession session;
            if (_sessions.TryRemove(guid, out session)) {
                session.Connected -= RSessionOnConnected;
                session.Disconnected -= RSessionOnDisconnected;
            }
        }

        private void RSessionOnConnected(object sender, RConnectedEventArgs e) {
            OnBrokerConnected();
            _brokerDisconnectedLock.EnqueueReset();
        }

        private void RSessionOnDisconnected(object sender, EventArgs e) {
            RSessionOnDisconnectedAsync().DoNotWait();
        }

        private async Task RSessionOnDisconnectedAsync() {
            var token = await _brokerDisconnectedLock.WaitAsync();
            try {
                if (!token.IsSet) {
                    // We don't want to show that connection is broken just because one of the sessions has been disconnected. Need to test connection
                    await TestBrokerConnectionWithRHost(_brokerProxy, default(CancellationToken), default(ReentrancyToken));
                    token.Reset();
                }
            } catch (RHostDisconnectedException) {
                token.Set();
                OnBrokerDisconnected();
            } catch (Exception) {
                
            }
        }

        private void OnBrokerConnected() {
            if (Interlocked.Exchange(ref _isConnected, 1) == 0) {
                BrokerStateChanged?.Invoke(this, new BrokerStateChangedEventArgs(true));
            }
        }

        private void OnBrokerDisconnected() {
            if (Interlocked.Exchange(ref _isConnected, 0) == 1) {
                BrokerStateChanged?.Invoke(this, new BrokerStateChangedEventArgs(false));
            }
        }

        public async Task TestBrokerConnectionAsync(string name, string path, CancellationToken cancellationToken = default(CancellationToken)) {
            await TaskUtilities.SwitchToBackgroundThread();

            // Create random name to avoid collision with actual broker client
            name = name + Guid.NewGuid().ToString("N");
            var brokerClient = await CreateBrokerClientAsync(name, path);
            if (brokerClient == null) {
                throw new ArgumentException(nameof(path));
            }

            try {
                await TestBrokerConnectionWithRHost(brokerClient, cancellationToken, default(ReentrancyToken));
            } finally {
                brokerClient.Dispose();
            }
        }

        private static async Task TestBrokerConnectionWithRHost(IBrokerClient brokerClient, CancellationToken cancellationToken, ReentrancyToken reentrancyToken) {

            var callbacks = new NullRCallbacks();
            var rhost = await brokerClient.ConnectAsync(nameof(TestBrokerConnectionAsync), callbacks, cancellationToken: cancellationToken, reentrancyToken: reentrancyToken);
            try {
                var rhostRunTask = rhost.Run(cancellationToken);
                callbacks.SetReadConsoleInput("q()\n");
                await rhostRunTask;
            } finally {
                rhost.Dispose();
            }
        }

        public async Task<bool> TrySwitchBrokerAsync(string name, string path = null, CancellationToken cancellationToken = default(CancellationToken)) {
            await TaskUtilities.SwitchToBackgroundThread();

            var brokerClient = await CreateBrokerClientAsync(name, path);
            if (brokerClient == null) {
                return false;
            }

            // Broker switching shouldn't be concurrent
            IAsyncReaderWriterLockToken lockToken;
            try {
                lockToken = await _connectArwl.WriterLockAsync(cancellationToken);
            } catch (OperationCanceledException) {
                brokerClient.Dispose();
                return false;
            }

            if (brokerClient.Name.EqualsOrdinal(_brokerProxy.Name) &&
                brokerClient.Uri.AbsoluteUri.PathEquals(_brokerProxy.Uri.AbsoluteUri)) {

                brokerClient.Dispose();

                try {
                    // Switching to the broker that is currently running and connected is always successful
                    if (IsConnected) {
                        return true;
                    }

<<<<<<< HEAD
            // Connector switching shouldn't be concurrent
            IBinaryAsyncLockToken lockToken = null;
            try {
                lockToken = await _brokerSwitchLock.WaitAsync(cancellationToken);
                await _connectCde.WaitAsync(cancellationToken);
            } catch (OperationCanceledException) {
                brokerClient.Dispose();
                return false;
            } finally {
                lockToken?.Reset();
=======
                    await ReconnectAsync(cancellationToken, lockToken.Reentrancy);
                } catch (Exception) {
                    return false;
                } finally {
                    lockToken.Dispose();
                }

                OnBrokerConnected();
                return true;
>>>>>>> d8fcf9a0
            }

            // First switch broker proxy so that all new sessions are created for the new broker
            var oldBroker = _brokerProxy.Set(brokerClient);
            try {
                BrokerChanging?.Invoke(this, EventArgs.Empty);
                await SwitchBrokerAsync(oldBroker, cancellationToken, lockToken.Reentrancy);
                oldBroker.Dispose();

                if (brokerClient.IsRemote) {
                    _callback.WriteConsole(Environment.NewLine + Resources.Connected + Environment.NewLine);
                    PrintBrokerInformation();
                }
            } catch (Exception ex) {
                _brokerProxy.Set(oldBroker);
                brokerClient.Dispose();
                BrokerChangeFailed?.Invoke(this, EventArgs.Empty);
                if (ex is OperationCanceledException || ex is RHostBrokerBinaryMissingException) { // RHostDisconnectedException is derived from OperationCanceledException
                    return false;
                }
                throw;
            } finally {
                lockToken.Dispose();
            }

            OnBrokerConnected();
            BrokerChanged?.Invoke(this, new EventArgs());
            return true;
        }

        private async Task SwitchBrokerAsync(IBrokerClient oldBroker, CancellationToken cancellationToken, ReentrancyToken reentrancyToken) {
            var sessions = _sessions.Values.ToList();
            if (sessions.Any()) {
                await SwitchSessionsAsync(sessions, oldBroker, cancellationToken, reentrancyToken);
            } else {
                // Ping isn't enough here - need a "full" test with RHost
                await TestBrokerConnectionWithRHost(_brokerProxy, cancellationToken, reentrancyToken);
            }
        }

        private async Task SwitchSessionsAsync(IEnumerable<RSession> sessions, IBrokerClient oldBroker, CancellationToken cancellationToken, ReentrancyToken reentrancyToken) {

            // All sessions should participate in switch. If any of it didn't start, cancel the rest.
            var transactions = sessions.Select(s => s.StartSwitchingBroker()).ToList();

            try {
                await TaskUtilities.WhenAllCancelOnFailure(transactions, (t, ct) => t.AcquireLockAsync(ct), cancellationToken);
                await ConnectToNewBrokerAsync(transactions, cancellationToken, reentrancyToken);

                OnBrokerDisconnected();
                await CompleteSwitchingBrokerAsync(transactions, oldBroker, cancellationToken);
            } finally {
                foreach (var transaction in transactions) {
                    transaction.Dispose();
                }
            }
        }

        private async Task ReconnectAsync(CancellationToken cancellationToken, ReentrancyToken reentrancyToken) {
            var sessions = _sessions.Values.ToList();
            if (sessions.Any()) {
                // All sessions should participate in reconnect. If any of it didn't start, cancel the rest.
                var transactions = sessions.Select(s => s.StartReconnecting()).ToList();

                try {
                    await Task.WhenAll(transactions.Select(t => t.AcquireLockAsync(cancellationToken)));
                    await Task.WhenAll(transactions.Select(t => t.ReconnectAsync(cancellationToken, reentrancyToken)));
                } catch (OperationCanceledException ex) when (!(ex is RHostDisconnectedException)) {
                    throw;
                } catch (Exception ex) {
                    _callback.WriteConsole(Resources.RSessionProvider_ConnectionFailed.FormatInvariant(ex.Message));
                    throw;
                } finally {
                    foreach (var transaction in transactions) {
                        transaction.Dispose();
                    }
                }
            } else {
                await TestBrokerConnectionWithRHost(_brokerProxy, cancellationToken, reentrancyToken);
            }
        }

        public void PrintBrokerInformation() {
            var a = _brokerProxy.AboutHost;

            _callback.WriteConsole(Environment.NewLine + Resources.RServices_Information);
            _callback.WriteConsole("\t" + Resources.Version.FormatInvariant(a.Version));
            _callback.WriteConsole("\t" + Resources.OperatingSystem.FormatInvariant(a.OS.VersionString));
            _callback.WriteConsole("\t" + Resources.PlatformBits.FormatInvariant(a.Is64BitOperatingSystem ? Resources.Bits64 : Resources.Bits32));
            _callback.WriteConsole("\t" + Resources.ProcessBits.FormatInvariant(a.Is64BitProcess ? Resources.Bits64 : Resources.Bits32));
            _callback.WriteConsole("\t" + Resources.ProcessorCount.FormatInvariant(a.ProcessorCount));
            _callback.WriteConsole("\t" + Resources.TotalPhysicalMemory.FormatInvariant(a.TotalPhysicalMemory));
            _callback.WriteConsole("\t" + Resources.FreePhysicalMemory.FormatInvariant(a.FreePhysicalMemory));
            _callback.WriteConsole("\t" + Resources.TotalVirtualMemory.FormatInvariant(a.TotalVirtualMemory));
            _callback.WriteConsole("\t" + Resources.FreeVirtualMemory.FormatInvariant(a.FreeVirtualMemory));

            // TODO: activate when we support switching between remote R interpreters in UI.
            //_callback.WriteConsole(Resources.InstalledInterpreters);
            foreach (var name in a.Interpreters) {
                _services.Telemetry.ReportEvent(TelemetryArea.Configuration, "Remote Interpteter", name);
                _services.Telemetry.ReportEvent(TelemetryArea.Configuration, "Remote OS", a.OS.VersionString);
                _services.Telemetry.ReportEvent(TelemetryArea.Configuration, "Remote CPUs", a.ProcessorCount);
                _services.Telemetry.ReportEvent(TelemetryArea.Configuration, "Remote RAM", a.TotalPhysicalMemory);
                //_callback.WriteConsole("\t" + name);
            }
        }

        private async Task ConnectToNewBrokerAsync(List<IRSessionSwitchBrokerTransaction> transactions, CancellationToken cancellationToken, ReentrancyToken reentrancyToken) {
            try {
                await TaskUtilities.WhenAllCancelOnFailure(transactions, (t, ct) => t.ConnectToNewBrokerAsync(ct, reentrancyToken), cancellationToken);
            } catch (OperationCanceledException ex) when (!(ex is RHostDisconnectedException)) {
                throw;
            } catch (Exception ex) {
                _callback.WriteConsole(Resources.RSessionProvider_ConnectionFailed.FormatInvariant(ex.Message));
                throw;
            }
        }

        private async Task CompleteSwitchingBrokerAsync(List<IRSessionSwitchBrokerTransaction> transactions, IBrokerClient oldBroker, CancellationToken cancellationToken) {
            try {
                await TaskUtilities.WhenAllCancelOnFailure(transactions, (t, ct) => t.CompleteSwitchingBrokerAsync(ct), cancellationToken);
            } catch (OperationCanceledException ex) when (!(ex is RHostDisconnectedException)) {
            } catch (Exception ex) {
                _callback.WriteConsole(Resources.RSessionProvider_ConnectionFailed.FormatInvariant(ex.Message));
                throw;
            }
        }

        private async Task<IBrokerClient> CreateBrokerClientAsync(string name, string path) {
            path = path ?? new RInstallation().GetCompatibleEngines().FirstOrDefault()?.InstallPath;

            Uri uri;
            if (!Uri.TryCreate(path, UriKind.Absolute, out uri)) {
                return null;
            }

            var windowHandle = await _callback.GetApplicationWindowHandleAsync();
            if (uri.IsFile) {
                return new LocalBrokerClient(name, uri.LocalPath, _services, windowHandle) as IBrokerClient;
            }
            return new RemoteBrokerClient(name, uri, _services.Log, windowHandle);
        }

        private class IsolatedRSessionEvaluation : IRSessionEvaluation {
            private readonly IRSession _session;
            private readonly IRSessionEvaluation _evaluation;

            public IsolatedRSessionEvaluation(IRSession session, IRSessionEvaluation evaluation) {
                _session = session;
                _evaluation = evaluation;
            }

            public IReadOnlyList<IRContext> Contexts => _evaluation.Contexts;
            public bool IsMutating => _evaluation.IsMutating;

            public Task<REvaluationResult> EvaluateAsync(string expression, REvaluationKind kind, CancellationToken cancellationToken = new CancellationToken()) {
                return _evaluation.EvaluateAsync(expression, kind, cancellationToken);
            }

            public void Dispose() {
                _evaluation.Dispose();
                _session.StopHostAsync().ContinueWith(t => _session.Dispose());
            }
        }

        private static string GetUriString(IBrokerClient connector)
            => connector.Uri.IsFile ? connector.Uri.LocalPath : connector.Uri.AbsoluteUri;
    }
}<|MERGE_RESOLUTION|>--- conflicted
+++ resolved
@@ -198,18 +198,6 @@
                         return true;
                     }
 
-<<<<<<< HEAD
-            // Connector switching shouldn't be concurrent
-            IBinaryAsyncLockToken lockToken = null;
-            try {
-                lockToken = await _brokerSwitchLock.WaitAsync(cancellationToken);
-                await _connectCde.WaitAsync(cancellationToken);
-            } catch (OperationCanceledException) {
-                brokerClient.Dispose();
-                return false;
-            } finally {
-                lockToken?.Reset();
-=======
                     await ReconnectAsync(cancellationToken, lockToken.Reentrancy);
                 } catch (Exception) {
                     return false;
@@ -219,7 +207,6 @@
 
                 OnBrokerConnected();
                 return true;
->>>>>>> d8fcf9a0
             }
 
             // First switch broker proxy so that all new sessions are created for the new broker
