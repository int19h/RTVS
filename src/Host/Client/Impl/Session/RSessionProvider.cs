--- conflicted
+++ resolved
@@ -104,20 +104,9 @@
         }
 
         private void OnHostLoadChanged(HostLoad hostLoad) {
-            bool wasConnected = IsConnected;
             Interlocked.Exchange(ref _hostLoad, hostLoad);
 
-<<<<<<< HEAD
-            if (wasConnected && hostLoad == null) {
-                OnBrokerStateChanged(connected: false);
-            }
-            else if (!wasConnected && hostLoad != null) {
-                OnBrokerStateChanged(connected: true);
-            }
-
-=======
             IsConnected = hostLoad != null;
->>>>>>> 504bafa9
             var args = new HostLoadChangedEventArgs(hostLoad ?? new HostLoad());
             Task.Run(() => HostLoadChanged?.Invoke(this, args)).DoNotWait();
         }
