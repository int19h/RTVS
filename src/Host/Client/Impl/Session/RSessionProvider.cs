--- conflicted
+++ resolved
@@ -195,22 +195,8 @@
             var oldBroker = _brokerProxy.Set(brokerClient);
             try {
                 BrokerChanging?.Invoke(this, EventArgs.Empty);
-<<<<<<< HEAD
-                var switchingFromNull = oldBroker is NullBrokerClient;
-
-                var sessions = _sessions.Values.ToList();
-                if (sessions.Any()) {
-                    var sessionsSwitched = await TrySwitchSessionsAsync(sessions, oldBroker, cancellationToken);
-                    if (!sessionsSwitched) {
-                        BrokerChangeFailed?.Invoke(this, EventArgs.Empty);
-                        return false;
-                    }
-                }
-
-=======
                 await SwitchBrokerAsync(cancellationToken, oldBroker);
                 oldBroker.Dispose();
->>>>>>> 76399457
                 PrintBrokerInformation();
             } catch(Exception ex) {
                 _brokerProxy.Set(oldBroker);
@@ -272,16 +258,8 @@
             }
 
             try {
-<<<<<<< HEAD
-                await ConnectSessionsToNewBrokerAsync(transactions, oldBroker);
-                OnBrokerDisconnected();
-                await CompleteSwitchingBrokerAsync(transactions, oldBroker);
-            } catch (Exception ex) {
-                _callback.WriteConsole(Environment.NewLine + Resources.RSessionProvider_ConnectionFailed.FormatInvariant(ex.Message));
-=======
                 await ReconnectAsync(cancellationToken);
             } catch (Exception) {
->>>>>>> 76399457
                 return false;
             } finally {
                 lockToken.Reset();
@@ -352,18 +330,6 @@
             //}
         }
 
-<<<<<<< HEAD
-        private async Task ConnectToNewBrokerAsync(IRSessionSwitchBrokerTransaction transaction) {
-            await transaction.ConnectToNewBrokerAsync();
-        }
-
-        private async Task ConnectSessionsToNewBrokerAsync(List<IRSessionSwitchBrokerTransaction> transactions, IBrokerClient oldBroker) {
-            try {
-                await Task.WhenAll(transactions.Select(ConnectToNewBrokerAsync));
-            } catch (Exception) {
-                var newBroker = _brokerProxy.Set(oldBroker);
-                newBroker.Dispose();
-=======
         private async Task ConnectToNewBrokerAsync(IRSessionSwitchBrokerTransaction transaction, CancellationTokenSource cts) {
             try {
                 await transaction.ConnectToNewBrokerAsync();
@@ -377,23 +343,12 @@
             } catch (Exception ex) {
                 _callback.WriteConsole(Resources.RSessionProvider_SwitchingWorkspaceFailed.FormatInvariant(_brokerProxy.Name, GetUriString(_brokerProxy), ex.Message));
                 cts.Cancel();
->>>>>>> 76399457
                 throw;
             }
         }
 
         private async Task CompleteSwitchingBrokerAsync(IRSessionSwitchBrokerTransaction transaction, IBrokerClient oldBroker, CancellationTokenSource cts) {
             try {
-<<<<<<< HEAD
-                await Task.WhenAll(transactions.Select(t => t.CompleteSwitchingBrokerAsync()));
-            } catch (OperationCanceledException ex) when (!(ex is RHostDisconnectedException)) {
-                _callback.WriteConsole(Resources.RSessionProvider_StartingSessionAfterSwitchingCanceled);
-                oldBroker.Dispose();
-                throw;
-            } catch (Exception) {
-                var newBroker = _brokerProxy.Set(oldBroker);
-                newBroker.Dispose();
-=======
                 await transaction.CompleteSwitchingBrokerAsync();
             } catch (OperationCanceledException ex) when (!(ex is RHostDisconnectedException)) {
                 // Swallow cancellation if it is a result of another session failure
@@ -409,7 +364,6 @@
 
                 _callback.WriteConsole(message);
                 cts.Cancel();
->>>>>>> 76399457
                 throw;
             }
         }
