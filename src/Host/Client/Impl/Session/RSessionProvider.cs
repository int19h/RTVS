--- conflicted
+++ resolved
@@ -228,12 +228,6 @@
                 try {
                     BrokerChanging?.Invoke(this, EventArgs.Empty);
                     await SwitchBrokerAsync(cancellationToken, lockToken.Reentrancy);
-
-                    if (brokerClient.IsRemote) {
-                        _console.Write(Environment.NewLine + Resources.Connected + Environment.NewLine);
-                        PrintBrokerInformation();
-                    }
-
                     oldBroker.Dispose();
                 } catch (Exception ex) {
                     _brokerProxy.Set(oldBroker);
@@ -252,31 +246,6 @@
                 BrokerChanged?.Invoke(this, new EventArgs());
                 return true;
             }
-<<<<<<< HEAD
-=======
-
-            // First switch broker proxy so that all new sessions are created for the new broker
-            var oldBroker = _brokerProxy.Set(brokerClient);
-            try {
-                BrokerChanging?.Invoke(this, EventArgs.Empty);
-                await SwitchBrokerAsync(oldBroker, cancellationToken, lockToken.Reentrancy);
-                oldBroker.Dispose();
-            } catch (Exception ex) {
-                _brokerProxy.Set(oldBroker);
-                brokerClient.Dispose();
-                BrokerChangeFailed?.Invoke(this, EventArgs.Empty);
-                if (ex is OperationCanceledException || ex is RHostBrokerBinaryMissingException) { // RHostDisconnectedException is derived from OperationCanceledException
-                    return false;
-                }
-                throw;
-            } finally {
-                lockToken.Dispose();
-            }
-
-            OnBrokerConnected();
-            BrokerChanged?.Invoke(this, new EventArgs());
-            return true;
->>>>>>> 79d08698
         }
 
         private async Task SwitchBrokerAsync(CancellationToken cancellationToken, ReentrancyToken reentrancyToken) {
@@ -308,13 +277,8 @@
             var transactions = _sessions.Values.Select(s => s.StartReconnecting()).ExcludeDefault().ToList();
             if (transactions.Any()) {
                 try {
-<<<<<<< HEAD
                     await WhenAllCancelOnFailure(transactions, (t, ct) => t.AcquireLockAsync(ct), cancellationToken);
-                    await WhenAllCancelOnFailure(transactions, (t, ct)=> t.ReconnectAsync(ct, reentrancyToken), cancellationToken);
-=======
-                    await TaskUtilities.WhenAllCancelOnFailure(transactions, (t, ct) => t.AcquireLockAsync(ct), cancellationToken);
-                    await TaskUtilities.WhenAllCancelOnFailure(transactions, (t, ct) => t.ReconnectAsync(ct, reentrancyToken), cancellationToken);
->>>>>>> 79d08698
+                    await WhenAllCancelOnFailure(transactions, (t, ct) => t.ReconnectAsync(ct, reentrancyToken), cancellationToken);
                 } catch (OperationCanceledException ex) when (!(ex is RHostDisconnectedException)) {
                     throw;
                 } catch (Exception ex) {
