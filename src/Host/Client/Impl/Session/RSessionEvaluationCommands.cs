--- conflicted
+++ resolved
@@ -31,21 +31,12 @@
 .GlobalEnv$.rtvs.vsgd <- function() {
    invisible(.External('Microsoft.R.Host::External.ide_graphicsdevice_new'))
 }
-<<<<<<< HEAD
-.rtvs.vsgdexportimage <- function(filename, device, width, height) {
+.GlobalEnv$.rtvs.vsgdexportimage <- function(filename, device, width, height) {
     dev.copy(device=device,filename=filename,width=width,height=height)
     dev.off()
 }
-.rtvs.vsgdexportpdf <- function(filename, width, height, paper) {
+.GlobalEnv$.rtvs.vsgdexportpdf <- function(filename, width, height, paper) {
     dev.copy(device=pdf,file=filename,width=width,height=height,paper=paper)
-=======
-.GlobalEnv$.rtvs.vsgdexportimage <- function(filename, device) {
-    dev.copy(device=device,filename=filename)
-    dev.off()
-}
-.GlobalEnv$.rtvs.vsgdexportpdf <- function(filename) {
-    dev.copy(device=pdf,file=filename)
->>>>>>> d9117c0d
     dev.off()
 }
 .GlobalEnv$.rtvs.vsgdnextplot <- function() {
