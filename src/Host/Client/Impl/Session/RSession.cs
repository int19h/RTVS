--- conflicted
+++ resolved
@@ -157,28 +157,15 @@
         }
 
 
-<<<<<<< HEAD
-        public Task<ulong> CreateBlobAsync(byte[] data, CancellationToken ct = default(CancellationToken)) =>
-            DoBlobServiceAsync(_host?.CreateBlobAsync(data, ct));
-
-
-        public Task<byte[]> GetBlobAsync(ulong blobId, CancellationToken ct = default(CancellationToken)) =>
-            DoBlobServiceAsync(_host?.GetBlobAsync(blobId, ct));
-
-        public Task DestroyBlobsAsync(IEnumerable<ulong> blobIds, CancellationToken ct = default(CancellationToken)) =>
-=======
         public Task<ulong> CreateBlobAsync(CancellationToken ct = default(CancellationToken)) =>
             DoBlobServiceAsync(_host?.CreateBlobAsync(ct));
 
         public Task DestroyBlobsAsync(IEnumerable<ulong> blobIds, CancellationToken ct = default(CancellationToken)) => 
->>>>>>> 336148be
             DoBlobServiceAsync(new Lazy<Task<long>>(async () => {
                 await _host.DestroyBlobsAsync(blobIds, ct);
                 return 0;
             }).Value);
 
-<<<<<<< HEAD
-=======
         public Task<byte[]> BlobReadAllAsync(ulong blobId, CancellationToken ct = default(CancellationToken)) =>
             DoBlobServiceAsync(_host?.BlobReadAllAsync(blobId, ct));
 
@@ -194,7 +181,6 @@
         public Task<long> SetBlobSizeAsync(ulong blobId, long size, CancellationToken ct = default(CancellationToken)) =>
             DoBlobServiceAsync(_host?.SetBlobSizeAsync(blobId, size, ct));
         
->>>>>>> 336148be
         private async Task<T> DoBlobServiceAsync<T>(Task<T> work) {
             if (!IsHostRunning) {
                 throw new RHostDisconnectedException();
