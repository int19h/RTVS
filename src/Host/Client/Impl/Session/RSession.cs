--- conflicted
+++ resolved
@@ -251,7 +251,7 @@
                 if (startupInfo.WorkingDirectory != null) {
                     await evaluation.SetWorkingDirectory(startupInfo.WorkingDirectory);
                 } else {
-                    await evaluation.SetDefaultWorkingDirectory();
+                await evaluation.SetDefaultWorkingDirectory();
                 }
 
                 if (_hostClientApp != null) {
@@ -329,22 +329,11 @@
             var requestEventArgs = new RRequestEventArgs(contexts, prompt, len, addToHistory);
             BeforeRequest?.Invoke(this, requestEventArgs);
 
-<<<<<<< HEAD
             CancellationTokenSource evaluationCts;
             Task evaluationTask;
 
-            if (isEvaluationAllowed) {
-                evaluationCts = new CancellationTokenSource();
-                evaluationTask = EvaluateUntilCancelled(contexts, evaluationCts.Token, ct); // will raise Mutate
-            } else {
-                evaluationCts = null;
-                evaluationTask = Task.CompletedTask;
-                OnMutated();
-            }
-=======
-            var evaluationCts = new CancellationTokenSource();
-            var evaluationTask = EvaluateUntilCancelled(contexts, evaluationCts.Token, ct); // will raise Mutate
->>>>>>> e4a7ec9f
+            evaluationCts = new CancellationTokenSource();
+            evaluationTask = EvaluateUntilCancelled(contexts, evaluationCts.Token, ct); // will raise Mutate
 
             currentRequest?.CompleteResponse();
 
@@ -475,7 +464,7 @@
         async Task<MessageButtons> IRCallbacks.ShowDialog(IReadOnlyList<IRContext> contexts, string s, MessageButtons buttons, CancellationToken ct) {
             await TaskUtilities.SwitchToBackgroundThread();
 
-            await EvaluateAll(contexts, true, ct);
+                await EvaluateAll(contexts, true, ct);
 
             if (_hostClientApp != null) {
                 return await _hostClientApp.ShowMessage(s, buttons);
