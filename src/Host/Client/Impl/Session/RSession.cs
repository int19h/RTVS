﻿// Copyright (c) Microsoft Corporation. All rights reserved.
// Licensed under the MIT License. See LICENSE in the project root for license information.

using System;
using System.Collections.Generic;
using System.Diagnostics;
using System.IO;
using System.Reflection;
using System.Threading;
using System.Threading.Tasks;
using System.Threading.Tasks.Dataflow;
using Microsoft.Common.Core;
using Microsoft.Common.Core.Disposables;
using Microsoft.Common.Core.Shell;
using Microsoft.Common.Core.Tasks;
using Microsoft.Common.Core.Threading;
using Microsoft.R.Host.Client.Host;
using static System.FormattableString;
using Task = System.Threading.Tasks.Task;

namespace Microsoft.R.Host.Client.Session {
    internal sealed class RSession : IRSession, IRCallbacks {
        private static readonly string DefaultPrompt = "> ";
        private static readonly Task<IRSessionEvaluation> CanceledBeginEvaluationTask;
        private static readonly Task<IRSessionInteraction> CanceledBeginInteractionTask;

        private readonly BufferBlock<RSessionRequestSource> _pendingRequestSources = new BufferBlock<RSessionRequestSource>();
        private readonly BufferBlock<RSessionEvaluationSource> _pendingEvaluationSources = new BufferBlock<RSessionEvaluationSource>();

        public event EventHandler<RBeforeRequestEventArgs> BeforeRequest;
        public event EventHandler<RAfterRequestEventArgs> AfterRequest;
        public event EventHandler<EventArgs> Mutated;
        public event EventHandler<ROutputEventArgs> Output;
        public event EventHandler<RConnectedEventArgs> Connected;
        public event EventHandler<EventArgs> Disconnected;
        public event EventHandler<EventArgs> Disposed;
        public event EventHandler<EventArgs> DirectoryChanged;
        public event EventHandler<EventArgs> PackagesInstalled;
        public event EventHandler<EventArgs> PackagesRemoved;

        /// <summary>
        /// ReadConsole requires a task even if there are no pending requests
        /// </summary>
        private IReadOnlyList<IRContext> _contexts;
        private RHost _host;
        private Task _hostRunTask;
        private Task _afterHostStartedTask;
        private TaskCompletionSourceEx<object> _initializationTcs;
        private RSessionRequestSource _currentRequestSource;
        private readonly BinaryAsyncLock _initializationLock;
        private readonly Action _onDispose;
        private readonly CountdownDisposable _disableMutatingOnReadConsole;
        private readonly DisposeToken _disposeToken;
        private volatile bool _isHostRunning;
        private volatile bool _delayedMutatedOnReadConsole;
        private volatile IRSessionCallback _callback;
        private volatile RHostStartupInfo _startupInfo;

        public int Id { get; }
        internal IBrokerClient BrokerClient { get; }
        public string Prompt { get; private set; } = DefaultPrompt;
        public int MaxLength { get; private set; } = 0x1000;
        public bool IsHostRunning => _isHostRunning;
        public Task HostStarted => _initializationTcs.Task;
        public bool IsRemote => BrokerClient.IsRemote;

        /// <summary>
        /// For testing purpose only
        /// Do not expose this property to the IRSession interface
        /// </summary> 
        internal RHost RHost => _host;

        static RSession() {
            CanceledBeginEvaluationTask = TaskUtilities.CreateCanceled<IRSessionEvaluation>(new RHostDisconnectedException());
            CanceledBeginInteractionTask = TaskUtilities.CreateCanceled<IRSessionInteraction>(new RHostDisconnectedException());
        }

        public RSession(int id, IBrokerClient brokerClient, Action onDispose) {
            Id = id;
            BrokerClient = brokerClient;
            _onDispose = onDispose;
            _disposeToken = DisposeToken.Create<RSession>();
            _disableMutatingOnReadConsole = new CountdownDisposable(() => {
                if (!_delayedMutatedOnReadConsole) {
                    return;
                }

                _delayedMutatedOnReadConsole = false;
                Task.Run(() => Mutated?.Invoke(this, EventArgs.Empty));
            });

            _initializationLock = new BinaryAsyncLock();
            _initializationTcs = new TaskCompletionSourceEx<object>();
            _afterHostStartedTask = TaskUtilities.CreateCanceled(new RHostDisconnectedException());
        }

        private void OnMutated() {
            if (_disableMutatingOnReadConsole.Count == 0) {
                Mutated?.Invoke(this, EventArgs.Empty);
            } else {
                _delayedMutatedOnReadConsole = true;
            }
        }

        public void Dispose() {
            if (!_disposeToken.TryMarkDisposed()) {
                return;
            }

            _host?.Dispose();
            Disposed?.Invoke(this, EventArgs.Empty);
            _onDispose();
        }

        public Task<IRSessionInteraction> BeginInteractionAsync(bool isVisible = true, CancellationToken cancellationToken = default(CancellationToken)) {
            _disposeToken.ThrowIfDisposed();

            if (!_isHostRunning) {
                return CanceledBeginInteractionTask;
            }

            RSessionRequestSource requestSource = new RSessionRequestSource(isVisible, cancellationToken);
            _pendingRequestSources.Post(requestSource);

            return _isHostRunning ? requestSource.CreateRequestTask : CanceledBeginInteractionTask;
        }

        public Task<IRSessionEvaluation> BeginEvaluationAsync(CancellationToken cancellationToken = default(CancellationToken)) {
            _disposeToken.ThrowIfDisposed();

            if (!_isHostRunning) {
                return CanceledBeginEvaluationTask;
            }

            var source = new RSessionEvaluationSource(cancellationToken);
            _pendingEvaluationSources.Post(source);

            return _isHostRunning ? source.Task : CanceledBeginEvaluationTask;
        }

        public async Task<REvaluationResult> EvaluateAsync(string expression, REvaluationKind kind = REvaluationKind.Normal, CancellationToken ct = default(CancellationToken)) {
            if (!IsHostRunning) {
                throw new RHostDisconnectedException();
            }

            await _afterHostStartedTask;

            try {
                var result = await _host.EvaluateAsync(expression, kind, ct);
                if (kind.HasFlag(REvaluationKind.Mutating)) {
                    OnMutated();
                }
                return result;
            } catch (MessageTransportException) when (!IsHostRunning) {
                throw new RHostDisconnectedException();
            }
        }


        public Task<ulong> CreateBlobAsync(CancellationToken ct = default(CancellationToken)) =>
            DoBlobServiceAsync(_host?.CreateBlobAsync(ct));

        public Task DestroyBlobsAsync(IEnumerable<ulong> blobIds, CancellationToken ct = default(CancellationToken)) => 
            DoBlobServiceAsync(new Lazy<Task<long>>(async () => {
                await _host.DestroyBlobsAsync(blobIds, ct);
                return 0;
            }).Value);

        public Task<byte[]> BlobReadAllAsync(ulong blobId, CancellationToken ct = default(CancellationToken)) =>
            DoBlobServiceAsync(_host?.BlobReadAllAsync(blobId, ct));

        public Task<byte[]> BlobReadAsync(ulong blobId, long position, long count, CancellationToken ct = default(CancellationToken)) =>
            DoBlobServiceAsync(_host?.BlobReadAsync(blobId, position, count, ct));

        public Task<long> BlobWriteAsync(ulong blobId, byte[] data, long position, CancellationToken ct = default(CancellationToken)) =>
            DoBlobServiceAsync(_host?.BlobWriteAsync(blobId, data, position, ct));

        public Task<long> GetBlobSizeAsync(ulong blobId, CancellationToken ct = default(CancellationToken)) =>
            DoBlobServiceAsync(_host?.GetBlobSizeAsync(blobId, ct));

        public Task<long> SetBlobSizeAsync(ulong blobId, long size, CancellationToken ct = default(CancellationToken)) =>
            DoBlobServiceAsync(_host?.SetBlobSizeAsync(blobId, size, ct));
        
        private async Task<T> DoBlobServiceAsync<T>(Task<T> work) {
            if (!IsHostRunning) {
                throw new RHostDisconnectedException();
            }

            await _afterHostStartedTask;

            try {
                return await work;
            } catch (MessageTransportException) when (!IsHostRunning) {
                throw new RHostDisconnectedException();
            }
        }

        public async Task CancelAllAsync(CancellationToken cancellationToken = default(CancellationToken)) {
            _disposeToken.ThrowIfDisposed();

            var cancelTask = _host.CancelAllAsync(cancellationToken);

            var currentRequest = Interlocked.Exchange(ref _currentRequestSource, null);
            var exception = new OperationCanceledException();
            currentRequest?.TryCancel(exception);
            ClearPendingRequests(exception);

            await cancelTask;
        }

        public async Task EnsureHostStartedAsync(RHostStartupInfo startupInfo, IRSessionCallback callback, int timeout = 3000) {
            _disposeToken.ThrowIfDisposed();
            var lockToken = await _initializationLock.WaitAsync();
            if (!lockToken.IsSet) {
                await StartHostAsyncBackground(startupInfo, callback, lockToken, timeout);
            }
        }

        public async Task StartHostAsync(RHostStartupInfo startupInfo, IRSessionCallback callback, int timeout = 3000) {
            _disposeToken.ThrowIfDisposed();
            var isStartedTask = _initializationLock.WaitAsync();
            if (isStartedTask.IsCompleted && !isStartedTask.Result.IsSet) {
                var lockToken = isStartedTask.Result;
                await StartHostAsyncBackground(startupInfo, callback, lockToken, timeout);
            } else {
                throw new InvalidOperationException("Another instance of RHost is running for this RSession. Stop it before starting new one.");
            }
        }

        private async Task StartHostAsyncBackground(RHostStartupInfo startupInfo, IRSessionCallback callback, IBinaryAsyncLockToken lockToken, int timeout) {
            await TaskUtilities.SwitchToBackgroundThread();

            _callback = callback;
            _startupInfo = startupInfo;
            RHost host;
            try {
                host = await BrokerClient.ConnectAsync(startupInfo.Name, this, startupInfo.RHostCommandLineArguments, timeout);
            } catch (OperationCanceledException ex) {
                _initializationTcs.TrySetCanceled(ex);
                lockToken.Reset();
                throw;
            } catch (Exception ex) {
                _initializationTcs.TrySetException(ex);
                lockToken.Reset();
                throw;
            }

            await StartHostAsyncBackground(host, lockToken);
        }

        private async Task StartHostAsyncBackground(RHost host, IBinaryAsyncLockToken lockToken, CancellationToken cancellationToken = default(CancellationToken)) {
            await TaskUtilities.SwitchToBackgroundThread();

            ResetInitializationTcs();
            ClearPendingRequests(new RHostDisconnectedException());

            Interlocked.Exchange(ref _host, host);
            var initializationCts = CancellationTokenSource.CreateLinkedTokenSource(cancellationToken);
            var hostRunTask = RunHost(lockToken, initializationCts.Token);
            Interlocked.Exchange(ref _hostRunTask, hostRunTask)?.DoNotWait();

            await _initializationTcs.Task;
            initializationCts.Dispose();
            lockToken.Set();
        }

        public IRSessionSwitchBrokerTransaction StartSwitchingBroker() {
            _disposeToken.ThrowIfDisposed();
            return new BrokerTransaction(this);
        }

        public IRSessionReconnectTransaction StartReconnecting() {
            _disposeToken.ThrowIfDisposed();
            return new BrokerTransaction(this);
        }

        public async Task StopHostAsync() {
            _disposeToken.ThrowIfDisposed();
            await TaskUtilities.SwitchToBackgroundThread();

            var lockToken = await _initializationLock.WaitAsync();

            // Host wasn't started yet or host is already stopped - nothing to stop, just pass acquired lock to the next awaiter
            if (!lockToken.IsSet) {
                lockToken.Reset();
                return;
            }

            ResetInitializationTcs();

            Task<IRSessionInteraction> requestTask;
            try {
                requestTask = BeginInteractionAsync(false);
                await Task.WhenAny(requestTask, Task.Delay(200)).Unwrap();
            } catch (RHostDisconnectedException) {
                // BeginInteractionAsync will fail with RHostDisconnectedException if RHost isn't running. Nothing to stop.
                return;
            }

            if (_hostRunTask.IsCompleted) {
                requestTask
                    .ContinueWith(t => t.Result.Dispose(), TaskContinuationOptions.OnlyOnRanToCompletion)
                    .DoNotWait();
                return;
            }

            if (requestTask.Status == TaskStatus.RanToCompletion) {
                using (var inter = await requestTask) {
                    // Try graceful shutdown with q() first.
                    try {
                        await Task.WhenAny(_hostRunTask, inter.QuitAsync(), Task.Delay(500)).Unwrap();
                    } catch (Exception) { }

                    if (_hostRunTask.IsCompleted) {
                        return;
                    }

                    // If that doesn't work, then try sending the disconnect packet to the host -
                    // it will call R_Suicide, which is not graceful, but at least it's cooperative.
                    await Task.WhenAny(_host.DisconnectAsync(), Task.Delay(500)).Unwrap();

                    if (_hostRunTask.IsCompleted) {
                        return;
                    }
                }
            }

            // If nothing worked, then just kill the host process.
            _host?.Dispose();
            await _hostRunTask;
        }

        public IDisposable DisableMutatedOnReadConsole() {
            return _disableMutatingOnReadConsole.Increment();
        }

        private async Task RunHost(IBinaryAsyncLockToken lockToken, CancellationToken initializationCt) {
            try {
                ScheduleAfterHostStarted(_startupInfo);
                await _host.Run(initializationCt);
            } catch (OperationCanceledException oce) {
                _initializationTcs.TrySetCanceled(oce);
            } catch (MessageTransportException mte) {
                _initializationTcs.TrySetCanceled(new RHostDisconnectedException(string.Empty, mte));
            } catch (Exception ex) {
                _initializationTcs.TrySetException(ex);
            } finally {
                lockToken.Reset();
            }
        }

        private void ResetInitializationTcs() {
            while (true) {
                var tcs = _initializationTcs;
                if (!tcs.Task.IsCompleted) {
                    return;
                }

                if (Interlocked.CompareExchange(ref _initializationTcs, new TaskCompletionSourceEx<object>(), tcs) == tcs) {
                    return;
                }
            }
        }

        private void ScheduleAfterHostStarted(RHostStartupInfo startupInfo) {
            var afterHostStartedEvaluationSource = new RSessionEvaluationSource(CancellationToken.None);
            _pendingEvaluationSources.Post(afterHostStartedEvaluationSource);
            Interlocked.Exchange(ref _afterHostStartedTask, AfterHostStarted(afterHostStartedEvaluationSource, startupInfo));
        }

        private async Task AfterHostStarted(RSessionEvaluationSource evaluationSource, RHostStartupInfo startupInfo) {
            using (var evaluation = await evaluationSource.Task) {
                // Load RTVS R package before doing anything in R since the calls
                // below calls may depend on functions exposed from the RTVS package
                var libPath = IsRemote ? "." : Path.GetDirectoryName(Assembly.GetExecutingAssembly().GetAssemblyPath());

                await LoadRtvsPackage(evaluation, libPath);

                if (!IsRemote && startupInfo.WorkingDirectory != null) {
                    await evaluation.SetWorkingDirectoryAsync(startupInfo.WorkingDirectory);
                } else {
                    await evaluation.SetDefaultWorkingDirectoryAsync();
                }

                var callback = _callback;
                if (callback != null) {
                    await evaluation.SetVsGraphicsDeviceAsync();

                    string mirrorUrl = callback.CranUrlFromName(startupInfo.CranMirrorName);
                    await evaluation.SetVsCranSelectionAsync(mirrorUrl);

                    await evaluation.SetCodePageAsync(startupInfo.CodePage);
                    await evaluation.SetROptionsAsync();
                    await evaluation.OverrideFunctionAsync("setwd", "base");
                    await evaluation.SetFunctionRedirectionAsync();
                    await evaluation.OptionsSetWidthAsync(startupInfo.TerminalWidth);
                }
            }
        }

        private static async Task LoadRtvsPackage(IRSessionEvaluation eval, string libPath) {
            await eval.ExecuteAsync(Invariant($"base::loadNamespace('rtvs', lib.loc = {libPath.ToRStringLiteral()})"));
        }

        public void FlushLog() {
            _host?.FlushLog();
        }

        Task IRCallbacks.Connected(string rVersion) {
            Prompt = DefaultPrompt;
            _isHostRunning = true;
            _initializationTcs.SetResult(null);
            Connected?.Invoke(this, new RConnectedEventArgs(rVersion));
            Mutated?.Invoke(this, EventArgs.Empty);
            return Task.CompletedTask;
        }

        async Task IRCallbacks.Disconnected() {
            _isHostRunning = false;
            var lockToken = await _initializationLock.ResetAsync();
            Disconnected?.Invoke(this, EventArgs.Empty);

            var currentRequest = Interlocked.Exchange(ref _currentRequestSource, null);
            var exception = new RHostDisconnectedException();
            currentRequest?.TryCancel(exception);

            ClearPendingRequests(exception);
            lockToken.Reset();
        }

        private void ClearPendingRequests(OperationCanceledException exception) {
            RSessionRequestSource requestSource;
            while (_pendingRequestSources.TryReceive(out requestSource)) {
                requestSource.TryCancel(exception);
            }

            RSessionEvaluationSource evalSource;
            while (_pendingEvaluationSources.TryReceive(out evalSource)) {
                evalSource.TryCancel(exception);
            }

            _contexts = null;
            Prompt = DefaultPrompt;
        }

        async Task<string> IRCallbacks.ReadConsole(IReadOnlyList<IRContext> contexts, string prompt, int len, bool addToHistory, CancellationToken ct) {
            await TaskUtilities.SwitchToBackgroundThread();

            var callback = _callback;
            if (!addToHistory && callback != null) {
                return await callback.ReadUserInput(prompt, len, ct);
            }

            var currentRequest = Interlocked.Exchange(ref _currentRequestSource, null);

            _contexts = contexts;
            Prompt = prompt;
            MaxLength = len;

            var requestEventArgs = new RBeforeRequestEventArgs(contexts, prompt, len, addToHistory);
            BeforeRequest?.Invoke(this, requestEventArgs);

            var evaluationCts = new CancellationTokenSource();
            var evaluationTask = EvaluateUntilCancelled(contexts, evaluationCts.Token, ct);

            currentRequest?.CompleteResponse();

            string consoleInput = null;
            do {
                ct.ThrowIfCancellationRequested();
                try {
                    consoleInput = await ReadNextRequest(prompt, len, ct);
                } catch (OperationCanceledException) {
                    // If request was canceled through means other than our token, it indicates the refusal of
                    // that requestor to respond to that particular prompt, so move on to the next requestor.
                    // If it was canceled through the token, then host itself is shutting down, and cancellation
                    // will be propagated on the entry to next iteration of this loop.
                }
            } while (consoleInput == null);

            consoleInput = consoleInput.EnsureLineBreak();

            // If evaluation was allowed, cancel evaluation processing but await evaluation that is in progress
            evaluationCts.Cancel();
            await evaluationTask;

            AfterRequest?.Invoke(this, new RAfterRequestEventArgs(contexts, prompt, consoleInput, addToHistory, _currentRequestSource.IsVisible));

            return consoleInput;
        }

        private async Task<string> ReadNextRequest(string prompt, int len, CancellationToken ct) {
            TaskUtilities.AssertIsOnBackgroundThread();

            var requestSource = await _pendingRequestSources.ReceiveAsync(ct);
            TaskCompletionSource<string> requestTcs = new TaskCompletionSource<string>();
            Interlocked.Exchange(ref _currentRequestSource, requestSource);

            requestSource.Request(_contexts, prompt, len, requestTcs);
            ct.Register(delegate { requestTcs.TrySetCanceled(); });

            string response = await requestTcs.Task;

            Debug.Assert(response.Length < len); // len includes null terminator
            if (response.Length >= len) {
                response = response.Substring(0, len - 1);
            }

            return response;
        }

        private async Task EvaluateUntilCancelled(IReadOnlyList<IRContext> contexts, CancellationToken evaluationCancellationToken, CancellationToken hostCancellationToken) {
            TaskUtilities.AssertIsOnBackgroundThread();

            var ct = CancellationTokenSource.CreateLinkedTokenSource(hostCancellationToken, evaluationCancellationToken).Token;
            bool mutated = true; // start with true on the assumption that the preceding interaction has mutated something
            while (!ct.IsCancellationRequested) {
                try {
                    if (await EvaluateAll(contexts, mutated, hostCancellationToken)) {
                        // EvaluateAll has raised the event already, so reset the flag.
                        mutated = false;
                    } else if (mutated) {
                        // EvaluateAll did not raise the event, but we have a pending mutate to inform about.
                        OnMutated();
                    }

                    if (ct.IsCancellationRequested) {
                        return;
                    }

                    var evaluationSource = await _pendingEvaluationSources.ReceiveAsync(ct);
                    mutated |= await evaluationSource.BeginEvaluationAsync(contexts, _host, hostCancellationToken);
                } catch (OperationCanceledException) {
                    return;
                }
            }
        }

        private async Task<bool> EvaluateAll(IReadOnlyList<IRContext> contexts, bool mutated, CancellationToken hostCancellationToken) {
            TaskUtilities.AssertIsOnBackgroundThread();

            try {
                RSessionEvaluationSource source;
                while (!hostCancellationToken.IsCancellationRequested && _pendingEvaluationSources.TryReceive(out source)) {
                    mutated |= await source.BeginEvaluationAsync(contexts, _host, hostCancellationToken);
                }
            } catch (OperationCanceledException) {
                // Host is being shut down, so there's no point in raising the event anymore.
                mutated = false;
            } finally {
                if (mutated) {
                    OnMutated();
                }
            }

            return mutated;
        }

        Task IRCallbacks.WriteConsoleEx(string buf, OutputType otype, CancellationToken ct) {
            Output?.Invoke(this, new ROutputEventArgs(otype, buf));
            return Task.CompletedTask;
        }

        /// <summary>
        /// Displays error message
        /// </summary>
        Task IRCallbacks.ShowMessage(string message, CancellationToken ct) {
            var callback = _callback;
            return callback != null ? callback.ShowErrorMessage(message) : Task.CompletedTask;
        }

        /// <summary>
        /// Called as a result of R calling R API 'YesNoCancel' callback
        /// </summary>
        /// <returns>Codes that match constants in RApi.h</returns>
        public async Task<YesNoCancel> YesNoCancel(IReadOnlyList<IRContext> contexts, string s, CancellationToken ct) {

            MessageButtons buttons = await ((IRCallbacks)this).ShowDialog(contexts, s, MessageButtons.YesNoCancel, ct);
            switch (buttons) {
                case MessageButtons.No:
                    return Client.YesNoCancel.No;
                case MessageButtons.Cancel:
                    return Client.YesNoCancel.Cancel;
            }
            return Client.YesNoCancel.Yes;
        }

        /// <summary>
        /// Called when R wants to display generic Windows MessageBox. 
        /// Graph app may call Win32 API directly rather than going via R API callbacks.
        /// </summary>
        /// <returns>Pressed button code</returns>
        async Task<MessageButtons> IRCallbacks.ShowDialog(IReadOnlyList<IRContext> contexts, string s, MessageButtons buttons, CancellationToken hostCancellationToken) {
            await TaskUtilities.SwitchToBackgroundThread();

            await EvaluateAll(contexts, true, hostCancellationToken);

            var callback = _callback;
            if (callback != null) {
                return await callback.ShowMessage(s, buttons);
            }

            return MessageButtons.OK;
        }

        Task IRCallbacks.Busy(bool which, CancellationToken ct) {
            return Task.CompletedTask;
        }

        Task IRCallbacks.Plot(PlotMessage plot, CancellationToken ct) {
            var callback = _callback;
            return callback != null ? callback.Plot(plot, ct) : Task.CompletedTask;
        }

        Task<LocatorResult> IRCallbacks.Locator(Guid deviceId, CancellationToken ct) {
            var callback = _callback;
            return callback != null ? callback.Locator(deviceId, ct) : Task.FromResult(LocatorResult.CreateNotClicked());
        }

        Task<PlotDeviceProperties> IRCallbacks.PlotDeviceCreate(Guid deviceId, CancellationToken ct) {
            var callback = _callback;
            return callback != null ? callback.PlotDeviceCreate(deviceId, ct) : Task.FromResult(PlotDeviceProperties.Default);
        }

        Task IRCallbacks.PlotDeviceDestroy(Guid deviceId, CancellationToken ct) {
            var callback = _callback;
            return callback != null ? callback.PlotDeviceDestroy(deviceId, ct) : Task.CompletedTask;
        }

        /// <summary>
        /// Asks VS to open specified URL in the help window browser
        /// </summary>
        /// <param name="url"></param>
        /// <returns></returns>
        Task IRCallbacks.WebBrowser(string url) {
            var newUrl = BrokerClient.HandleUrl(url, CancellationToken.None);
            var callback = _callback;
            return callback != null ? callback.ShowHelp(newUrl) : Task.CompletedTask;
        }

        Task IRCallbacks.ViewLibrary() {
            var callback = _callback;
            return callback?.ViewLibrary();
        }

        Task IRCallbacks.ShowFile(string fileName, string tabName, bool deleteFile) {
            var callback = _callback;
            return callback?.ViewFile(fileName, tabName, deleteFile);
        }

        void IRCallbacks.DirectoryChanged() {
            DirectoryChanged?.Invoke(this, EventArgs.Empty);
        }

        void IRCallbacks.ViewObject(string obj, string title) {
            var callback = _callback;
            callback?.ViewObject(obj, title);
        }

        void IRCallbacks.PackagesInstalled() {
            PackagesInstalled?.Invoke(this, EventArgs.Empty);
        }

        void IRCallbacks.PackagesRemoved() {
            PackagesRemoved?.Invoke(this, EventArgs.Empty);
        }

        Task<string> IRCallbacks.SaveFileAsync(string filename, byte[] data) {
            var callback = _callback;
            return callback != null ? callback.SaveFileAsync(filename, data) : Task.FromResult(string.Empty);
        }
        
        private class BrokerTransaction : IRSessionSwitchBrokerTransaction, IRSessionReconnectTransaction {
            private readonly RSession _session;
            private IBinaryAsyncLockToken _lockToken;
            private RHost _hostToSwitch;
<<<<<<< HEAD

            public SwitchBrokerTransaction(RSession session, IBinaryAsyncLockToken lockToken, CancellationToken cancellationToken) {
=======
            
            public BrokerTransaction(RSession session) {
>>>>>>> d97a315e
                _session = session;
            }

            public async Task AcquireLockAsync(CancellationToken cancellationToken) {
                // reset and acquire _initializationLock, but don't interrupt existing initialization
                _lockToken = await _session._initializationLock.ResetAsync(cancellationToken);
            }

            public async Task ConnectToNewBrokerAsync(CancellationToken cancellationToken) {
                if (_lockToken == null) {
                    throw new InvalidOperationException($"{nameof(AcquireLockAsync)} must be called before {nameof(ConnectToNewBrokerAsync)}");
                }

                _session._disposeToken.ThrowIfDisposed();
                var startupInfo = _session._startupInfo;
                if (startupInfo != null) {
                    // host requires _startupInfo, so proceed only if session was started at least once
                    _hostToSwitch = await _session.BrokerClient.ConnectAsync(startupInfo.Name, _session, startupInfo.RHostCommandLineArguments, cancellationToken: cancellationToken);
                }
            }

            public async Task CompleteSwitchingBrokerAsync(CancellationToken cancellationToken) {
                if (_lockToken == null) {
                    throw new InvalidOperationException($"{nameof(AcquireLockAsync)} must be called before {nameof(CompleteSwitchingBrokerAsync)}");
                }

                _session._disposeToken.ThrowIfDisposed();


                if (_session._startupInfo == null) {
                    // Session never started. No need to restart it.
                    // Reset _initializationLock so that next awaiter can proceed.
                    _lockToken.Reset();
                    return;
                }

                var host = _session._host;
                var hostRunTask = _session._hostRunTask;

                // host may be null if previous attempts to start it have failed
                if (host != null) {
                    // Detach RHost from RSession
                    host.DetachCallback();

                    // Cancel all current requests
                    await _session.CancelAllAsync(cancellationToken);
                }

                // Start new RHost
                await _session.StartHostAsyncBackground(_hostToSwitch, _lockToken, cancellationToken);

                // Don't send stop notification to broker - just dispose host and wait for old hostRunTask to exit;
                host?.Dispose();
                if (hostRunTask != null) {
                    await hostRunTask;
                }

                _hostToSwitch = null;
            }

            public async Task ReconnectAsync(CancellationToken cancellationToken) {
                if (_lockToken == null) {
                    throw new InvalidOperationException($"{nameof(AcquireLockAsync)} must be called before {nameof(ReconnectAsync)}");
                }

                _session._disposeToken.ThrowIfDisposed();

                if (_session._startupInfo == null) {
                    // Session never started. No need to restart it.
                    // Reset _initializationLock so that next awaiter can proceed.
                    _lockToken.Reset();
                    return;
                }

                var host = _session._host;
                // host may be null if previous attempts to start it have failed
                if (host != null) {
                    // Detach RHost from RSession
                    host.DetachCallback();

                    // Cancel all current requests (if any)
                    await _session.CancelAllAsync(cancellationToken);

                    host.Dispose();
                    await _session._hostRunTask;
                }

                host = await _session.BrokerClient.ConnectAsync(_session._startupInfo.Name, _session, _session._startupInfo.RHostCommandLineArguments, cancellationToken: cancellationToken);
                await _session.StartHostAsyncBackground(host, _lockToken, cancellationToken);
            }

            public void Dispose() {
                _lockToken?.Reset();
                _hostToSwitch?.Dispose();
            }
        }
    }
}<|MERGE_RESOLUTION|>--- conflicted
+++ resolved
@@ -674,13 +674,8 @@
             private readonly RSession _session;
             private IBinaryAsyncLockToken _lockToken;
             private RHost _hostToSwitch;
-<<<<<<< HEAD
-
-            public SwitchBrokerTransaction(RSession session, IBinaryAsyncLockToken lockToken, CancellationToken cancellationToken) {
-=======
             
             public BrokerTransaction(RSession session) {
->>>>>>> d97a315e
                 _session = session;
             }
 
