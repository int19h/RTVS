--- conflicted
+++ resolved
@@ -119,49 +119,14 @@
   </resheader>
   <data name="RHostDisconnected" xml:space="preserve">
     <value>Interactive Window is disconnected from R Session.
-<<<<<<< HEAD
 Open Workspaces window and either select local R interpreter or try connecting to a remote machine.</value>
   </data>
   <data name="RSessionProvider_ConnectionFailed" xml:space="preserve">
     <value>Connecting to R Workspace failed. Reason: {0}</value>
   </data>
-  <data name="RSessionProvider_StartingSessionAfterSwitchingCanceled" xml:space="preserve">
-    <value>Starting R Session has been canceled, please restart it manually.</value>
-=======
-Try connecting to a remote machine in the Workspaces window or
-click Reset to restart current R interpreter.</value>
-  </data>
-  <data name="RSessionProvider_SwitchingWorkspaceFailed" xml:space="preserve">
-    <value>Couldn't connect session to the '{0}': {1} 
-because of the following error: {2}</value>
-  </data>
-  <data name="RSessionProvider_SwitchingWorkspaceCanceled" xml:space="preserve">
-    <value>Connection to the '{0}': {1}
-has been canceled</value>
-  </data>
-  <data name="RSessionProvider_StartingSessionAfterSwitchingFailed" xml:space="preserve">
-    <value>Couldn't start R Session '{0}': {1} 
-because of the following error: {2}
-Please restart R Session manually or select another connection in Workspaces window.</value>
-  </data>
-  <data name="RSessionProvider_RestartingSessionAfterSwitchingFailed" xml:space="preserve">
-    <value>Couldn't restart R Session '{0}': {1} 
-because of the following error: {2}
-Connection switched back to '{3}': {4}
-Please restart R Session manually or select another connection in Workspaces window.</value>
-  </data>
-  <data name="RSessionProvider_RestartingSessionAfterSwitchingCanceled" xml:space="preserve">
-    <value>R Session restart has been canceled for '{0}': {1}
-Please restart it manually or select another connection in Workspaces window.</value>
-  </data>
   <data name="RSessionProvider_ReconnectingWorkspaceFailed" xml:space="preserve">
     <value>Reconnection to the '{0}': {1}
 has failed because of the following error: {2}</value>
-  </data>
-  <data name="RSessionProvider_ReconnectingWorkspaceCanceled" xml:space="preserve">
-    <value>Reconnection to the '{0}': {1}
-has been canceled</value>
->>>>>>> 76399457
   </data>
   <data name="Bits32" xml:space="preserve">
     <value>32 bit</value>
