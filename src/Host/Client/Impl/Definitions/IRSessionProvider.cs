--- conflicted
+++ resolved
@@ -43,16 +43,12 @@
         /// </summary>
         /// <param name="name">Name of the broker. Will be displayed in REPL.</param>
         /// <param name="path">Either a local path to the R binary or a URL to the broker.</param>
-<<<<<<< HEAD
         /// <param name="cancellationToken"></param>
         Task<bool> TrySwitchBrokerAsync(string name, string path = null, CancellationToken cancellationToken = default(CancellationToken));
-=======
-        Task<bool> TrySwitchBrokerAsync(string name, string path = null);
 
         /// <summary>
         /// Displays broker machine and process information
         /// </summary>
         void PrintBrokerInformation();
->>>>>>> 8199ab24
     }
 }