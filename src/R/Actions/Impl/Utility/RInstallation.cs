﻿using System;
using System.Collections.Generic;
using System.Diagnostics;
using System.Globalization;
using System.IO;
using System.Linq;
using Microsoft.Common.Core.IO;
using Microsoft.Common.Core.OS;

namespace Microsoft.R.Actions.Utility {
    /// <summary>
    /// Verifies that R is installed in the folder
    /// specified in settings. If nothing is specified
    /// settings try and find highest version.
    /// </summary>
    public static class RInstallation {
        private static string[] rFolders = new string[] { "MRO", "RRO", "R" };
        private static IRegistry _registry;
        private static IFileSystem _fileSystem;

        internal static IRegistry Registry {
            get {
                if (_registry == null) {
                    _registry = new RegistryImpl();
                }
                return _registry;
            }
            set { _registry = value; }
        }

        internal static IFileSystem FileSystem {
            get {
                if (_fileSystem == null) {
                    _fileSystem = new FileSystem();
                }
                return _fileSystem;
            }
            set { _fileSystem = value; }
        }

        /// <summary>
        /// Tries to determine R installation information. If user-specified path
        /// is supplied, it is used. If not, registry is used. If nothing is found
        /// in the registry, makes attempt to find compatible 64-bit installation 
        /// of MRO, RRO or R (in this order) in Program Files folder
        /// </summary>
        /// <param name="basePath">Path as specified by the user settings</param>
        /// <returns></returns>
        public static RInstallData GetInstallationData(string basePath, int minMajorVersion, int minMinorVersion, int maxMajorVersion, int maxMinorVersion) {
            string path = RInstallation.GetRInstallPath(basePath);

            // If nothing is found, look into the file system
            if (string.IsNullOrEmpty(path)) {
                foreach (var f in rFolders) {
                    path = TryFindRInProgramFiles(f, minMajorVersion, minMinorVersion, maxMajorVersion, maxMinorVersion);
                    if (!string.IsNullOrEmpty(path)) {
                        break;
                    }
                }
            }

            // Still nothing? Fail, caller will typically display an error message.
            if (string.IsNullOrEmpty(path)) {
                return new RInstallData() { Status = RInstallStatus.PathNotSpecified };
            }

            // Now verify if files do exist and are of the correct version.
            // There may be cases when R was not fully uninstalled or when
            // version claimed in the registry is not what is really in files.
            RInstallData data = new RInstallData() { Status = RInstallStatus.OK, Path = path };

            // Normalize path so it points to R root and not to bin or bin\x64
            path = NormalizeRPath(path);
            try {
                string rDirectory = Path.Combine(path, @"bin\x64");
                data.BinPath = rDirectory;

                string rDllPath = Path.Combine(rDirectory, "R.dll");
                string rGraphAppPath = Path.Combine(rDirectory, "Rgraphapp.dll");
                string rTermPath = Path.Combine(rDirectory, "RTerm.exe");
                string rScriptPath = Path.Combine(rDirectory, "RScript.exe");
                string rGuiPath = Path.Combine(rDirectory, "RGui.exe");

                if (FileSystem.FileExists(rDllPath) && FileSystem.FileExists(rTermPath) &&
                    FileSystem.FileExists(rScriptPath) && FileSystem.FileExists(rGraphAppPath) &&
                    FileSystem.FileExists(rGuiPath)) {
                    IFileVersionInfo fvi = FileSystem.GetVersionInfo(rDllPath);
                    int minor, revision;

                    GetRVersionPartsFromFileMinorVersion(fvi.FileMinorPart, out minor, out revision);
                    data.Version = new Version(fvi.FileMajorPart, minor, revision);

                    if (!SupportedRVersionList.IsCompatibleVersion(data.Version)) {
                        data.Status = RInstallStatus.UnsupportedVersion;
                    }
                } else {
                    data.Status = RInstallStatus.NoRBinaries;
                }
            } catch (ArgumentException aex) {
                data.Status = RInstallStatus.ExceptionAccessingPath;
                data.Exception = aex;
            } catch (IOException ioex) {
                data.Status = RInstallStatus.ExceptionAccessingPath;
                data.Exception = ioex;
            }

            return data;
        }

        public static string NormalizeRPath(string path) {
<<<<<<< HEAD
            string[] suffixes = { @"\bin", @"\bin\x64" };
            foreach (var s in suffixes) {
                if (path.EndsWith(s, StringComparison.OrdinalIgnoreCase)) {
                    path = path.Substring(0, path.Length - s.Length);
                    break;
                }
=======
            string bin64 = @"bin\x64";
            if (path.EndsWith(bin64, StringComparison.OrdinalIgnoreCase)) {
                path = path.Substring(0, path.Length - bin64.Length - 1);
            } else if (path.EndsWith("bin", StringComparison.OrdinalIgnoreCase)) {
                path = path.Substring(0, path.Length - 4);
>>>>>>> 52da8ea1
            }
            return path;
        }

        public static void GoToRInstallPage() {
            Process.Start("https://mran.revolutionanalytics.com/download");
        }

        /// <summary>
        /// Retrieves path to the installed R engine root folder.
        /// First tries user settings, then 64-bit registry.
        /// </summary>
        public static string GetRInstallPath(string basePath) {
            if (string.IsNullOrEmpty(basePath) || !FileSystem.DirectoryExists(basePath)) {
                basePath = RInstallation.GetCompatibleEnginePathFromRegistry();
            }
            return basePath;
        }

        /// <summary>
        /// Retrieves path to the installed R engine binaries folder.
        /// R version is retrieved from settings or, af none is set,
        /// highest version is retrieved from registry.
        /// </summary>
        public static string GetBinariesFolder(string basePath) {
            string binFolder = null;
            string installPath = RInstallation.GetRInstallPath(basePath);

            if (!string.IsNullOrEmpty(installPath)) {
                binFolder = Path.Combine(installPath, @"bin\x64");
            }

            return binFolder;
        }

        /// <summary>
        /// Given R minor file version like 10 converts it to R engine minor version.
        /// For example, file may have version 3.10 which means R 3.1.0. In turn,
        /// file version 2.125 means R engine version is 2.12.5.
        /// </summary>
        /// <param name="minorVersion"></param>
        /// <param name="minor"></param>
        /// <param name="revision"></param>
        private static void GetRVersionPartsFromFileMinorVersion(int minorVersion, out int minor, out int revision) {
            revision = minorVersion % 10;
            if (minorVersion < 100) {
                minor = minorVersion / 10;
            } else {
                minor = minorVersion / 100;
            }
        }

        /// <summary>
        /// Retrieves path to the latest (highest version) R installation
        /// from registry. Typically in the form 'Program Files\R\R-3.2.1'
        /// Selects highest from compatible versions, not just the highest.
        /// </summary>
        public static string GetCompatibleEnginePathFromRegistry() {
            string[] installedEngines = GetInstalledEngineVersionsFromRegistry();
            string highestVersionName = string.Empty;
            Version highest = null;

            foreach (string name in installedEngines) {
                // Protect from random key name format changes
                if (!string.IsNullOrEmpty(name)) {
                    string versionString = ExtractVersionString(name);
                    Version v;
                    if (Version.TryParse(versionString, out v) && SupportedRVersionList.IsCompatibleVersion(v)) {
                        if (highest != null) {
                            if (v > highest) {
                                highest = v;
                                highestVersionName = name;
                            }
                        } else {
                            highest = v;
                            highestVersionName = name;
                        }
                    }
                }
            }

            return GetRVersionInstallPathFromRegistry(highestVersionName);
        }

        private static string ExtractVersionString(string original) {
            int start = 0;
            int end = original.Length;

            for (; start < original.Length; start++) {
                if (Char.IsDigit(original[start])) {
                    break;
                }
            }

            for (; end > 0; end--) {
                if (Char.IsDigit(original[end - 1])) {
                    break;
                }
            }

            return end > start ? original.Substring(start, end - start) : string.Empty;
        }

        /// <summary>
        /// Retrieves installed R versions. Returns array of strings
        /// that typically look like 'R-3.2.1' (but development versions 
        /// may also look like '3.3.0 Pre-release' and typically are
        /// subfolders of 'Program Files\R'
        /// </summary>
        public static string[] GetInstalledEngineVersionsFromRegistry() {
            List<string> enginePaths = new List<string>();

            // HKEY_LOCAL_MACHINE\SOFTWARE\R-core
            // HKEY_LOCAL_MACHINE\SOFTWARE\Wow6432Node\R-core
            // HKEY_LOCAL_MACHINE\SOFTWARE\R-core\R64\3.3.0 Pre-release
            using (IRegistryKey hklm = Registry.OpenBaseKey(Win32.RegistryHive.LocalMachine, Win32.RegistryView.Registry64)) {
                try {
                    using (var rKey = hklm.OpenSubKey(@"SOFTWARE\R-core\R")) {
                        return rKey.GetSubKeyNames();
                    }
                } catch (Exception) { }
            }

            return new string[0];
        }

        private static string GetRVersionInstallPathFromRegistry(string version) {
            // HKEY_LOCAL_MACHINE\SOFTWARE\R-core
            using (IRegistryKey hklm = Registry.OpenBaseKey(Win32.RegistryHive.LocalMachine, Win32.RegistryView.Registry64)) {
                try {
                    using (var rKey = hklm.OpenSubKey(@"SOFTWARE\R-core\R\" + version)) {
                        if (rKey != null) {
                            return rKey.GetValue("InstallPath") as string;
                        }
                    }
                } catch (Exception) { }
            }
            return string.Empty;
        }

        public static Version GetRVersionFromFolderName(string folderName) {
            if (folderName.StartsWith("R-")) {
                try {
                    Version v;
                    if (Version.TryParse(folderName.Substring(2), out v)) {
                        return v;
                    }
                } catch (Exception) { }
            }
            return new Version(0, 0);
        }

        private static string TryFindRInProgramFiles(string folder, int minMajorVersion, int minMinorVersion, int maxMajorVersion, int maxMinorVersion) {
            string root = Path.GetPathRoot(Environment.GetFolderPath(Environment.SpecialFolder.ProgramFiles));
            string baseRFolder = Path.Combine(root + @"Program Files\", folder);
            List<Version> versions = new List<Version>();
            try {
                IEnumerable<IFileSystemInfo> directories = FileSystem.GetDirectoryInfo(baseRFolder)
                                                                .EnumerateFileSystemInfos()
                                                                .Where(x => (x.Attributes & System.IO.FileAttributes.Directory) != 0);
                foreach (IFileSystemInfo fsi in directories) {
                    string subFolderName = fsi.FullName.Substring(baseRFolder.Length + 1);
                    Version v = GetRVersionFromFolderName(subFolderName);
                    if (v.Major >= minMajorVersion &&
                        v.Minor >= minMinorVersion &&
                        v.Major <= maxMajorVersion &&
                        v.Minor <= maxMinorVersion) {
                        versions.Add(v);
                    }
                }
            } catch (IOException) {
                // Don't do anything if there is no RRO installed
            }

            if (versions.Count > 0) {
                versions.Sort();
                Version highest = versions[versions.Count - 1];
                return Path.Combine(baseRFolder, string.Format(CultureInfo.InvariantCulture, "R-{0}.{1}.{2}", highest.Major, highest.Minor, highest.Build));
            }

            return string.Empty;
        }
    }
}<|MERGE_RESOLUTION|>--- conflicted
+++ resolved
@@ -108,20 +108,12 @@
         }
 
         public static string NormalizeRPath(string path) {
-<<<<<<< HEAD
             string[] suffixes = { @"\bin", @"\bin\x64" };
             foreach (var s in suffixes) {
                 if (path.EndsWith(s, StringComparison.OrdinalIgnoreCase)) {
                     path = path.Substring(0, path.Length - s.Length);
                     break;
                 }
-=======
-            string bin64 = @"bin\x64";
-            if (path.EndsWith(bin64, StringComparison.OrdinalIgnoreCase)) {
-                path = path.Substring(0, path.Length - bin64.Length - 1);
-            } else if (path.EndsWith("bin", StringComparison.OrdinalIgnoreCase)) {
-                path = path.Substring(0, path.Length - 4);
->>>>>>> 52da8ea1
             }
             return path;
         }
