﻿<?xml version="1.0" encoding="utf-8"?>
<Project ToolsVersion="14.0" DefaultTargets="Build" xmlns="http://schemas.microsoft.com/developer/msbuild/2003">
  <PropertyGroup>
    <Configuration Condition=" '$(Configuration)' == '' ">Debug</Configuration>
    <Platform Condition=" '$(Platform)' == '' ">AnyCPU</Platform>
    <ProjectGuid>{5504F3D6-08D3-401F-8214-409A60735185}</ProjectGuid>
    <OutputType>Library</OutputType>
    <AppDesignerFolder>Properties</AppDesignerFolder>
    <RootNamespace>Microsoft.R.Support.Test</RootNamespace>
    <AssemblyName>Microsoft.R.Support.Test</AssemblyName>
    <TargetFrameworkVersion>v4.6</TargetFrameworkVersion>
    <FileAlignment>512</FileAlignment>
    <ProjectTypeGuids>{3AC096D0-A1C2-E12C-1390-A8335801FDAB};{FAE04EC0-301F-11D3-BF4B-00C04F79EFBC}</ProjectTypeGuids>
    <VisualStudioVersion Condition="'$(VisualStudioVersion)' == ''">10.0</VisualStudioVersion>
    <VSToolsPath Condition="'$(VSToolsPath)' == ''">$(MSBuildExtensionsPath32)\Microsoft\VisualStudio\v$(VisualStudioVersion)</VSToolsPath>
    <ReferencePath>$(ProgramFiles)\Common Files\microsoft shared\VSTT\$(VisualStudioVersion)\UITestExtensionPackages</ReferencePath>
    <IsCodedUITest>False</IsCodedUITest>
    <TestProjectType>UnitTest</TestProjectType>
    <SccProjectName>SAK</SccProjectName>
    <SccLocalPath>SAK</SccLocalPath>
    <SccAuxPath>SAK</SccAuxPath>
    <SccProvider>SAK</SccProvider>
  </PropertyGroup>
  <PropertyGroup>
    <DefineConstants Condition="'$(VisualStudioVersion)'=='14.0'">VS14;$(DefineConstants)</DefineConstants>
    <DefineConstants Condition="'$(VisualStudioVersion)'=='15.0'">VS15;$(DefineConstants)</DefineConstants>
  </PropertyGroup>
  <Import Project="..\..\..\R.Settings.targets" />
  <PropertyGroup>
    <BaseIntermediateOutputPath>$(ObjDirectory)</BaseIntermediateOutputPath>
    <BaseOutputPath>$(BinDirectory)</BaseOutputPath>
    <IntermediateOutputPath>$(BaseIntermediateOutputPath)\$(Configuration)\$(AssemblyName)\</IntermediateOutputPath>
    <OutputPath>$(BaseOutputPath)\$(Configuration)\</OutputPath>
  </PropertyGroup>
  <ItemGroup>
    <Reference Include="System" />
    <Reference Include="System.ComponentModel.Composition" />
  </ItemGroup>
  <ItemGroup>
    <Content Include="Html\Files\broken_01.htm" />
    <Content Include="Html\Files\broken_02.htm" />
    <Content Include="Html\Files\broken_03.htm" />
    <Content Include="Html\Files\cnn.htm" />
    <Content Include="Html\Files\doctype.htm" />
    <Content Include="Html\Files\implicit.htm" />
    <Content Include="Html\Files\meta-charset.htm" />
    <Content Include="Html\Files\namespaces.htm" />
    <Content Include="Html\Files\xhtml.htm" />
  </ItemGroup>
  <ItemGroup>
    <None Include="..\..\..\UnitTests\app.config">
      <Link>app.config</Link>
    </None>
    <None Include="Html\Files\broken_01.htm.log" />
    <None Include="Html\Files\broken_01.htm.tree" />
    <None Include="Html\Files\broken_02.htm.log" />
    <None Include="Html\Files\broken_02.htm.tree" />
    <None Include="Html\Files\broken_03.htm.log" />
    <None Include="Html\Files\broken_03.htm.tree" />
    <None Include="Html\Files\cnn.htm.log" />
    <None Include="Html\Files\cnn.htm.tree" />
    <None Include="Html\Files\doctype.htm.log" />
    <None Include="Html\Files\doctype.htm.tree" />
    <None Include="Html\Files\implicit.htm.log" />
    <None Include="Html\Files\implicit.htm.tree" />
    <None Include="Html\Files\meta-charset.htm.log" />
    <None Include="Html\Files\meta-charset.htm.tree" />
    <None Include="Html\Files\namespaces.htm.log" />
    <None Include="Html\Files\namespaces.htm.tree" />
    <None Include="Html\Files\xhtml.htm.log" />
    <None Include="Html\Files\xhtml.htm.tree" />
    <None Include="project.json" />
    <None Include="RD\Files\Help\02.rd" />
    <None Include="RD\Files\Help\01.rd" />
    <None Include="RD\Files\Tokenization\01.rd" />
    <None Include="RD\Files\Tokenization\01.rd.tokens" />
    <None Include="RD\Files\Tokenization\02.rd" />
    <None Include="RD\Files\Tokenization\02.rd.tokens" />
    <None Include="RD\Files\Tokenization\03.rd.tokens" />
    <None Include="RD\Files\Tokenization\04.rd" />
    <None Include="RD\Files\Tokenization\04.rd.tokens" />
    <None Include="RD\Files\Tokenization\05.rd" />
    <None Include="RD\Files\Tokenization\05.rd.tokens" />
    <None Include="RD\Files\Tokenization\06.rd" />
    <None Include="RD\Files\Tokenization\03.rd" />
    <None Include="RD\Files\Tokenization\06.rd.tokens" />
    <None Include="RD\Files\Tokenization\07.rd" />
    <None Include="RD\Files\Tokenization\07.rd.tokens" />
    <None Include="RD\Files\Tokenization\08.rd" />
    <None Include="RD\Files\Tokenization\08.rd.tokens" />
    <None Include="RD\Files\Tokenization\09.rd" />
    <None Include="RD\Files\Tokenization\09.rd.tokens" />
    <None Include="RD\Files\Tokenization\10.rd" />
    <None Include="RD\Files\Tokenization\10.rd.tokens" />
    <None Include="RD\Files\Tokenization\12.rd" />
    <None Include="RD\Files\Tokenization\11.rd" />
    <None Include="RD\Files\Tokenization\11.rd.tokens" />
    <None Include="RD\Files\Tokenization\12.rd.tokens" />
  </ItemGroup>
  <ItemGroup>
    <Compile Include="AssertionExtensions.cs" />
    <Compile Include="Html\AttributeParseTest.cs" />
    <Compile Include="Html\CharStreamTest.cs" />
    <Compile Include="Html\CommentParseTest.cs" />
    <Compile Include="Html\Utility\CommonParserRoutines.cs" />
    <Compile Include="Html\DefaultHtmlInfoProviderTest.cs" />
    <Compile Include="Html\DocTypeTest.cs" />
    <Compile Include="Html\ElementNodeTest.cs" />
    <Compile Include="Html\EndTagParseTest.cs" />
    <Compile Include="Html\EntityParseTest.cs" />
    <Compile Include="Html\EntityTableTest.cs" />
    <Compile Include="Html\HtmlCharStreamTest.cs" />
    <Compile Include="Html\HtmlFilesTests.cs" />
    <Compile Include="Html\HtmlParserTest.cs" />
    <Compile Include="Html\HtmlStringClosureTests.cs" />
    <Compile Include="Html\HtmlTokenizerTest.cs" />
    <Compile Include="Html\HtmlTokenTest.cs" />
    <Compile Include="Html\ItemNameTokenTest.cs" />
    <Compile Include="Html\ParserAccessor.cs" />
    <Compile Include="Html\PositionTypeTest.cs" />
    <Compile Include="Html\ScriptParseTest.cs" />
    <Compile Include="Html\ScriptTypeResolutionServiceMock.cs" />
    <Compile Include="Html\SensitiveFragmentCollectionTest.cs" />
    <Compile Include="Html\StartTagParseTest.cs" />
    <Compile Include="Html\StyleParseTest.cs" />
    <Compile Include="Html\Utility\BaselineCompare.cs" />
    <Compile Include="Html\Utility\EventLogger.cs" />
    <Compile Include="Html\Utility\HtmlTestFilesFixture.cs" />
    <Compile Include="Html\Utility\TreeWriter.cs" />
    <Compile Include="Html\VisitorTest.cs" />
    <Compile Include="Properties\AssemblyInfo.cs" />
    <Compile Include="RD\BraceMatch\BraceMatchTest.cs" />
    <Compile Include="RD\Classification\RdClassifierTest.cs" />
    <Compile Include="RD\Help\GetFunctionInfoTest.cs" />
    <Compile Include="RSupportAssemblyMefCatalog.cs" />
    <Compile Include="RSupportShellProviderFixture.cs" />
    <Compile Include="Utility\TokenizeFiles.cs" />
    <Compile Include="RD\Tokens\TokenizeSampleFilesTest.cs" />
    <Compile Include="RD\Tokens\TokenizeTest.cs" />
    <Compile Include="RD\Tokens\VerifySortedTables.cs" />
    <Compile Include="Utility\SupportTestFilesSetup.cs" />
    <Compile Include="Utility\PackageIndexUtility.cs" />
    <Compile Include="Utility\TestRToolsSettings.cs" />
  </ItemGroup>
  <Choose>
    <When Condition="'$(VisualStudioVersion)'=='14.0'">
      <ItemGroup>
        <ProjectReference Include="..\..\..\UnitTests\References.14.0\Microsoft.UnitTests.References.14.0.csproj">
          <Project>{78203460-9937-45E5-81CC-3045DDC10527}</Project>
          <Name>Microsoft.UnitTests.References.14.0</Name>
        </ProjectReference>
      </ItemGroup>
    </When>
    <When Condition="'$(VisualStudioVersion)'=='15.0'" />
  </Choose>
  <ItemGroup>
    <ProjectReference Include="..\..\..\Common\Core\Impl\Microsoft.Common.Core.csproj">
      <Project>{8D408909-459F-4853-A36C-745118F99869}</Project>
      <Name>Microsoft.Common.Core</Name>
    </ProjectReference>
    <ProjectReference Include="..\..\..\Common\Core\Test\Microsoft.Common.Core.Test.csproj">
      <Project>{fc4aad0a-13b9-49ee-a59c-f03142958170}</Project>
      <Name>Microsoft.Common.Core.Test</Name>
    </ProjectReference>
    <ProjectReference Include="..\..\..\Host\Client\Impl\Microsoft.R.Host.Client.csproj">
      <Project>{e09d3bda-2e6b-47b5-87ac-b6fc2d33dfab}</Project>
      <Name>Microsoft.R.Host.Client</Name>
    </ProjectReference>
    <ProjectReference Include="..\..\..\Languages\Core\Impl\Microsoft.Languages.Core.csproj">
      <Project>{25cd8690-6208-4740-b123-6dbce6b9444a}</Project>
      <Name>Microsoft.Languages.Core</Name>
    </ProjectReference>
    <ProjectReference Include="..\..\..\Languages\Core\Test\Microsoft.Languages.Core.Test.csproj">
      <Project>{ee2504a4-4666-460b-8552-5b342718cb02}</Project>
      <Name>Microsoft.Languages.Core.Test</Name>
    </ProjectReference>
    <ProjectReference Include="..\..\..\Languages\Editor\Impl\Microsoft.Languages.Editor.csproj">
      <Project>{62857e49-e586-4baa-ae4d-1232093e7378}</Project>
      <Name>Microsoft.Languages.Editor</Name>
    </ProjectReference>
    <ProjectReference Include="..\..\..\Mocks\Editor\Microsoft.VisualStudio.Editor.Mocks.csproj">
      <Project>{5fcb86d5-4b25-4039-858c-b5a06eb702e1}</Project>
      <Name>Microsoft.VisualStudio.Editor.Mocks</Name>
    </ProjectReference>
    <ProjectReference Include="..\..\..\UnitTests\Core\Impl\Microsoft.UnitTests.Core.csproj">
      <Project>{5EF2AD64-D6FE-446B-B350-8C7F0DF0834D}</Project>
      <Name>Microsoft.UnitTests.Core</Name>
    </ProjectReference>
    <ProjectReference Include="..\..\..\Windows\Core\Impl\Microsoft.Rtvs.Core.Windows.csproj">
      <Project>{01e3d8c2-9c24-492b-b13b-c6d7068b6bf8}</Project>
      <Name>Microsoft.Rtvs.Core.Windows</Name>
    </ProjectReference>
    <ProjectReference Include="..\..\..\Windows\Core\Test\Microsoft.Windows.Core.Test.csproj">
      <Project>{1f89902f-853e-44b5-93a7-e237984c4fb7}</Project>
      <Name>Microsoft.Windows.Core.Test</Name>
    </ProjectReference>
    <ProjectReference Include="..\..\..\Windows\Editor\Impl\Microsoft.Languages.Editor.Windows.csproj">
      <Project>{d1895fa9-65f5-4048-a364-f6ab8d1dc981}</Project>
      <Name>Microsoft.Languages.Editor.Windows</Name>
    </ProjectReference>
    <ProjectReference Include="..\..\..\Windows\Editor\Test\Microsoft.Languages.Editor.Test.csproj">
      <Project>{5340191e-31e5-43a0-a485-b6678d391b10}</Project>
      <Name>Microsoft.Languages.Editor.Test</Name>
    </ProjectReference>
<<<<<<< HEAD
    <ProjectReference Include="..\..\..\Windows\R\Components\Impl\Microsoft.R.Components.Windows.csproj">
=======
    <ProjectReference Include="..\..\..\Windows\R\Interpreters\Impl\Microsoft.R.Interpreters.Windows.csproj">
      <Project>{DE1EC50A-C588-45A9-B22C-981419CD7CD4}</Project>
      <Name>Microsoft.R.Interpreters.Windows</Name>
    </ProjectReference>
    <ProjectReference Include="..\..\Components\Impl\Microsoft.R.Components.csproj">
>>>>>>> e0bba9f6
      <Project>{506141be-1418-4d75-8e24-54a9280b0a66}</Project>
      <Name>Microsoft.R.Components.Windows</Name>
    </ProjectReference>
    <ProjectReference Include="..\..\Components\Impl\Microsoft.R.Components.csproj">
      <Project>{c6648f60-513a-4052-9a34-61b156058ec3}</Project>
      <Name>Microsoft.R.Components</Name>
    </ProjectReference>
    <ProjectReference Include="..\..\Core\Impl\Microsoft.R.Core.csproj">
      <Project>{0C4BCE1D-3CB8-4E2A-9252-58784D7F26A5}</Project>
      <Name>Microsoft.R.Core</Name>
    </ProjectReference>
    <ProjectReference Include="..\..\Interpreters\Impl\Microsoft.R.Interpreters.csproj">
      <Project>{8445A4FB-4443-432C-94E8-1408559B7F58}</Project>
      <Name>Microsoft.R.Interpreters</Name>
    </ProjectReference>
    <ProjectReference Include="..\Impl\Microsoft.R.Support.csproj">
      <Project>{c1957d47-b0b4-42e0-bc08-0d5e96e47fe4}</Project>
      <Name>Microsoft.R.Support</Name>
    </ProjectReference>
  </ItemGroup>
  <ItemGroup>
    <FilesToSign Include="$(OutputPath)\$(AssemblyName).dll">
      <Authenticode>Microsoft</Authenticode>
      <StrongName>StrongName</StrongName>
    </FilesToSign>
  </ItemGroup>
  <Import Project="$(VSToolsPath)\TeamTest\Microsoft.TestTools.targets" Condition="Exists('$(VSToolsPath)\TeamTest\Microsoft.TestTools.targets')" />
  <Import Project="$(MSBuildToolsPath)\Microsoft.CSharp.targets" />
  <Import Project="$(SourceDirectory)R.Build.Version.targets" />
  <!-- To modify your build process, add your task inside one of the targets below and uncomment it. 
       Other similar extension points exist, see Microsoft.Common.targets.
  <Target Name="BeforeBuild">
  </Target>
  <Target Name="AfterBuild">
  </Target>
  -->
</Project><|MERGE_RESOLUTION|>--- conflicted
+++ resolved
@@ -202,17 +202,13 @@
       <Project>{5340191e-31e5-43a0-a485-b6678d391b10}</Project>
       <Name>Microsoft.Languages.Editor.Test</Name>
     </ProjectReference>
-<<<<<<< HEAD
     <ProjectReference Include="..\..\..\Windows\R\Components\Impl\Microsoft.R.Components.Windows.csproj">
-=======
+      <Project>{506141be-1418-4d75-8e24-54a9280b0a66}</Project>
+      <Name>Microsoft.R.Components.Windows</Name>
+    </ProjectReference>
     <ProjectReference Include="..\..\..\Windows\R\Interpreters\Impl\Microsoft.R.Interpreters.Windows.csproj">
       <Project>{DE1EC50A-C588-45A9-B22C-981419CD7CD4}</Project>
       <Name>Microsoft.R.Interpreters.Windows</Name>
-    </ProjectReference>
-    <ProjectReference Include="..\..\Components\Impl\Microsoft.R.Components.csproj">
->>>>>>> e0bba9f6
-      <Project>{506141be-1418-4d75-8e24-54a9280b0a66}</Project>
-      <Name>Microsoft.R.Components.Windows</Name>
     </ProjectReference>
     <ProjectReference Include="..\..\Components\Impl\Microsoft.R.Components.csproj">
       <Project>{c6648f60-513a-4052-9a34-61b156058ec3}</Project>
