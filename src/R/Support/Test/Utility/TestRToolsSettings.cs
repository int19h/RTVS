﻿using System;
using System.ComponentModel.Composition;
using System.Diagnostics.CodeAnalysis;
using System.IO;
using Microsoft.Common.Core.Enums;
using Microsoft.R.Actions.Utility;
using Microsoft.R.Support.Settings.Definitions;

namespace Microsoft.R.Support.Test.Utility {
    [ExcludeFromCodeCoverage]
    [Export(typeof(IRToolsSettings))]
    public sealed class TestRToolsSettings : IRToolsSettings {
        public string CranMirror {
            get { return string.Empty; }
            set { }
        }

        public string RBasePath {
            get {
<<<<<<< HEAD
                var data = RInstallation.GetInstallationData(string.Empty, 3, 2, 3, 2);
                if(data.Status == RInstallStatus.OK) {
                    return data.Path;
                }
                 return string.Empty;
=======
                // Test settings are fixed and are unrelated to what is stored in VS.
                // Therefore we need to look up R when it is not in the registry.
                string programFiles = Environment.GetEnvironmentVariable("ProgramW6432");
                if (programFiles == null) {
                    return string.Empty;
                }

                var topDir = new DirectoryInfo(Path.Combine(programFiles, "R"));
                if (!topDir.Exists) {
                    topDir = new DirectoryInfo(Path.Combine(programFiles, @"Microsoft\MRO-for-RRE\8.0"));
                    if (!topDir.Exists) {
                        return string.Empty;
                    }
                }

                foreach (var dir in topDir.EnumerateDirectories()) {
                    if (dir.Name.StartsWith("R-3.2.")) {
                        return dir.FullName;
                    }
                }

                return string.Empty;
>>>>>>> 2d1ebb62
            }
            set { }
        }

        public bool EscInterruptsCalculation {
            get { return true; }
            set { }
        }

        public YesNoAsk LoadRDataOnProjectLoad {
            get { return YesNoAsk.Yes; }
            set { }
        }

        public YesNoAsk SaveRDataOnProjectUnload {
            get { return YesNoAsk.Yes; }
            set { }
        }

        public bool AlwaysSaveHistory {
            get { return true; }
            set { }
        }

        public bool ClearFilterOnAddHistory {
            get { return true; }
            set { }
        }

        public bool MultilineHistorySelection {
            get { return true; }
            set { }
        }

        public void LoadFromStorage() {
        }

        public string WorkingDirectory { get; set; } = string.Empty;

        public string[] WorkingDirectoryList { get; set; } = new string[0];

        public string RCommandLineArguments { get; set; }

        public HelpBrowserType HelpBrowser {
            get { return HelpBrowserType.Automatic; }
            set { }
        }

        public bool ShowDotPrefixedVariables { get; set; }
    }
}<|MERGE_RESOLUTION|>--- conflicted
+++ resolved
@@ -17,13 +17,6 @@
 
         public string RBasePath {
             get {
-<<<<<<< HEAD
-                var data = RInstallation.GetInstallationData(string.Empty, 3, 2, 3, 2);
-                if(data.Status == RInstallStatus.OK) {
-                    return data.Path;
-                }
-                 return string.Empty;
-=======
                 // Test settings are fixed and are unrelated to what is stored in VS.
                 // Therefore we need to look up R when it is not in the registry.
                 string programFiles = Environment.GetEnvironmentVariable("ProgramW6432");
@@ -46,7 +39,6 @@
                 }
 
                 return string.Empty;
->>>>>>> 2d1ebb62
             }
             set { }
         }
