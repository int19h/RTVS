--- conflicted
+++ resolved
@@ -22,18 +22,12 @@
     public sealed class TestRToolsSettings : IRToolsSettings {
         private readonly IConnectionInfo[] _connections;
 
-<<<<<<< HEAD
-        public TestRToolsSettings(): this(null) { }
-
-        public TestRToolsSettings(string connectionName = null) {
-=======
         [ImportingConstructor]
         public TestRToolsSettings() : this("Test") {}
 
         public TestRToolsSettings(string connectionName) {
->>>>>>> 2adff6c6
             _connections = new IConnectionInfo[] { new ConnectionInfo {
-                Name = connectionName,
+                Name = connectionName ?? "Test",
                 Path = new RInstallation().GetCompatibleEngines().First().InstallPath
             }};
         }
