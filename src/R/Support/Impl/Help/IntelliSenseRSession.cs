﻿// Copyright (c) Microsoft Corporation. All rights reserved.
// Licensed under the MIT License. See LICENSE in the project root for license information.

using System;
using System.Collections.Generic;
using System.ComponentModel.Composition;
using System.Linq;
using System.Threading;
using System.Threading.Tasks;
using Microsoft.Common.Core;
using Microsoft.Common.Core.Shell;
using Microsoft.Common.Core.Threading;
using Microsoft.R.Components.InteractiveWorkflow;
using Microsoft.R.Host.Client;
using Microsoft.R.Host.Client.Host;
using Microsoft.R.Support.Settings;
using static System.FormattableString;

namespace Microsoft.R.Support.Help {
    /// <summary>
    /// Represents R session(s) for intellisense and signatures. The interactive session is used
    /// to determine list of loaded packages and separate session is used to fetch RD data 
    /// for function descriptions and signatures.
    /// </summary>
    [Export(typeof(IIntellisenseRSession))]
    public sealed class IntelliSenseRSession : IIntellisenseRSession {
        private readonly ICoreShell _coreShell;
        private readonly IRSessionProvider _sessionProvider;
        private readonly IRInteractiveWorkflow _workflow;
        private readonly BinaryAsyncLock _lock = new BinaryAsyncLock();
        private IEnumerable<string> _loadedPackages = null;

        [ImportingConstructor]
        public IntelliSenseRSession(ICoreShell coreShell, IRInteractiveWorkflowProvider workflowProvider) {
            _coreShell = coreShell;
            _workflow = workflowProvider.GetOrCreate();
            _sessionProvider = _workflow.RSessions;
        }

        /// <summary>
        /// Timeout to allow R-Host to start. Typically only needs
        /// different value in tests or code coverage runs.
        /// </summary>
        public static int HostStartTimeout { get; set; } = 3000;

        public IRSession Session { get; private set; }

        public void Dispose() {
            _workflow.RSession.Mutated -= OnInteractiveSessionMutated;
            Session?.Dispose();
            Session = null;
        }

        /// <summary>
        /// Given function name returns package the function belongs to.
        /// The package is determined from the interactive R session since
        /// there may be functions with the same name but from different packages.
        /// Most recently loaded package typically wins.
        /// </summary>
        /// <param name="functionName">R function name</param>
        /// <returns>Function package or null if undefined</returns>
        public async Task<string> GetFunctionPackageNameAsync(string functionName) {
            IRSession session = GetLoadedPackagesInspectionSession();
            string packageName = null;

            if (session != null && session.IsHostRunning) {
                try {
                    var candidate = await session.EvaluateAsync<string>(
                        Invariant(
                            $"as.list(find('{functionName}', mode='function')[1])[[1]]"
                        ), REvaluationKind.Normal);
                    if (candidate != null && candidate.StartsWithOrdinal("package:")) {
                        packageName = candidate.Substring(8);
                    }
                } catch (Exception) { }
            }

            return packageName;
        }

        /// <summary>
        /// Starts intellisense session.
        /// </summary>
        public async Task StartSessionAsync(CancellationToken ct = default(CancellationToken)) {
            var token = await _lock.ResetAsync(ct);
            try {
                if (Session == null) {
                    Session = _sessionProvider.GetOrCreate(SessionNames.Intellisense);
                }

                if (!Session.IsHostRunning) {
                    int timeout = _coreShell.IsUnitTestEnvironment ? 10000 : 3000;
<<<<<<< HEAD
                    var settings = _coreShell.GetService<IRToolsSettings>();
                    await Session.EnsureHostStartedAsync(new RHostStartupInfo(settings.CranMirror, codePage: settings.RCodePage), null, timeout);
=======
                    await Session.EnsureHostStartedAsync(new RHostStartupInfo(RToolsSettings.Current.CranMirror, codePage: RToolsSettings.Current.RCodePage), null, timeout, ct);
                }
            } finally {
                token.Set();
            }
        }

        public async Task StopSessionAsync(CancellationToken ct = default(CancellationToken)) {
            var token = await _lock.ResetAsync(ct);
            try {
                if (Session.IsHostRunning) {
                    await Session.StopHostAsync(waitForShutdown: true, cancellationToken: ct);
>>>>>>> 23ac2391
                }
            } finally {
                token.Set();
            }
        }

        /// <summary>
        /// Retrieves names of packages loaded into the interactive session.
        /// </summary>
        public IEnumerable<string> LoadedPackageNames {
            get {
                if (_loadedPackages == null) {
                    if (_workflow.RSession != null) {
                        _workflow.RSession.Mutated += OnInteractiveSessionMutated;
                        UpdateListOfLoadedPackagesAsync().DoNotWait();
                    }
                }
                return _loadedPackages ?? Enumerable.Empty<string>();
            }
        }

        private void OnInteractiveSessionMutated(object sender, EventArgs e)
             => UpdateListOfLoadedPackagesAsync().DoNotWait();

        private async Task UpdateListOfLoadedPackagesAsync() {
            try {
                await StartSessionAsync();
                var session = GetLoadedPackagesInspectionSession();
                if (session != null) {
                    var loadedPackages = await session.EvaluateAsync<string[]>("as.list(.packages())", REvaluationKind.Normal);
                    Interlocked.Exchange(ref _loadedPackages, loadedPackages);
                }
            } catch (OperationCanceledException) { } catch (RException) { }
        }

        private IRSession GetLoadedPackagesInspectionSession() {
            IRSession session = null;
            // Normal case is to use the interacive session.
            if (_workflow.RSession.IsHostRunning) {
                session = _workflow.RSession;
            } else if (_coreShell.IsUnitTestEnvironment) {
                // For tests that only employ standard packages we can reuse the same session.
                // This improves test performance and makes test code simpler.
                session = Session;
            }
            return session;
        }
    }
}<|MERGE_RESOLUTION|>--- conflicted
+++ resolved
@@ -90,23 +90,8 @@
 
                 if (!Session.IsHostRunning) {
                     int timeout = _coreShell.IsUnitTestEnvironment ? 10000 : 3000;
-<<<<<<< HEAD
                     var settings = _coreShell.GetService<IRToolsSettings>();
                     await Session.EnsureHostStartedAsync(new RHostStartupInfo(settings.CranMirror, codePage: settings.RCodePage), null, timeout);
-=======
-                    await Session.EnsureHostStartedAsync(new RHostStartupInfo(RToolsSettings.Current.CranMirror, codePage: RToolsSettings.Current.RCodePage), null, timeout, ct);
-                }
-            } finally {
-                token.Set();
-            }
-        }
-
-        public async Task StopSessionAsync(CancellationToken ct = default(CancellationToken)) {
-            var token = await _lock.ResetAsync(ct);
-            try {
-                if (Session.IsHostRunning) {
-                    await Session.StopHostAsync(waitForShutdown: true, cancellationToken: ct);
->>>>>>> 23ac2391
                 }
             } finally {
                 token.Set();
