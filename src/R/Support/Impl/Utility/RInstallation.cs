﻿using System;
using System.Collections.Generic;
using System.Diagnostics;
using System.Globalization;
using System.IO;
using Microsoft.Languages.Editor.Shell;
using Microsoft.R.Support.Settings;
using Microsoft.Win32;

namespace Microsoft.R.Support.Utility {
    /// <summary>
    /// Verifies that R is installed in the folder
    /// specified in settings. If nothing is specified
    /// settings try and find highest version.
    /// </summary>
    public static class RInstallation {
        public static bool VerifyRIsInstalled() {
            string rPath = RInstallation.GetRInstallPath();
            if (!string.IsNullOrEmpty(rPath)) {
                bool rExeExists = File.Exists(Path.Combine(rPath, @"bin\R.exe"));
                bool rTermExists = File.Exists(Path.Combine(rPath, @"bin\x64\RTerm.exe"));

                if (rExeExists && rTermExists) {
                    return true;
                }
<<<<<<< HEAD
            } else {
                rPath = Path.Combine(Environment.GetFolderPath(Environment.SpecialFolder.ProgramFiles), "R");
=======
>>>>>>> c64c471e
            }

            string message = string.Format(CultureInfo.InvariantCulture, Resources.Error_RNotInstalled);
            EditorShell.Current.ShowErrorMessage(message);

            Process.Start("https://cran.r-project.org");

            return false;
        }

        public static void GoToRInstallPage() {
            Process.Start("https://cran.r-project.org/");
        }

        /// <summary>
        /// Retrieves path to the installed R engine root folder.
        /// First tries user settings, then 64-bit registry.
        /// </summary>
        public static string GetRInstallPath() {
<<<<<<< HEAD
            string rVersion = RToolsSettings.Current != null ? RToolsSettings.Current.RVersion : null;
            string installPath = null;

            if (!string.IsNullOrEmpty(rVersion) && rVersion[0] != '[') // [Latest] (localized)
            {
                // First try user-specified options
                installPath = GetRVersionInstallPathFromRegistry(rVersion);
            }

            if (string.IsNullOrEmpty(installPath) || !Directory.Exists(installPath)) {
                installPath = RInstallation.GetLatestEnginePathFromRegistry();
=======
            string rBasePath = RToolsSettings.Current != null ? RToolsSettings.Current.RBasePath : null;

            if (string.IsNullOrEmpty(rBasePath) || !Directory.Exists(rBasePath)) {
                rBasePath = RInstallation.GetLatestEnginePathFromRegistry();
>>>>>>> c64c471e
            }

            return rBasePath;
        }

        /// <summary>
        /// Retrieves path to the installed R engine binaries folder.
        /// R version is retrieved from settings or, af none is set,
        /// highest version is retrieved from registry.
        /// </summary>
        public static string GetBinariesFolder() {
            string binFolder = null;
            string installPath = RInstallation.GetRInstallPath();

            if (!string.IsNullOrEmpty(installPath)) {
<<<<<<< HEAD
                if (Environment.Is64BitOperatingSystem) {
                    // Try x64 R engine
                    binFolder = Path.Combine(installPath, @"bin\x64");
                }

                if (!Directory.Exists(binFolder)) {
                    binFolder = Path.Combine(installPath, @"bin\i386");
                    if (!Directory.Exists(binFolder)) {
                        binFolder = null;
                    }
                }
=======
                binFolder = Path.Combine(installPath, @"bin\x64");
>>>>>>> c64c471e
            }

            return binFolder;
        }

        /// <summary>
        /// Retrieves path to the latest (highest version) R installation
        /// from registry. Typically in the form 'Program Files\R\R-3.2.1'
        /// </summary>
        public static string GetLatestEnginePathFromRegistry() {
            string[] installedEngines = GetInstalledEngineVersionsFromRegistry();
            string highestVersionName = string.Empty;
            Version highest = null;

            foreach (string name in installedEngines) {
                Version v = new Version(name);
                if (highest != null) {
                    if (v > highest) {
                        highest = v;
                        highestVersionName = name;
                    }
                } else {
                    highest = v;
                    highestVersionName = name;
                }
            }

            return GetRVersionInstallPathFromRegistry(highestVersionName);
        }

        /// <summary>
        /// Retrieves installed R versions. Returns array of strings
        /// that typically look like 'R-3.2.1' and typically are
        /// subfolders of 'Program Files\R'
        /// </summary>
        public static string[] GetInstalledEngineVersionsFromRegistry() {
            List<string> enginePaths = new List<string>();

            // HKEY_LOCAL_MACHINE\SOFTWARE\R-core
            // HKEY_LOCAL_MACHINE\SOFTWARE\Wow6432Node\R-core
<<<<<<< HEAD
            using (RegistryKey hklm = RegistryKey.OpenBaseKey(RegistryHive.LocalMachine, RegistryView.Default)) {
=======
            using (RegistryKey hklm = RegistryKey.OpenBaseKey(RegistryHive.LocalMachine, RegistryView.Registry64)) {
>>>>>>> c64c471e
                RegistryKey rKey = null;

                try {
                    rKey = hklm.OpenSubKey(@"SOFTWARE\R-core\R");
                    if (rKey == null) {
                        // Possibly 64-bit machine with only 32-bit R installed
                        // This is not supported as we require 64-bit R.
                        // rKey = hklm.OpenSubKey(@"SOFTWARE\Wow6432Node\R-core\R");
                    }

<<<<<<< HEAD
                    if (rKey == null) {
                        rKey = hklm.OpenSubKey(@"SOFTWARE\Wow6432Node\R-core\R64");
                    }

=======
>>>>>>> c64c471e
                    if (rKey != null) {
                        return rKey.GetSubKeyNames();
                    }
                } catch (Exception) { } finally {
                    if (rKey != null) {
                        rKey.Dispose();
                    }
                }
            }

            return new string[0];
        }

        private static string GetRVersionInstallPathFromRegistry(string version) {
            // HKEY_LOCAL_MACHINE\SOFTWARE\R-core
<<<<<<< HEAD
            using (RegistryKey hklm = RegistryKey.OpenBaseKey(RegistryHive.LocalMachine, RegistryView.Default)) {
=======
            using (RegistryKey hklm = RegistryKey.OpenBaseKey(RegistryHive.LocalMachine, RegistryView.Registry64)) {
>>>>>>> c64c471e
                using (var rKey = hklm.OpenSubKey(@"SOFTWARE\R-core\R\" + version)) {
                    if (rKey != null) {
                        return rKey.GetValue("InstallPath") as string;
                    }
                }
            }

            return string.Empty;
        }
    }
}<|MERGE_RESOLUTION|>--- conflicted
+++ resolved
@@ -23,11 +23,6 @@
                 if (rExeExists && rTermExists) {
                     return true;
                 }
-<<<<<<< HEAD
-            } else {
-                rPath = Path.Combine(Environment.GetFolderPath(Environment.SpecialFolder.ProgramFiles), "R");
-=======
->>>>>>> c64c471e
             }
 
             string message = string.Format(CultureInfo.InvariantCulture, Resources.Error_RNotInstalled);
@@ -47,24 +42,10 @@
         /// First tries user settings, then 64-bit registry.
         /// </summary>
         public static string GetRInstallPath() {
-<<<<<<< HEAD
-            string rVersion = RToolsSettings.Current != null ? RToolsSettings.Current.RVersion : null;
-            string installPath = null;
-
-            if (!string.IsNullOrEmpty(rVersion) && rVersion[0] != '[') // [Latest] (localized)
-            {
-                // First try user-specified options
-                installPath = GetRVersionInstallPathFromRegistry(rVersion);
-            }
-
-            if (string.IsNullOrEmpty(installPath) || !Directory.Exists(installPath)) {
-                installPath = RInstallation.GetLatestEnginePathFromRegistry();
-=======
             string rBasePath = RToolsSettings.Current != null ? RToolsSettings.Current.RBasePath : null;
 
             if (string.IsNullOrEmpty(rBasePath) || !Directory.Exists(rBasePath)) {
                 rBasePath = RInstallation.GetLatestEnginePathFromRegistry();
->>>>>>> c64c471e
             }
 
             return rBasePath;
@@ -80,22 +61,8 @@
             string installPath = RInstallation.GetRInstallPath();
 
             if (!string.IsNullOrEmpty(installPath)) {
-<<<<<<< HEAD
-                if (Environment.Is64BitOperatingSystem) {
-                    // Try x64 R engine
                     binFolder = Path.Combine(installPath, @"bin\x64");
                 }
-
-                if (!Directory.Exists(binFolder)) {
-                    binFolder = Path.Combine(installPath, @"bin\i386");
-                    if (!Directory.Exists(binFolder)) {
-                        binFolder = null;
-                    }
-                }
-=======
-                binFolder = Path.Combine(installPath, @"bin\x64");
->>>>>>> c64c471e
-            }
 
             return binFolder;
         }
@@ -135,11 +102,7 @@
 
             // HKEY_LOCAL_MACHINE\SOFTWARE\R-core
             // HKEY_LOCAL_MACHINE\SOFTWARE\Wow6432Node\R-core
-<<<<<<< HEAD
-            using (RegistryKey hklm = RegistryKey.OpenBaseKey(RegistryHive.LocalMachine, RegistryView.Default)) {
-=======
             using (RegistryKey hklm = RegistryKey.OpenBaseKey(RegistryHive.LocalMachine, RegistryView.Registry64)) {
->>>>>>> c64c471e
                 RegistryKey rKey = null;
 
                 try {
@@ -150,13 +113,6 @@
                         // rKey = hklm.OpenSubKey(@"SOFTWARE\Wow6432Node\R-core\R");
                     }
 
-<<<<<<< HEAD
-                    if (rKey == null) {
-                        rKey = hklm.OpenSubKey(@"SOFTWARE\Wow6432Node\R-core\R64");
-                    }
-
-=======
->>>>>>> c64c471e
                     if (rKey != null) {
                         return rKey.GetSubKeyNames();
                     }
@@ -172,11 +128,7 @@
 
         private static string GetRVersionInstallPathFromRegistry(string version) {
             // HKEY_LOCAL_MACHINE\SOFTWARE\R-core
-<<<<<<< HEAD
-            using (RegistryKey hklm = RegistryKey.OpenBaseKey(RegistryHive.LocalMachine, RegistryView.Default)) {
-=======
             using (RegistryKey hklm = RegistryKey.OpenBaseKey(RegistryHive.LocalMachine, RegistryView.Registry64)) {
->>>>>>> c64c471e
                 using (var rKey = hklm.OpenSubKey(@"SOFTWARE\R-core\R\" + version)) {
                     if (rKey != null) {
                         return rKey.GetValue("InstallPath") as string;
