<<<<<<< HEAD
﻿using System.Diagnostics.CodeAnalysis;
=======
﻿// Copyright (c) Microsoft Corporation. All rights reserved.
// Licensed under the MIT License. See LICENSE in the project root for license information.

using System.Diagnostics.CodeAnalysis;
>>>>>>> a7527f93
using Microsoft.R.Core.Test.Utility;
using Microsoft.UnitTests.Core.XUnit;

namespace Microsoft.R.Core.Test.Parser {
    [ExcludeFromCodeCoverage]
    public class ParseFunctionDefinitionTest {
        [Test]
        [Category.R.Parser]
        public void ParseFunctionDefinitionTest01() {
            string expected =
@"GlobalScope  [Global]
    ExpressionStatement  [x <- function(a) { return(1) }]
        Expression  [x <- function(a) { return(1) }]
            TokenOperator  [<- [2...4)]
                Variable  [x]
                TokenNode  [<- [2...4)]
                FunctionDefinition  [5...30)
                    TokenNode  [function [5...13)]
                    TokenNode  [( [13...14)]
                    ArgumentList  [14...15)
                        ExpressionArgument  [14...15)
                            Expression  [a]
                                Variable  [a]
                    TokenNode  [) [15...16)]
                    Scope  []
                        TokenNode  [{ [17...18)]
                        ExpressionStatement  [return(1)]
                            Expression  [return(1)]
                                FunctionCall  [19...28)
                                    Variable  [return]
                                    TokenNode  [( [25...26)]
                                    ArgumentList  [26...27)
                                        ExpressionArgument  [26...27)
                                            Expression  [1]
                                                NumericalValue  [1 [26...27)]
                                    TokenNode  [) [27...28)]
                        TokenNode  [} [29...30)]
";
            ParserTest.VerifyParse(expected, "x <- function(a) { return(1) }");
        }

        [Test]
        [Category.R.Parser]
        public void ParseFunctionDefinitionTest02() {
            string expected =
@"GlobalScope  [Global]
    ExpressionStatement  [x <- function(a) return(1)]
        Expression  [x <- function(a) return(1)]
            TokenOperator  [<- [2...4)]
                Variable  [x]
                TokenNode  [<- [2...4)]
                FunctionDefinition  [5...26)
                    TokenNode  [function [5...13)]
                    TokenNode  [( [13...14)]
                    ArgumentList  [14...15)
                        ExpressionArgument  [14...15)
                            Expression  [a]
                                Variable  [a]
                    TokenNode  [) [15...16)]
                    SimpleScope  [17...26)
                        ExpressionStatement  [return(1)]
                            Expression  [return(1)]
                                FunctionCall  [17...26)
                                    Variable  [return]
                                    TokenNode  [( [23...24)]
                                    ArgumentList  [24...25)
                                        ExpressionArgument  [24...25)
                                            Expression  [1]
                                                NumericalValue  [1 [24...25)]
                                    TokenNode  [) [25...26)]
";
            ParserTest.VerifyParse(expected, "x <- function(a) return(1)");
        }

        [Test]
        [Category.R.Parser]
        public void ParseFunctionDefinitionTest03() {
            string expected =
@"GlobalScope  [Global]
    ExpressionStatement  [x <- function(a b, c d, e) { }]
        Expression  [x <- function(a b, c d, e) { }]
            TokenOperator  [<- [2...4)]
                Variable  [x]
                TokenNode  [<- [2...4)]
                FunctionDefinition  [5...30)
                    TokenNode  [function [5...13)]
                    TokenNode  [( [13...14)]
                    ArgumentList  [14...25)
                        ErrorArgument  [14...18)
                            TokenNode  [a [14...15)]
                            TokenNode  [b [16...17)]
                            TokenNode  [, [17...18)]
                        ErrorArgument  [19...23)
                            TokenNode  [c [19...20)]
                            TokenNode  [d [21...22)]
                            TokenNode  [, [22...23)]
                        ExpressionArgument  [24...25)
                            Expression  [e]
                                Variable  [e]
                    TokenNode  [) [25...26)]
                    Scope  []
                        TokenNode  [{ [27...28)]
                        TokenNode  [} [29...30)]

OperatorExpected Token [16...17)
OperatorExpected Token [21...22)
";
            ParserTest.VerifyParse(expected, "x <- function(a b, c d, e) { }");
        }

        [Test]
        [Category.R.Parser]
        public void ParseFunctionDefinitionTest04() {
            string expected =
@"GlobalScope  [Global]
    ExpressionStatement  [x <- function(a b) { }]
        Expression  [x <- function(a b) { }]
            TokenOperator  [<- [2...4)]
                Variable  [x]
                TokenNode  [<- [2...4)]
                FunctionDefinition  [5...22)
                    TokenNode  [function [5...13)]
                    TokenNode  [( [13...14)]
                    ArgumentList  [14...17)
                        ErrorArgument  [14...17)
                            TokenNode  [a [14...15)]
                            TokenNode  [b [16...17)]
                    TokenNode  [) [17...18)]
                    Scope  []
                        TokenNode  [{ [19...20)]
                        TokenNode  [} [21...22)]

OperatorExpected Token [16...17)
";
            ParserTest.VerifyParse(expected, "x <- function(a b) { }");
        }

        [Test]
        [Category.R.Parser]
        public void ParseFunctionDefinitionTest05() {
            string expected =
@"GlobalScope  [Global]
    ExpressionStatement  [x <- function(a, b) a + b]
        Expression  [x <- function(a, b) a + b]
            TokenOperator  [<- [2...4)]
                Variable  [x]
                TokenNode  [<- [2...4)]
                FunctionDefinition  [5...25)
                    TokenNode  [function [5...13)]
                    TokenNode  [( [13...14)]
                    ArgumentList  [14...18)
                        ExpressionArgument  [14...16)
                            Expression  [a]
                                Variable  [a]
                            TokenNode  [, [15...16)]
                        ExpressionArgument  [17...18)
                            Expression  [b]
                                Variable  [b]
                    TokenNode  [) [18...19)]
                    SimpleScope  [20...25)
                        ExpressionStatement  [a + b]
                            Expression  [a + b]
                                TokenOperator  [+ [22...23)]
                                    Variable  [a]
                                    TokenNode  [+ [22...23)]
                                    Variable  [b]
";
            ParserTest.VerifyParse(expected, "x <- function(a, b) a + b");
        }

        [Test]
        [Category.R.Parser]
        public void ParseFunctionDefinitionTest06() {
            string expected =
@"GlobalScope  [Global]
    ExpressionStatement  [x <- function(a) -a]
        Expression  [x <- function(a) -a]
            TokenOperator  [<- [2...4)]
                Variable  [x]
                TokenNode  [<- [2...4)]
                FunctionDefinition  [5...19)
                    TokenNode  [function [5...13)]
                    TokenNode  [( [13...14)]
                    ArgumentList  [14...15)
                        ExpressionArgument  [14...15)
                            Expression  [a]
                                Variable  [a]
                    TokenNode  [) [15...16)]
                    SimpleScope  [17...19)
                        ExpressionStatement  [-a]
                            Expression  [-a]
                                TokenOperator  [- [17...18)]
                                    TokenNode  [- [17...18)]
                                    Variable  [a]
";
            ParserTest.VerifyParse(expected, "x <- function(a) -a");
        }

        [Test]
        [Category.R.Parser]
        public void ParseFunctionDefinitionTest07() {
            string expected =
@"GlobalScope  [Global]
    FunctionStatement  [0...14)
        TokenNode  [function [0...8)]
        TokenNode  [( [8...9)]
        ArgumentList  [9...10)
            ExpressionArgument  [9...10)
                Expression  [a]
                    Variable  [a]
        TokenNode  [) [10...11)]
        Scope  []
            TokenNode  [{ [12...13)]
            TokenNode  [} [13...14)]
";
            ParserTest.VerifyParse(expected, "function(a) {}");
        }

        [Test]
        [Category.R.Parser]
        public void ParseFunctionDefinitionTest08() {
            string expected =
@"GlobalScope  [Global]
    ExpressionStatement  [a((function(x) vector(length = x))(x), 1)]
        Expression  [a((function(x) vector(length = x))(x), 1)]
            FunctionCall  [0...41)
                Variable  [a]
                TokenNode  [( [1...2)]
                ArgumentList  [2...40)
                    ExpressionArgument  [2...38)
                        Expression  [(function(x) vector(length = x))(x)]
                            FunctionCall  [2...37)
                                Group  [2...34)
                                    TokenNode  [( [2...3)]
                                    Expression  [function(x) vector(length = x)]
                                        FunctionDefinition  [3...33)
                                            TokenNode  [function [3...11)]
                                            TokenNode  [( [11...12)]
                                            ArgumentList  [12...13)
                                                ExpressionArgument  [12...13)
                                                    Expression  [x]
                                                        Variable  [x]
                                            TokenNode  [) [13...14)]
                                            SimpleScope  [15...33)
                                                ExpressionStatement  [vector(length = x)]
                                                    Expression  [vector(length = x)]
                                                        FunctionCall  [15...33)
                                                            Variable  [vector]
                                                            TokenNode  [( [21...22)]
                                                            ArgumentList  [22...32)
                                                                NamedArgument  [22...32)
                                                                    TokenNode  [length [22...28)]
                                                                    TokenNode  [= [29...30)]
                                                                    Expression  [x]
                                                                        Variable  [x]
                                                            TokenNode  [) [32...33)]
                                    TokenNode  [) [33...34)]
                                TokenNode  [( [34...35)]
                                ArgumentList  [35...36)
                                    ExpressionArgument  [35...36)
                                        Expression  [x]
                                            Variable  [x]
                                TokenNode  [) [36...37)]
                        TokenNode  [, [37...38)]
                    ExpressionArgument  [39...40)
                        Expression  [1]
                            NumericalValue  [1 [39...40)]
                TokenNode  [) [40...41)]
";
            ParserTest.VerifyParse(expected, "a((function(x) vector(length = x))(x), 1))");
        }
    }
}<|MERGE_RESOLUTION|>--- conflicted
+++ resolved
@@ -1,11 +1,7 @@
-<<<<<<< HEAD
-﻿using System.Diagnostics.CodeAnalysis;
-=======
 ﻿// Copyright (c) Microsoft Corporation. All rights reserved.
 // Licensed under the MIT License. See LICENSE in the project root for license information.
 
 using System.Diagnostics.CodeAnalysis;
->>>>>>> a7527f93
 using Microsoft.R.Core.Test.Utility;
 using Microsoft.UnitTests.Core.XUnit;
 
