﻿// Copyright (c) Microsoft Corporation. All rights reserved.
// Licensed under the MIT License. See LICENSE in the project root for license information.

using System;
using System.Diagnostics;
using System.Globalization;
using Microsoft.R.Core.AST.DataTypes;
using Microsoft.R.Core.AST.Definitions;
using Microsoft.R.Core.Parser;
using Microsoft.R.Core.Tokens;

namespace Microsoft.R.Core.AST.Values {
    public sealed class NumericalValue : RValueTokenNode<RNumber>, ILiteralNode {
        public override bool Parse(ParseContext context, IAstNode parent) {
            RToken currentToken = context.Tokens.CurrentToken;
            string text = context.TextProvider.GetText(currentToken);
            double result;

            Debug.Assert(currentToken.TokenType == RTokenType.Number ||
                         currentToken.TokenType == RTokenType.Infinity ||
                         currentToken.TokenType == RTokenType.NaN);

            if (currentToken.TokenType == RTokenType.Infinity) {
<<<<<<< HEAD
                Value = new RNumber(Double.PositiveInfinity);
             } else if (currentToken.TokenType == RTokenType.NaN) {
                Value = new RNumber(Double.NaN);
=======
                NodeValue = new RNumber(Double.PositiveInfinity);
            } else if (currentToken.TokenType == RTokenType.NaN) {
                NodeValue = new RNumber(Double.NaN);
>>>>>>> bf9e3365
            } else {
                // If parsing fails we still need to create node
                // since we need a range to squiggle
                result = Double.NaN;
                if (!Number.TryParse(text, out result)) {
                    // Something unparsable
                    context.AddError(new ParseError(ParseErrorType.NumberExpected, ErrorLocation.Token, currentToken));
                }
                Value = new RNumber(result);
            }
            return base.Parse(context, parent);
        }
    }
}<|MERGE_RESOLUTION|>--- conflicted
+++ resolved
@@ -21,15 +21,9 @@
                          currentToken.TokenType == RTokenType.NaN);
 
             if (currentToken.TokenType == RTokenType.Infinity) {
-<<<<<<< HEAD
                 Value = new RNumber(Double.PositiveInfinity);
              } else if (currentToken.TokenType == RTokenType.NaN) {
                 Value = new RNumber(Double.NaN);
-=======
-                NodeValue = new RNumber(Double.PositiveInfinity);
-            } else if (currentToken.TokenType == RTokenType.NaN) {
-                NodeValue = new RNumber(Double.NaN);
->>>>>>> bf9e3365
             } else {
                 // If parsing fails we still need to create node
                 // since we need a range to squiggle
