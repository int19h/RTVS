--- conflicted
+++ resolved
@@ -23,11 +23,7 @@
         private readonly IObjectViewer _objectViewer;
 
         [ImportingConstructor]
-<<<<<<< HEAD
-        public RCommandFactory([Import(AllowDefault = true)]IObjectViewer objectViewer = null) {
-=======
         public RCommandFactory([Import(AllowDefault = true)] IObjectViewer objectViewer) {
->>>>>>> 7ba55254
             _objectViewer = objectViewer;
         }
 
