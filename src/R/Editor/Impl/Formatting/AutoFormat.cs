﻿// Copyright (c) Microsoft Corporation. All rights reserved.
// Licensed under the MIT License. See LICENSE in the project root for license information.

using System;
using Microsoft.Common.Core;
using Microsoft.Languages.Editor.ContainedLanguage;
using Microsoft.R.Components.ContentTypes;
using Microsoft.R.Core.AST;
using Microsoft.R.Core.AST.Statements.Definitions;
using Microsoft.R.Editor.Document;
using Microsoft.R.Editor.Settings;
using Microsoft.VisualStudio.Text;
using Microsoft.VisualStudio.Text.Editor;

namespace Microsoft.R.Editor.Formatting {
    internal static class AutoFormat {
        public static bool IsPreProcessAutoformatTriggerCharacter(char ch) {
            return ch == '\n' || ch == '\r' || ch == ';';
        }

        public static bool IsPostProcessAutoformatTriggerCharacter(char ch) {
            return ch == '}';
        }

        public static void HandleAutoformat(ITextView textView, char typedChar) {
            if (!REditorSettings.AutoFormat) {
                return;
            }

            if (!REditorSettings.FormatScope && typedChar == '}') {
                return;
            }

            SnapshotPoint? rPoint = GetCaretPointInBuffer(textView);
            if (!rPoint.HasValue) {
                return;
            }

            var document = REditorDocument.FromTextBuffer(textView.TextBuffer);
            var ast = document.EditorTree.AstRoot;

            // Make sure we are not formatting damaging the projected range in R Markdown
            // which looks like ```{r. 'r' should not separate from {.
            var host = ContainedLanguageHost.GetHost(textView, document.TextBuffer);
<<<<<<< HEAD
            if(host != null && !host.CanFormatLine(textView.TextBuffer.CurrentSnapshot.GetLineNumberFromPosition(rPoint.Value))) {
=======
            if(host != null && !host.CanFormatLine(textView, document.TextBuffer, document.TextBuffer.CurrentSnapshot.GetLineNumberFromPosition(rPoint.Value))) {
>>>>>>> 3cc796fd
                return;
            }

            // We don't want to auto-format inside strings
            if (ast.IsPositionInsideString(rPoint.Value.Position)) {
                return;
            }

            ITextBuffer subjectBuffer = rPoint.Value.Snapshot.TextBuffer;
            if (typedChar.IsLineBreak()) {
                // Special case for hitting caret after } and before 'else'. We do want to format
                // the construct as '} else {' but if user types Enter after } and we auto-format
                // it will look as if the editor just eats the Enter. Instead, we will not be
                // autoformatting in this specific case. User can always format either the document
                // or select the block and reformat it.
                if (!IsBetweenCurlyAndElse(subjectBuffer, rPoint.Value.Position)) {
                    var scopeStatement = GetFormatScope(textView, subjectBuffer, ast);
                    // Do not format large scope blocks for performance reasons
                    if (scopeStatement != null && scopeStatement.Length < 200) {
                        FormatOperations.FormatNode(textView, subjectBuffer, scopeStatement);
                    } else {
                        FormatOperations.FormatCurrentLine(textView, subjectBuffer);
                    }
                }
            } else if (typedChar == ';') {
                // Verify we are at the end of the string and not in a middle
                // of another string or inside a statement.
                ITextSnapshotLine line = subjectBuffer.CurrentSnapshot.GetLineFromPosition(rPoint.Value.Position);
                int positionInLine = rPoint.Value.Position - line.Start;
                string lineText = line.GetText();
                if (positionInLine >= lineText.TrimEnd().Length) {
                    FormatOperations.FormatCurrentLine(textView, subjectBuffer);
                }
            } else if (typedChar == '}') {
                FormatOperations.FormatCurrentStatement(textView, subjectBuffer, limitAtCaret: true, caretOffset: -1);
            }
        }

        private static bool IsBetweenCurlyAndElse(ITextBuffer textBuffer, int position) {
            // Note that this is post-typing to the construct is now '}<line_break>else'
            int lineNum = textBuffer.CurrentSnapshot.GetLineNumberFromPosition(position);
            if (lineNum < 1) {
                return false;
            }

            ITextSnapshotLine prevLine = textBuffer.CurrentSnapshot.GetLineFromLineNumber(lineNum - 1);

            string leftSide = prevLine.GetText().TrimEnd();
            if (!leftSide.EndsWith("}", StringComparison.Ordinal)) {
                return false;
            }

            ITextSnapshotLine currentLine = textBuffer.CurrentSnapshot.GetLineFromLineNumber(lineNum);
            string rightSide = currentLine.GetText().TrimStart();
            if (!rightSide.StartsWith("else", StringComparison.Ordinal)) {
                return false;
            }

            return true;
        }

        private static SnapshotPoint? GetCaretPointInBuffer(ITextView textView) {
            return textView.BufferGraph.MapDownToFirstMatch(
                textView.Caret.Position.BufferPosition,
                PointTrackingMode.Positive,
                snapshot => snapshot.TextBuffer.ContentType.IsOfType(RContentTypeDefinition.ContentType),
                PositionAffinity.Successor
            );
        }

        private static IKeywordScopeStatement GetFormatScope(ITextView textView, ITextBuffer textBuffer, AstRoot ast) {
            SnapshotPoint? caret = REditorDocument.MapCaretPositionFromView(textView);
            if (caret.HasValue) {
                try {
                    int lineNumber = textBuffer.CurrentSnapshot.GetLineNumberFromPosition(caret.Value.Position);
                    ITextSnapshotLine line = textBuffer.CurrentSnapshot.GetLineFromLineNumber(lineNumber);
                    string lineText = line.GetText();
                    if (lineText.TrimEnd().EndsWith("}", StringComparison.Ordinal)) {
                        IKeywordScopeStatement scopeStatement = ast.GetNodeOfTypeFromPosition<IKeywordScopeStatement>(caret.Value);
                        return scopeStatement;
                    }
                } catch (Exception) { }
            }
            return null;
        }
    }
}<|MERGE_RESOLUTION|>--- conflicted
+++ resolved
@@ -42,11 +42,7 @@
             // Make sure we are not formatting damaging the projected range in R Markdown
             // which looks like ```{r. 'r' should not separate from {.
             var host = ContainedLanguageHost.GetHost(textView, document.TextBuffer);
-<<<<<<< HEAD
-            if(host != null && !host.CanFormatLine(textView.TextBuffer.CurrentSnapshot.GetLineNumberFromPosition(rPoint.Value))) {
-=======
             if(host != null && !host.CanFormatLine(textView, document.TextBuffer, document.TextBuffer.CurrentSnapshot.GetLineNumberFromPosition(rPoint.Value))) {
->>>>>>> 3cc796fd
                 return;
             }
 
