--- conflicted
+++ resolved
@@ -237,13 +237,10 @@
   <data name="AsyncIntellisense" xml:space="preserve">
     <value>Parsing document...</value>
   </data>
-<<<<<<< HEAD
-=======
   <data name="SmartTagName_InstallPackage" xml:space="preserve">
     <value>Install package...</value>
   </data>
   <data name="SmartTagName_LoadLibrary" xml:space="preserve">
     <value>Load library...</value>
   </data>
->>>>>>> 33dfb6d6
 </root>