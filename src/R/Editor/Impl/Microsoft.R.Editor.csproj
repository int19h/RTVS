--- conflicted
+++ resolved
@@ -1,246 +1,234 @@
-﻿<?xml version="1.0" encoding="utf-8"?>
-<Project ToolsVersion="14.0" DefaultTargets="Build" xmlns="http://schemas.microsoft.com/developer/msbuild/2003">
-  <Import Project="$(MSBuildExtensionsPath)\$(MSBuildToolsVersion)\Microsoft.Common.props" Condition="Exists('$(MSBuildExtensionsPath)\$(MSBuildToolsVersion)\Microsoft.Common.props')" />
-  <PropertyGroup>
-    <Configuration Condition=" '$(Configuration)' == '' ">Debug</Configuration>
-    <Platform Condition=" '$(Platform)' == '' ">AnyCPU</Platform>
-    <ProjectGuid>{D6EEEF87-CE3A-4804-A409-39966B96C850}</ProjectGuid>
-    <OutputType>Library</OutputType>
-    <AppDesignerFolder>Properties</AppDesignerFolder>
-    <RootNamespace>Microsoft.R.Editor</RootNamespace>
-    <AssemblyName>Microsoft.R.Editor</AssemblyName>
-    <TargetFrameworkVersion>v4.6</TargetFrameworkVersion>
-    <FileAlignment>512</FileAlignment>
-    <SccProjectName>SAK</SccProjectName>
-    <SccLocalPath>SAK</SccLocalPath>
-    <SccAuxPath>SAK</SccAuxPath>
-    <SccProvider>SAK</SccProvider>
-  </PropertyGroup>
-  <PropertyGroup Condition=" '$(Configuration)|$(Platform)' == 'Debug|AnyCPU' ">
-    <DebugSymbols>true</DebugSymbols>
-    <DebugType>full</DebugType>
-    <Optimize>false</Optimize>
-    <BaseIntermediateOutputPath>..\..\..\..\obj\</BaseIntermediateOutputPath>
-    <BaseOutputPath>..\..\..\..\bin\</BaseOutputPath>
-    <IntermediateOutputPath>$(BaseIntermediateOutputPath)\$(Configuration)\$(AssemblyName)\</IntermediateOutputPath>
-    <OutputPath>$(BaseOutputPath)\$(Configuration)\</OutputPath>
-    <DefineConstants>DEBUG;TRACE</DefineConstants>
-    <ErrorReport>prompt</ErrorReport>
-    <WarningLevel>4</WarningLevel>
-    <RunCodeAnalysis>true</RunCodeAnalysis>
-    <CodeAnalysisRuleSet>..\..\..\DevDivRuleSet.ruleset</CodeAnalysisRuleSet>
-  </PropertyGroup>
-  <PropertyGroup Condition=" '$(Configuration)|$(Platform)' == 'Release|AnyCPU' ">
-    <DebugType>pdbonly</DebugType>
-    <Optimize>true</Optimize>
-    <BaseIntermediateOutputPath>..\..\..\..\obj\</BaseIntermediateOutputPath>
-    <BaseOutputPath>..\..\..\..\bin\</BaseOutputPath>
-    <IntermediateOutputPath>$(BaseIntermediateOutputPath)\$(Configuration)\$(AssemblyName)\</IntermediateOutputPath>
-    <OutputPath>$(BaseOutputPath)\$(Configuration)\</OutputPath>
-    <DefineConstants>TRACE</DefineConstants>
-    <ErrorReport>prompt</ErrorReport>
-    <WarningLevel>4</WarningLevel>
-    <RunCodeAnalysis>true</RunCodeAnalysis>
-  </PropertyGroup>
-  <PropertyGroup>
-    <SignAssembly>false</SignAssembly>
-  </PropertyGroup>
-  <PropertyGroup>
-    <DelaySign>true</DelaySign>
-  </PropertyGroup>
-  <PropertyGroup>
-    <AssemblyOriginatorKeyFile>35MSSharedLib1024.snk</AssemblyOriginatorKeyFile>
-  </PropertyGroup>
-  <ItemGroup>
-<<<<<<< HEAD
-    <Reference Include="Microsoft.VisualStudio.CoreUtility">
-      <Private>False</Private>
-    </Reference>
-    <Reference Include="Microsoft.VisualStudio.Editor">
-      <Private>False</Private>
-    </Reference>
-    <Reference Include="Microsoft.VisualStudio.Language.Intellisense">
-      <Private>False</Private>
-    </Reference>
-    <Reference Include="Microsoft.VisualStudio.Language.StandardClassification.dll">
-      <Private>False</Private>
-    </Reference>
-    <Reference Include="Microsoft.VisualStudio.Text.Data">
-      <Private>False</Private>
-    </Reference>
-    <Reference Include="Microsoft.VisualStudio.Text.Logic">
-      <Private>False</Private>
-    </Reference>
-    <Reference Include="Microsoft.VisualStudio.Text.UI">
-      <Private>False</Private>
-    </Reference>
-    <Reference Include="Microsoft.VisualStudio.Text.UI.Wpf">
-      <Private>False</Private>
-    </Reference>
-    <Reference Include="Microsoft.VisualStudio.Utilities">
-      <Private>False</Private>
-    </Reference>
-=======
-    <Reference Include="Microsoft.VisualStudio.CoreUtility, Version=14.0.0.0, Culture=neutral, PublicKeyToken=b03f5f7f11d50a3a, processorArchitecture=MSIL" />
-    <Reference Include="Microsoft.VisualStudio.Editor, Version=14.0.0.0, Culture=neutral, PublicKeyToken=b03f5f7f11d50a3a, processorArchitecture=MSIL" />
-    <Reference Include="Microsoft.VisualStudio.Language.Intellisense, Version=14.0.0.0, Culture=neutral, PublicKeyToken=b03f5f7f11d50a3a, processorArchitecture=MSIL" />
-    <Reference Include="Microsoft.VisualStudio.Language.StandardClassification.dll" />
-    <Reference Include="Microsoft.VisualStudio.Text.Data, Version=14.0.0.0, Culture=neutral, PublicKeyToken=b03f5f7f11d50a3a, processorArchitecture=MSIL" />
-    <Reference Include="Microsoft.VisualStudio.Text.Logic, Version=14.0.0.0, Culture=neutral, PublicKeyToken=b03f5f7f11d50a3a, processorArchitecture=MSIL" />
-    <Reference Include="Microsoft.VisualStudio.Text.UI, Version=14.0.0.0, Culture=neutral, PublicKeyToken=b03f5f7f11d50a3a, processorArchitecture=MSIL" />
-    <Reference Include="Microsoft.VisualStudio.Text.UI.Wpf, Version=14.0.0.0, Culture=neutral, PublicKeyToken=b03f5f7f11d50a3a, processorArchitecture=MSIL" />
-    <Reference Include="Microsoft.VisualStudio.Utilities, Version=14.0.0.0, Culture=neutral, PublicKeyToken=b03f5f7f11d50a3a, processorArchitecture=MSIL" />
->>>>>>> deeb498d
-    <Reference Include="PresentationCore" />
-    <Reference Include="PresentationFramework" />
-    <Reference Include="System" />
-    <Reference Include="System.ComponentModel.Composition" />
-    <Reference Include="System.Core" />
-    <Reference Include="Microsoft.CSharp" />
-    <Reference Include="WindowsBase" />
-  </ItemGroup>
-  <ItemGroup>
-    <Compile Include="..\..\..\GlobalAssemblyInfo.cs">
-      <Link>Properties\GlobalAssemblyInfo.cs</Link>
-    </Compile>
-    <Compile Include="Classification\ClassificationDefinitions.cs" />
-    <Compile Include="Classification\ClassifierProvider.cs" />
-    <Compile Include="Classification\RClassificationNameProvider.cs" />
-    <Compile Include="Classification\RClassifier.cs" />
-    <Compile Include="Commands\RCompletionCommandHandler.cs" />
-    <Compile Include="Commands\Factory\RCommandFactory.cs" />
-    <Compile Include="Commands\REditorCommands.cs" />
-    <Compile Include="Commands\RMainController.cs" />
-    <Compile Include="Commands\RTextViewConnectionListener.cs" />
-    <Compile Include="Commands\RTypingCommandHandler.cs" />
-    <Compile Include="Comments\CommentCommand.cs" />
-    <Compile Include="Comments\RCommenter.cs" />
-    <Compile Include="Comments\UncommentCommand.cs" />
-    <Compile Include="Completion\AutoCompletion\SeparatorCompletion.cs" />
-    <Compile Include="Completion\Definitions\RCompletionProviderAttribute.cs" />
-    <Compile Include="Completion\Definitions\IRQuickInfoProvider.cs" />
-    <Compile Include="Completion\Definitions\RCompletionContext.cs" />
-    <Compile Include="Completion\Definitions\IRCompletionListProvider.cs" />
-    <Compile Include="Completion\Engine\RCompletionEngine.cs" />
-    <Compile Include="Completion\Providers\CompletionControllerProvider.cs" />
-    <Compile Include="Completion\Providers\CompletionSourceProvider.cs" />
-    <Compile Include="Completion\Providers\CompletionTypeAttribute.cs" />
-    <Compile Include="Completion\Providers\PackagesCompletionProvider.cs" />
-    <Compile Include="Completion\Providers\FunctionCompletionProvider.cs" />
-    <Compile Include="Completion\Providers\KeywordCompletionProvider.cs" />
-    <Compile Include="Completion\RCompletionSource.cs" />
-    <Compile Include="Completion\RCompletion.cs" />
-    <Compile Include="Completion\RCompletionController.cs" />
-    <Compile Include="ContentType\RContentTypeDefinition.cs" />
-    <Compile Include="Document\Definitions\IREditorDocument.cs" />
-    <Compile Include="Document\DocumentFactory.cs" />
-    <Compile Include="EditorFactory\EditorInstance.cs" />
-    <Compile Include="EditorFactory\EditorInstanceFactory.cs" />
-    <Compile Include="EditorFactory\IDocumentCreationListener.cs" />
-    <Compile Include="Formatting\AutoFormat.cs" />
-    <Compile Include="Formatting\FormatDocumentCommand.cs" />
-    <Compile Include="Formatting\FormatSelectionCommand.cs" />
-    <Compile Include="Formatting\FormatOnPasteCommand.cs" />
-    <Compile Include="Formatting\RangeFormatter.cs" />
-    <Compile Include="Outline\ROutlineTaggerProvider.cs" />
-    <Compile Include="Outline\OutlineTagsCommandHandler.cs" />
-    <Compile Include="Outline\ROutliningRegionTag.cs" />
-    <Compile Include="Outline\ROutliningTagger.cs" />
-    <Compile Include="Outline\ROutlineRegion.cs" />
-    <Compile Include="Outline\ROutlineRegionBuilder.cs" />
-    <Compile Include="Properties\AssemblyInfo.cs" />
-    <Compile Include="Document\EditorDocument.cs" />
-    <Compile Include="QuickInfo\QuickInfoController.cs" />
-    <Compile Include="QuickInfo\QuickInfoControllerProvider.cs" />
-    <Compile Include="QuickInfo\QuickInfoSource.cs" />
-    <Compile Include="QuickInfo\QuickInfoSourceProvider.cs" />
-    <Compile Include="Resources.Designer.cs">
-      <AutoGen>True</AutoGen>
-      <DesignTime>True</DesignTime>
-      <DependentUpon>Resources.resx</DependentUpon>
-    </Compile>
-    <Compile Include="Selection\RSelectionTracker.cs" />
-    <Compile Include="Settings\REditorSettings.cs" />
-    <Compile Include="Signatures\ParametersInfo.cs" />
-    <Compile Include="Signatures\SignatureHelp.cs" />
-    <Compile Include="Signatures\SignatureHelp2.cs" />
-    <Compile Include="Signatures\SignatureHelpProvider.cs" />
-    <Compile Include="Signatures\SignatureHelpSource.cs" />
-    <Compile Include="Signatures\SignatureParameter.cs" />
-    <Compile Include="SmartIndent\SmartIndenter.cs" />
-    <Compile Include="SmartIndent\SmartIndentProvider.cs" />
-    <Compile Include="Tree\ApplyTreeChanges.cs" />
-    <Compile Include="Tree\ChangeProcessor.cs" />
-    <Compile Include="Tree\Debug.cs" />
-    <Compile Include="Tree\Definitions\IEditorTree.cs" />
-    <Compile Include="Tree\EditorTree.cs" />
-    <Compile Include="Tree\EditorTreeChangeCollection.cs" />
-    <Compile Include="Tree\TreeChangeType.cs" />
-    <Compile Include="Tree\EditorTreeChange.cs" />
-    <Compile Include="Tree\TextChange.cs" />
-    <Compile Include="Tree\TextChangeAnalyzer.cs" />
-    <Compile Include="Tree\TextChangeContext.cs" />
-    <Compile Include="Tree\TextChangeType.cs" />
-    <Compile Include="Tree\TreeChangeEventRecord.cs" />
-    <Compile Include="Tree\TreeEventArgs.cs" />
-    <Compile Include="Tree\EditorTreeEvents.cs" />
-    <Compile Include="Tree\TreeLock.cs" />
-    <Compile Include="Tree\TreeUpdateTask.cs" />
-    <Compile Include="Tree\TreeUpdateType.cs" />
-    <Compile Include="Undo\MassiveChange.cs" />
-    <Compile Include="Validation\Definitions\IValidator.cs" />
-    <Compile Include="Validation\Definitions\IValidatorProvider.cs" />
-    <Compile Include="Validation\Definitions\IValidationError.cs" />
-    <Compile Include="Validation\Errors\ErrorText.cs" />
-    <Compile Include="Validation\ValidatorManager.cs" />
-    <Compile Include="Validation\Errors\ValidationError.cs" />
-    <Compile Include="Validation\Errors\ValidationErrorBase.cs" />
-    <Compile Include="Validation\Errors\ValidationErrorCollection.cs" />
-    <Compile Include="Validation\Errors\ValidationMessage.cs" />
-    <Compile Include="Validation\Errors\ValidationSentinel.cs" />
-    <Compile Include="Validation\Errors\ValidationWarning.cs" />
-    <Compile Include="Validation\Tagger\EditorErrorTag.cs" />
-    <Compile Include="Validation\Tagger\ErrorTagCollection.cs" />
-    <Compile Include="Validation\Tagger\EditorErrorTagger.cs" />
-    <Compile Include="Validation\Tagger\EditorErrorTaggerProvider.cs" />
-    <Compile Include="Validation\TreeValidator.cs" />
-  </ItemGroup>
-  <ItemGroup>
-    <None Include="35MSSharedLib1024.snk" />
-  </ItemGroup>
-  <ItemGroup>
-    <ProjectReference Include="..\..\..\Languages\Core\Impl\Microsoft.Languages.Core.csproj">
-      <Project>{25cd8690-6208-4740-b123-6dbce6b9444a}</Project>
-      <Name>Microsoft.Languages.Core</Name>
-    </ProjectReference>
-    <ProjectReference Include="..\..\..\Languages\Editor\Impl\Microsoft.Languages.Editor.csproj">
-      <Project>{62857e49-e586-4baa-ae4d-1232093e7378}</Project>
-      <Name>Microsoft.Languages.Editor</Name>
-    </ProjectReference>
-    <ProjectReference Include="..\..\..\R\Support\Impl\Microsoft.R.Support.csproj">
-      <Project>{c1957d47-b0b4-42e0-bc08-0d5e96e47fe4}</Project>
-      <Name>Microsoft.R.Support</Name>
-    </ProjectReference>
-    <ProjectReference Include="..\..\Core\Impl\Microsoft.R.Core.csproj">
-      <Project>{0c4bce1d-3cb8-4e2a-9252-58784d7f26a5}</Project>
-      <Name>Microsoft.R.Core</Name>
-    </ProjectReference>
-  </ItemGroup>
-  <ItemGroup>
-    <EmbeddedResource Include="Resources.resx">
-      <Generator>ResXFileCodeGenerator</Generator>
-      <LastGenOutput>Resources.Designer.cs</LastGenOutput>
-    </EmbeddedResource>
-  </ItemGroup>
-  <ItemGroup>
-    <Folder Include="TaskList\" />
-  </ItemGroup>
-  <Import Project="$(MSBuildToolsPath)\Microsoft.CSharp.targets" />
-  <!-- To modify your build process, add your task inside one of the targets below and uncomment it. 
-       Other similar extension points exist, see Microsoft.Common.targets.
-  <Target Name="BeforeBuild">
-  </Target>
-  <Target Name="AfterBuild">
-  </Target>
-  -->
+﻿<?xml version="1.0" encoding="utf-8"?>
+<Project ToolsVersion="14.0" DefaultTargets="Build" xmlns="http://schemas.microsoft.com/developer/msbuild/2003">
+  <Import Project="$(MSBuildExtensionsPath)\$(MSBuildToolsVersion)\Microsoft.Common.props" Condition="Exists('$(MSBuildExtensionsPath)\$(MSBuildToolsVersion)\Microsoft.Common.props')" />
+  <PropertyGroup>
+    <Configuration Condition=" '$(Configuration)' == '' ">Debug</Configuration>
+    <Platform Condition=" '$(Platform)' == '' ">AnyCPU</Platform>
+    <ProjectGuid>{D6EEEF87-CE3A-4804-A409-39966B96C850}</ProjectGuid>
+    <OutputType>Library</OutputType>
+    <AppDesignerFolder>Properties</AppDesignerFolder>
+    <RootNamespace>Microsoft.R.Editor</RootNamespace>
+    <AssemblyName>Microsoft.R.Editor</AssemblyName>
+    <TargetFrameworkVersion>v4.6</TargetFrameworkVersion>
+    <FileAlignment>512</FileAlignment>
+    <SccProjectName>SAK</SccProjectName>
+    <SccLocalPath>SAK</SccLocalPath>
+    <SccAuxPath>SAK</SccAuxPath>
+    <SccProvider>SAK</SccProvider>
+  </PropertyGroup>
+  <PropertyGroup Condition=" '$(Configuration)|$(Platform)' == 'Debug|AnyCPU' ">
+    <DebugSymbols>true</DebugSymbols>
+    <DebugType>full</DebugType>
+    <Optimize>false</Optimize>
+    <BaseIntermediateOutputPath>..\..\..\..\obj\</BaseIntermediateOutputPath>
+    <BaseOutputPath>..\..\..\..\bin\</BaseOutputPath>
+    <IntermediateOutputPath>$(BaseIntermediateOutputPath)\$(Configuration)\$(AssemblyName)\</IntermediateOutputPath>
+    <OutputPath>$(BaseOutputPath)\$(Configuration)\</OutputPath>
+    <DefineConstants>DEBUG;TRACE</DefineConstants>
+    <ErrorReport>prompt</ErrorReport>
+    <WarningLevel>4</WarningLevel>
+    <RunCodeAnalysis>true</RunCodeAnalysis>
+    <CodeAnalysisRuleSet>..\..\..\DevDivRuleSet.ruleset</CodeAnalysisRuleSet>
+  </PropertyGroup>
+  <PropertyGroup Condition=" '$(Configuration)|$(Platform)' == 'Release|AnyCPU' ">
+    <DebugType>pdbonly</DebugType>
+    <Optimize>true</Optimize>
+    <BaseIntermediateOutputPath>..\..\..\..\obj\</BaseIntermediateOutputPath>
+    <BaseOutputPath>..\..\..\..\bin\</BaseOutputPath>
+    <IntermediateOutputPath>$(BaseIntermediateOutputPath)\$(Configuration)\$(AssemblyName)\</IntermediateOutputPath>
+    <OutputPath>$(BaseOutputPath)\$(Configuration)\</OutputPath>
+    <DefineConstants>TRACE</DefineConstants>
+    <ErrorReport>prompt</ErrorReport>
+    <WarningLevel>4</WarningLevel>
+    <RunCodeAnalysis>true</RunCodeAnalysis>
+  </PropertyGroup>
+  <PropertyGroup>
+    <SignAssembly>false</SignAssembly>
+  </PropertyGroup>
+  <PropertyGroup>
+    <DelaySign>true</DelaySign>
+  </PropertyGroup>
+  <PropertyGroup>
+    <AssemblyOriginatorKeyFile>35MSSharedLib1024.snk</AssemblyOriginatorKeyFile>
+  </PropertyGroup>
+  <ItemGroup>
+    <Reference Include="Microsoft.VisualStudio.CoreUtility, Version=14.0.0.0, Culture=neutral, PublicKeyToken=b03f5f7f11d50a3a, processorArchitecture=MSIL">
+      <Private>False</Private>
+    </Reference>
+	<Reference Include="Microsoft.VisualStudio.Editor, Version=14.0.0.0, Culture=neutral, PublicKeyToken=b03f5f7f11d50a3a, processorArchitecture=MSIL">
+      <Private>False</Private>
+    </Reference>
+	<Reference Include="Microsoft.VisualStudio.Language.Intellisense, Version=14.0.0.0, Culture=neutral, PublicKeyToken=b03f5f7f11d50a3a, processorArchitecture=MSIL">
+      <Private>False</Private>
+    </Reference>
+    <Reference Include="Microsoft.VisualStudio.Language.StandardClassification.dll">
+      <Private>False</Private>
+    </Reference>
+    <Reference Include="Microsoft.VisualStudio.Text.Data, Version=14.0.0.0, Culture=neutral, PublicKeyToken=b03f5f7f11d50a3a, processorArchitecture=MSIL">
+      <Private>False</Private>
+    </Reference>
+    <Reference Include="Microsoft.VisualStudio.Text.Logic, Version=14.0.0.0, Culture=neutral, PublicKeyToken=b03f5f7f11d50a3a, processorArchitecture=MSIL">
+      <Private>False</Private>
+    </Reference>
+    <Reference Include="Microsoft.VisualStudio.Text.UI, Version=14.0.0.0, Culture=neutral, PublicKeyToken=b03f5f7f11d50a3a, processorArchitecture=MSIL">
+      <Private>False</Private>
+    </Reference>
+    <Reference Include="Microsoft.VisualStudio.Text.UI.Wpf, Version=14.0.0.0, Culture=neutral, PublicKeyToken=b03f5f7f11d50a3a, processorArchitecture=MSIL">
+      <Private>False</Private>
+    </Reference>
+    <Reference Include="Microsoft.VisualStudio.Utilities, Version=14.0.0.0, Culture=neutral, PublicKeyToken=b03f5f7f11d50a3a, processorArchitecture=MSIL">
+      <Private>False</Private>
+    </Reference>
+    <Reference Include="PresentationCore" />
+    <Reference Include="PresentationFramework" />
+    <Reference Include="System" />
+    <Reference Include="System.ComponentModel.Composition" />
+    <Reference Include="System.Core" />
+    <Reference Include="Microsoft.CSharp" />
+    <Reference Include="WindowsBase" />
+  </ItemGroup>
+  <ItemGroup>
+    <Compile Include="..\..\..\GlobalAssemblyInfo.cs">
+      <Link>Properties\GlobalAssemblyInfo.cs</Link>
+    </Compile>
+    <Compile Include="Classification\ClassificationDefinitions.cs" />
+    <Compile Include="Classification\ClassifierProvider.cs" />
+    <Compile Include="Classification\RClassificationNameProvider.cs" />
+    <Compile Include="Classification\RClassifier.cs" />
+    <Compile Include="Commands\RCompletionCommandHandler.cs" />
+    <Compile Include="Commands\Factory\RCommandFactory.cs" />
+    <Compile Include="Commands\REditorCommands.cs" />
+    <Compile Include="Commands\RMainController.cs" />
+    <Compile Include="Commands\RTextViewConnectionListener.cs" />
+    <Compile Include="Commands\RTypingCommandHandler.cs" />
+    <Compile Include="Comments\CommentCommand.cs" />
+    <Compile Include="Comments\RCommenter.cs" />
+    <Compile Include="Comments\UncommentCommand.cs" />
+    <Compile Include="Completion\AutoCompletion\SeparatorCompletion.cs" />
+    <Compile Include="Completion\Definitions\RCompletionProviderAttribute.cs" />
+    <Compile Include="Completion\Definitions\IRQuickInfoProvider.cs" />
+    <Compile Include="Completion\Definitions\RCompletionContext.cs" />
+    <Compile Include="Completion\Definitions\IRCompletionListProvider.cs" />
+    <Compile Include="Completion\Engine\RCompletionEngine.cs" />
+    <Compile Include="Completion\Providers\CompletionControllerProvider.cs" />
+    <Compile Include="Completion\Providers\CompletionSourceProvider.cs" />
+    <Compile Include="Completion\Providers\CompletionTypeAttribute.cs" />
+    <Compile Include="Completion\Providers\PackagesCompletionProvider.cs" />
+    <Compile Include="Completion\Providers\FunctionCompletionProvider.cs" />
+    <Compile Include="Completion\Providers\KeywordCompletionProvider.cs" />
+    <Compile Include="Completion\RCompletionSource.cs" />
+    <Compile Include="Completion\RCompletion.cs" />
+    <Compile Include="Completion\RCompletionController.cs" />
+    <Compile Include="ContentType\RContentTypeDefinition.cs" />
+    <Compile Include="Document\Definitions\IREditorDocument.cs" />
+    <Compile Include="Document\DocumentFactory.cs" />
+    <Compile Include="EditorFactory\EditorInstance.cs" />
+    <Compile Include="EditorFactory\EditorInstanceFactory.cs" />
+    <Compile Include="EditorFactory\IDocumentCreationListener.cs" />
+    <Compile Include="Formatting\AutoFormat.cs" />
+    <Compile Include="Formatting\FormatDocumentCommand.cs" />
+    <Compile Include="Formatting\FormatSelectionCommand.cs" />
+    <Compile Include="Formatting\FormatOnPasteCommand.cs" />
+    <Compile Include="Formatting\RangeFormatter.cs" />
+    <Compile Include="Outline\ROutlineTaggerProvider.cs" />
+    <Compile Include="Outline\OutlineTagsCommandHandler.cs" />
+    <Compile Include="Outline\ROutliningRegionTag.cs" />
+    <Compile Include="Outline\ROutliningTagger.cs" />
+    <Compile Include="Outline\ROutlineRegion.cs" />
+    <Compile Include="Outline\ROutlineRegionBuilder.cs" />
+    <Compile Include="Properties\AssemblyInfo.cs" />
+    <Compile Include="Document\EditorDocument.cs" />
+    <Compile Include="QuickInfo\QuickInfoController.cs" />
+    <Compile Include="QuickInfo\QuickInfoControllerProvider.cs" />
+    <Compile Include="QuickInfo\QuickInfoSource.cs" />
+    <Compile Include="QuickInfo\QuickInfoSourceProvider.cs" />
+    <Compile Include="Resources.Designer.cs">
+      <AutoGen>True</AutoGen>
+      <DesignTime>True</DesignTime>
+      <DependentUpon>Resources.resx</DependentUpon>
+    </Compile>
+    <Compile Include="Selection\RSelectionTracker.cs" />
+    <Compile Include="Settings\REditorSettings.cs" />
+    <Compile Include="Signatures\ParametersInfo.cs" />
+    <Compile Include="Signatures\SignatureHelp.cs" />
+    <Compile Include="Signatures\SignatureHelp2.cs" />
+    <Compile Include="Signatures\SignatureHelpProvider.cs" />
+    <Compile Include="Signatures\SignatureHelpSource.cs" />
+    <Compile Include="Signatures\SignatureParameter.cs" />
+    <Compile Include="SmartIndent\SmartIndenter.cs" />
+    <Compile Include="SmartIndent\SmartIndentProvider.cs" />
+    <Compile Include="Tree\ApplyTreeChanges.cs" />
+    <Compile Include="Tree\ChangeProcessor.cs" />
+    <Compile Include="Tree\Debug.cs" />
+    <Compile Include="Tree\Definitions\IEditorTree.cs" />
+    <Compile Include="Tree\EditorTree.cs" />
+    <Compile Include="Tree\EditorTreeChangeCollection.cs" />
+    <Compile Include="Tree\TreeChangeType.cs" />
+    <Compile Include="Tree\EditorTreeChange.cs" />
+    <Compile Include="Tree\TextChange.cs" />
+    <Compile Include="Tree\TextChangeAnalyzer.cs" />
+    <Compile Include="Tree\TextChangeContext.cs" />
+    <Compile Include="Tree\TextChangeType.cs" />
+    <Compile Include="Tree\TreeChangeEventRecord.cs" />
+    <Compile Include="Tree\TreeEventArgs.cs" />
+    <Compile Include="Tree\EditorTreeEvents.cs" />
+    <Compile Include="Tree\TreeLock.cs" />
+    <Compile Include="Tree\TreeUpdateTask.cs" />
+    <Compile Include="Tree\TreeUpdateType.cs" />
+    <Compile Include="Undo\MassiveChange.cs" />
+    <Compile Include="Validation\Definitions\IValidator.cs" />
+    <Compile Include="Validation\Definitions\IValidatorProvider.cs" />
+    <Compile Include="Validation\Definitions\IValidationError.cs" />
+    <Compile Include="Validation\Errors\ErrorText.cs" />
+    <Compile Include="Validation\ValidatorManager.cs" />
+    <Compile Include="Validation\Errors\ValidationError.cs" />
+    <Compile Include="Validation\Errors\ValidationErrorBase.cs" />
+    <Compile Include="Validation\Errors\ValidationErrorCollection.cs" />
+    <Compile Include="Validation\Errors\ValidationMessage.cs" />
+    <Compile Include="Validation\Errors\ValidationSentinel.cs" />
+    <Compile Include="Validation\Errors\ValidationWarning.cs" />
+    <Compile Include="Validation\Tagger\EditorErrorTag.cs" />
+    <Compile Include="Validation\Tagger\ErrorTagCollection.cs" />
+    <Compile Include="Validation\Tagger\EditorErrorTagger.cs" />
+    <Compile Include="Validation\Tagger\EditorErrorTaggerProvider.cs" />
+    <Compile Include="Validation\TreeValidator.cs" />
+  </ItemGroup>
+  <ItemGroup>
+    <None Include="35MSSharedLib1024.snk" />
+  </ItemGroup>
+  <ItemGroup>
+    <ProjectReference Include="..\..\..\Languages\Core\Impl\Microsoft.Languages.Core.csproj">
+      <Project>{25cd8690-6208-4740-b123-6dbce6b9444a}</Project>
+      <Name>Microsoft.Languages.Core</Name>
+    </ProjectReference>
+    <ProjectReference Include="..\..\..\Languages\Editor\Impl\Microsoft.Languages.Editor.csproj">
+      <Project>{62857e49-e586-4baa-ae4d-1232093e7378}</Project>
+      <Name>Microsoft.Languages.Editor</Name>
+    </ProjectReference>
+    <ProjectReference Include="..\..\..\R\Support\Impl\Microsoft.R.Support.csproj">
+      <Project>{c1957d47-b0b4-42e0-bc08-0d5e96e47fe4}</Project>
+      <Name>Microsoft.R.Support</Name>
+    </ProjectReference>
+    <ProjectReference Include="..\..\Core\Impl\Microsoft.R.Core.csproj">
+      <Project>{0c4bce1d-3cb8-4e2a-9252-58784d7f26a5}</Project>
+      <Name>Microsoft.R.Core</Name>
+    </ProjectReference>
+  </ItemGroup>
+  <ItemGroup>
+    <EmbeddedResource Include="Resources.resx">
+      <Generator>ResXFileCodeGenerator</Generator>
+      <LastGenOutput>Resources.Designer.cs</LastGenOutput>
+    </EmbeddedResource>
+  </ItemGroup>
+  <ItemGroup>
+    <Folder Include="TaskList\" />
+  </ItemGroup>
+  <Import Project="$(MSBuildToolsPath)\Microsoft.CSharp.targets" />
+  <!-- To modify your build process, add your task inside one of the targets below and uncomment it. 
+       Other similar extension points exist, see Microsoft.Common.targets.
+  <Target Name="BeforeBuild">
+  </Target>
+  <Target Name="AfterBuild">
+  </Target>
+  -->
 </Project>