--- conflicted
+++ resolved
@@ -1,4 +1,3 @@
-<<<<<<< HEAD
 ﻿<?xml version="1.0" encoding="utf-8"?>
 <Project ToolsVersion="14.0" DefaultTargets="Build" xmlns="http://schemas.microsoft.com/developer/msbuild/2003">
   <Import Project="..\..\..\..\NugetPackages\MicroBuild.Core.0.1.1\build\MicroBuild.Core.props" Condition="Exists('..\..\..\..\NugetPackages\MicroBuild.Core.0.1.1\build\MicroBuild.Core.props')" />
@@ -113,268 +112,6 @@
     <Compile Include="Completion\RCompletion.cs" />
     <Compile Include="Completion\RCompletionController.cs" />
     <Compile Include="ContentType\RContentTypeDefinition.cs" />
-    <Compile Include="ContentType\TextViewExtensions.cs" />
-    <Compile Include="Data\WorkspaceVariableProvider.cs" />
-    <Compile Include="Document\Definitions\IREditorDocument.cs" />
-    <Compile Include="Document\DocumentFactory.cs" />
-    <Compile Include="EditorFactory\EditorInstance.cs" />
-    <Compile Include="EditorFactory\EditorInstanceFactory.cs" />
-    <Compile Include="Formatting\AutoFormat.cs" />
-    <Compile Include="Formatting\Data\ClipboardDataProvider.cs" />
-    <Compile Include="Formatting\FormatDocumentCommand.cs" />
-    <Compile Include="Formatting\FormatOperations.cs" />
-    <Compile Include="Formatting\FormatSelectionCommand.cs" />
-    <Compile Include="Formatting\FormatOnPasteCommand.cs" />
-    <Compile Include="Formatting\Data\IClipboardDataProvider.cs" />
-    <Compile Include="Formatting\RangeFormatter.cs" />
-    <Compile Include="Imaging\IImagesProvider.cs" />
-    <Compile Include="Outline\ROutlineTaggerProvider.cs" />
-    <Compile Include="Outline\OutlineTagsCommandHandler.cs" />
-    <Compile Include="Outline\ROutliningRegionTag.cs" />
-    <Compile Include="Outline\ROutliningTagger.cs" />
-    <Compile Include="Outline\ROutlineRegion.cs" />
-    <Compile Include="Outline\ROutlineRegionBuilder.cs" />
-    <Compile Include="Properties\AssemblyInfo.cs" />
-    <Compile Include="Document\EditorDocument.cs" />
-    <Compile Include="QuickInfo\QuickInfoController.cs" />
-    <Compile Include="QuickInfo\QuickInfoControllerProvider.cs" />
-    <Compile Include="QuickInfo\QuickInfoSource.cs" />
-    <Compile Include="QuickInfo\QuickInfoSourceProvider.cs" />
-    <Compile Include="Resources.Designer.cs">
-      <AutoGen>True</AutoGen>
-      <DesignTime>True</DesignTime>
-      <DependentUpon>Resources.resx</DependentUpon>
-    </Compile>
-    <Compile Include="Selection\RSelectionTracker.cs" />
-    <Compile Include="Settings\REditorSettings.cs" />
-    <Compile Include="Signatures\ParametersInfo.cs" />
-    <Compile Include="Signatures\SignatureHelp.cs" />
-    <Compile Include="Signatures\SignatureHelp2.cs" />
-    <Compile Include="Signatures\SignatureHelpContext.cs" />
-    <Compile Include="Signatures\SignatureHelpProvider.cs" />
-    <Compile Include="Signatures\SignatureHelpSource.cs" />
-    <Compile Include="Signatures\SignatureParameter.cs" />
-    <Compile Include="SmartIndent\SmartIndenter.cs" />
-    <Compile Include="SmartIndent\SmartIndentProvider.cs" />
-    <Compile Include="Tree\ApplyTreeChanges.cs" />
-    <Compile Include="Tree\ChangeProcessor.cs" />
-    <Compile Include="Tree\Debug.cs" />
-    <Compile Include="Tree\Definitions\IEditorTree.cs" />
-    <Compile Include="Tree\EditorTree.cs" />
-    <Compile Include="Tree\EditorTreeChangeCollection.cs" />
-    <Compile Include="Tree\TreeChangeType.cs" />
-    <Compile Include="Tree\EditorTreeChange.cs" />
-    <Compile Include="Tree\TextChange.cs" />
-    <Compile Include="Tree\TextChangeAnalyzer.cs" />
-    <Compile Include="Tree\TextChangeContext.cs" />
-    <Compile Include="Tree\TextChangeType.cs" />
-    <Compile Include="Tree\TreeChangeEventRecord.cs" />
-    <Compile Include="Tree\TreeEventArgs.cs" />
-    <Compile Include="Tree\EditorTreeEvents.cs" />
-    <Compile Include="Tree\TreeLock.cs" />
-    <Compile Include="Tree\TreeUpdateTask.cs" />
-    <Compile Include="Tree\TreeUpdateType.cs" />
-    <Compile Include="Undo\MassiveChange.cs" />
-    <Compile Include="Validation\Definitions\IValidator.cs" />
-    <Compile Include="Validation\Definitions\IValidatorProvider.cs" />
-    <Compile Include="Validation\Definitions\IValidationError.cs" />
-    <Compile Include="Validation\Errors\ErrorText.cs" />
-    <Compile Include="Validation\ValidatorManager.cs" />
-    <Compile Include="Validation\Errors\ValidationError.cs" />
-    <Compile Include="Validation\Errors\ValidationErrorBase.cs" />
-    <Compile Include="Validation\Errors\ValidationErrorCollection.cs" />
-    <Compile Include="Validation\Errors\ValidationMessage.cs" />
-    <Compile Include="Validation\Errors\ValidationSentinel.cs" />
-    <Compile Include="Validation\Errors\ValidationWarning.cs" />
-    <Compile Include="Validation\Tagger\EditorErrorTag.cs" />
-    <Compile Include="Validation\Tagger\ErrorTagCollection.cs" />
-    <Compile Include="Validation\Tagger\EditorErrorTagger.cs" />
-    <Compile Include="Validation\Tagger\EditorErrorTaggerProvider.cs" />
-    <Compile Include="Validation\TreeValidator.cs" />
-  </ItemGroup>
-  <ItemGroup>
-    <None Include="packages.config" />
-  </ItemGroup>
-  <ItemGroup>
-    <ProjectReference Include="..\..\..\Common\Core\Impl\Microsoft.Common.Core.csproj">
-      <Project>{8d408909-459f-4853-a36c-745118f99869}</Project>
-      <Name>Microsoft.Common.Core</Name>
-    </ProjectReference>
-    <ProjectReference Include="..\..\..\Debugger\Impl\Microsoft.R.Debugger.csproj">
-      <Project>{17e155bf-351c-4253-b9b1-36eeea35fe3c}</Project>
-      <Name>Microsoft.R.Debugger</Name>
-    </ProjectReference>
-    <ProjectReference Include="..\..\..\Host\Client\Impl\Microsoft.R.Host.Client.csproj">
-      <Project>{e09d3bda-2e6b-47b5-87ac-b6fc2d33dfab}</Project>
-      <Name>Microsoft.R.Host.Client</Name>
-    </ProjectReference>
-    <ProjectReference Include="..\..\..\Languages\Core\Impl\Microsoft.Languages.Core.csproj">
-      <Project>{25cd8690-6208-4740-b123-6dbce6b9444a}</Project>
-      <Name>Microsoft.Languages.Core</Name>
-    </ProjectReference>
-    <ProjectReference Include="..\..\..\Languages\Editor\Impl\Microsoft.Languages.Editor.csproj">
-      <Project>{62857e49-e586-4baa-ae4d-1232093e7378}</Project>
-      <Name>Microsoft.Languages.Editor</Name>
-    </ProjectReference>
-    <ProjectReference Include="..\..\..\R\Support\Impl\Microsoft.R.Support.csproj">
-      <Project>{c1957d47-b0b4-42e0-bc08-0d5e96e47fe4}</Project>
-      <Name>Microsoft.R.Support</Name>
-    </ProjectReference>
-    <ProjectReference Include="..\..\Components\Impl\Microsoft.R.Components.csproj">
-      <Project>{506141BE-1418-4D75-8E24-54A9280B0A66}</Project>
-      <Name>Microsoft.R.Components</Name>
-    </ProjectReference>
-    <ProjectReference Include="..\..\Core\Impl\Microsoft.R.Core.csproj">
-      <Project>{0c4bce1d-3cb8-4e2a-9252-58784d7f26a5}</Project>
-      <Name>Microsoft.R.Core</Name>
-    </ProjectReference>
-  </ItemGroup>
-  <ItemGroup>
-    <EmbeddedResource Include="Resources.resx">
-      <Generator>ResXFileCodeGenerator</Generator>
-      <LastGenOutput>Resources.Designer.cs</LastGenOutput>
-    </EmbeddedResource>
-  </ItemGroup>
-  <ItemGroup>
-    <FilesToSign Include="$(OutputPath)\$(AssemblyName).dll">
-      <Authenticode>Microsoft</Authenticode>
-      <StrongName>StrongName</StrongName>
-    </FilesToSign>
-  </ItemGroup>
-  <ItemGroup />
-  <Import Project="$(MSBuildToolsPath)\Microsoft.CSharp.targets" />
-  <Import Project="..\..\..\R.Build.Version.targets" />
-  <Target Name="EnsureNuGetPackageBuildImports" BeforeTargets="PrepareForBuild">
-    <PropertyGroup>
-      <ErrorText>This project references NuGet package(s) that are missing on this computer. Use NuGet Package Restore to download them.  For more information, see http://go.microsoft.com/fwlink/?LinkID=322105. The missing file is {0}.</ErrorText>
-    </PropertyGroup>
-    <Error Condition="!Exists('..\..\..\..\NugetPackages\MicroBuild.Core.0.1.1\build\MicroBuild.Core.props')" Text="$([System.String]::Format('$(ErrorText)', '..\..\..\..\NugetPackages\MicroBuild.Core.0.1.1\build\MicroBuild.Core.props'))" />
-    <Error Condition="!Exists('..\..\..\..\NugetPackages\MicroBuild.Core.0.1.1\build\MicroBuild.Core.targets')" Text="$([System.String]::Format('$(ErrorText)', '..\..\..\..\NugetPackages\MicroBuild.Core.0.1.1\build\MicroBuild.Core.targets'))" />
-  </Target>
-  <Import Project="..\..\..\..\NugetPackages\MicroBuild.Core.0.1.1\build\MicroBuild.Core.targets" Condition="Exists('..\..\..\..\NugetPackages\MicroBuild.Core.0.1.1\build\MicroBuild.Core.targets')" />
-  <!-- To modify your build process, add your task inside one of the targets below and uncomment it. 
-       Other similar extension points exist, see Microsoft.Common.targets.
-  <Target Name="BeforeBuild">
-  </Target>
-  <Target Name="AfterBuild">
-  </Target>
-  -->
-=======
-﻿<?xml version="1.0" encoding="utf-8"?>
-<Project ToolsVersion="14.0" DefaultTargets="Build" xmlns="http://schemas.microsoft.com/developer/msbuild/2003">
-  <Import Project="..\..\..\..\NugetPackages\MicroBuild.Core.0.1.1\build\MicroBuild.Core.props" Condition="Exists('..\..\..\..\NugetPackages\MicroBuild.Core.0.1.1\build\MicroBuild.Core.props')" />
-  <Import Project="$(MSBuildExtensionsPath)\$(MSBuildToolsVersion)\Microsoft.Common.props" Condition="Exists('$(MSBuildExtensionsPath)\$(MSBuildToolsVersion)\Microsoft.Common.props')" />
-  <PropertyGroup>
-    <Configuration Condition=" '$(Configuration)' == '' ">Debug</Configuration>
-    <Platform Condition=" '$(Platform)' == '' ">AnyCPU</Platform>
-    <ProjectGuid>{D6EEEF87-CE3A-4804-A409-39966B96C850}</ProjectGuid>
-    <OutputType>Library</OutputType>
-    <AppDesignerFolder>Properties</AppDesignerFolder>
-    <RootNamespace>Microsoft.R.Editor</RootNamespace>
-    <AssemblyName>Microsoft.R.Editor</AssemblyName>
-    <TargetFrameworkVersion>v4.6</TargetFrameworkVersion>
-    <FileAlignment>512</FileAlignment>
-    <SccProjectName>SAK</SccProjectName>
-    <SccLocalPath>SAK</SccLocalPath>
-    <SccAuxPath>SAK</SccAuxPath>
-    <SccProvider>SAK</SccProvider>
-    <NuGetPackageImportStamp>
-    </NuGetPackageImportStamp>
-  </PropertyGroup>
-  <Import Project="..\..\..\R.Settings.targets" />
-  <PropertyGroup>
-    <BaseIntermediateOutputPath>$(RootDirectory)\obj\</BaseIntermediateOutputPath>
-    <BaseOutputPath>$(RootDirectory)\bin\</BaseOutputPath>
-    <IntermediateOutputPath>$(BaseIntermediateOutputPath)\$(Configuration)\$(AssemblyName)\</IntermediateOutputPath>
-    <OutputPath>$(BaseOutputPath)\$(Configuration)\</OutputPath>
-  </PropertyGroup>
-  <ItemGroup>
-    <Reference Include="Microsoft.VisualStudio.CoreUtility, Version=14.0.0.0, Culture=neutral, PublicKeyToken=b03f5f7f11d50a3a, processorArchitecture=MSIL">
-      <HintPath>..\..\..\..\NugetPackages\Microsoft.VisualStudio.CoreUtility.14.1.24720\lib\net45\Microsoft.VisualStudio.CoreUtility.dll</HintPath>
-      <Private>True</Private>
-    </Reference>
-    <Reference Include="Microsoft.VisualStudio.Editor, Version=14.0.0.0, Culture=neutral, PublicKeyToken=b03f5f7f11d50a3a, processorArchitecture=MSIL">
-      <Private>False</Private>
-    </Reference>
-    <Reference Include="Microsoft.VisualStudio.Language.Intellisense, Version=14.0.0.0, Culture=neutral, PublicKeyToken=b03f5f7f11d50a3a, processorArchitecture=MSIL">
-      <Private>False</Private>
-    </Reference>
-    <Reference Include="Microsoft.VisualStudio.Language.StandardClassification, Version=14.0.0.0, Culture=neutral, PublicKeyToken=b03f5f7f11d50a3a, processorArchitecture=MSIL">
-      <HintPath>..\..\..\..\NugetPackages\Microsoft.VisualStudio.Language.StandardClassification.14.1.24720\lib\net45\Microsoft.VisualStudio.Language.StandardClassification.dll</HintPath>
-      <Private>True</Private>
-    </Reference>
-    <Reference Include="Microsoft.VisualStudio.Text.Data, Version=14.0.0.0, Culture=neutral, PublicKeyToken=b03f5f7f11d50a3a, processorArchitecture=MSIL">
-      <HintPath>..\..\..\..\NugetPackages\Microsoft.VisualStudio.Text.Data.14.1.24720\lib\net45\Microsoft.VisualStudio.Text.Data.dll</HintPath>
-      <Private>True</Private>
-    </Reference>
-    <Reference Include="Microsoft.VisualStudio.Text.Logic, Version=14.0.0.0, Culture=neutral, PublicKeyToken=b03f5f7f11d50a3a, processorArchitecture=MSIL">
-      <HintPath>..\..\..\..\NugetPackages\Microsoft.VisualStudio.Text.Logic.14.1.24720\lib\net45\Microsoft.VisualStudio.Text.Logic.dll</HintPath>
-      <Private>True</Private>
-    </Reference>
-    <Reference Include="Microsoft.VisualStudio.Text.UI, Version=14.0.0.0, Culture=neutral, PublicKeyToken=b03f5f7f11d50a3a, processorArchitecture=MSIL">
-      <HintPath>..\..\..\..\NugetPackages\Microsoft.VisualStudio.Text.UI.14.1.24720\lib\net45\Microsoft.VisualStudio.Text.UI.dll</HintPath>
-      <Private>True</Private>
-    </Reference>
-    <Reference Include="Microsoft.VisualStudio.Text.UI.Wpf, Version=14.0.0.0, Culture=neutral, PublicKeyToken=b03f5f7f11d50a3a, processorArchitecture=MSIL">
-      <HintPath>..\..\..\..\NugetPackages\Microsoft.VisualStudio.Text.UI.Wpf.14.1.24720\lib\net45\Microsoft.VisualStudio.Text.UI.Wpf.dll</HintPath>
-      <Private>True</Private>
-    </Reference>
-    <Reference Include="PresentationCore" />
-    <Reference Include="PresentationFramework" />
-    <Reference Include="System" />
-    <Reference Include="System.ComponentModel.Composition" />
-    <Reference Include="System.Core" />
-    <Reference Include="Microsoft.CSharp" />
-    <Reference Include="WindowsBase" />
-  </ItemGroup>
-  <ItemGroup>
-    <Compile Include="..\..\..\GlobalAssemblyInfo.cs">
-      <Link>Properties\GlobalAssemblyInfo.cs</Link>
-    </Compile>
-    <Compile Include="BraceMatch\RBraceHighlightProvider.cs" />
-    <Compile Include="BraceMatch\RBraceMatcher.cs" />
-    <Compile Include="BraceMatch\RBraceMatcherProvider.cs" />
-    <Compile Include="Classification\ClassificationDefinitions.cs" />
-    <Compile Include="Classification\ClassifierProvider.cs" />
-    <Compile Include="Classification\RClassificationNameProvider.cs" />
-    <Compile Include="Classification\RClassifier.cs" />
-    <Compile Include="Commands\RCompletionCommandHandler.cs" />
-    <Compile Include="Commands\RCommandFactory.cs" />
-    <Compile Include="Commands\REditorCommands.cs" />
-    <Compile Include="Commands\RMainController.cs" />
-    <Compile Include="Commands\RTextViewConnectionListener.cs" />
-    <Compile Include="Commands\RTypingCommandHandler.cs" />
-    <Compile Include="Comments\CommentCommand.cs" />
-    <Compile Include="Comments\RCommenter.cs" />
-    <Compile Include="Comments\UncommentCommand.cs" />
-    <Compile Include="Completion\AutoCompletion\BraceCompletionContext.cs" />
-    <Compile Include="Completion\AutoCompletion\BraceCompletionContextProvider.cs" />
-    <Compile Include="Data\LoadedPackagesProvider.cs" />
-    <Compile Include="Data\RSessionChangeWatcher.cs" />
-    <Compile Include="Data\RSessionDataObject.cs" />
-    <Compile Include="Data\IRSessionDataObject.cs" />
-    <Compile Include="Completion\Definitions\ILoadedPackagesProvider.cs" />
-    <Compile Include="Completion\Definitions\IVariablesProvider.cs" />
-    <Compile Include="Completion\Definitions\RCompletionProviderAttribute.cs" />
-    <Compile Include="Completion\Definitions\IRQuickInfoProvider.cs" />
-    <Compile Include="Completion\Definitions\RCompletionContext.cs" />
-    <Compile Include="Completion\Definitions\IRCompletionListProvider.cs" />
-    <Compile Include="Completion\Engine\RCompletionEngine.cs" />
-    <Compile Include="Completion\Providers\CompletionControllerProvider.cs" />
-    <Compile Include="Completion\Providers\CompletionSourceProvider.cs" />
-    <Compile Include="Completion\Providers\CompletionTypeAttribute.cs" />
-    <Compile Include="Completion\Providers\FilesCompletionProvider.cs" />
-    <Compile Include="Completion\Providers\ParameterNameCompletionProvider.cs" />
-    <Compile Include="Completion\Providers\PackagesCompletionProvider.cs" />
-    <Compile Include="Completion\Providers\FunctionCompletionProvider.cs" />
-    <Compile Include="Completion\Providers\KeywordCompletionProvider.cs" />
-    <Compile Include="Completion\Providers\WorkspaceVariableCompletionProvider.cs" />
-    <Compile Include="Completion\RCompletionSet.cs" />
-    <Compile Include="Completion\RCompletionSource.cs" />
-    <Compile Include="Completion\RCompletion.cs" />
-    <Compile Include="Completion\RCompletionController.cs" />
-    <Compile Include="ContentType\RContentTypeDefinition.cs" />
-    <Compile Include="ContentType\RHistoryContentTypeDefinition.cs" />
     <Compile Include="ContentType\TextViewExtensions.cs" />
     <Compile Include="Data\WorkspaceVariableProvider.cs" />
     <Compile Include="Document\Definitions\IREditorDocument.cs" />
@@ -481,6 +218,10 @@
       <Project>{c1957d47-b0b4-42e0-bc08-0d5e96e47fe4}</Project>
       <Name>Microsoft.R.Support</Name>
     </ProjectReference>
+    <ProjectReference Include="..\..\Components\Impl\Microsoft.R.Components.csproj">
+      <Project>{506141BE-1418-4D75-8E24-54A9280B0A66}</Project>
+      <Name>Microsoft.R.Components</Name>
+    </ProjectReference>
     <ProjectReference Include="..\..\Core\Impl\Microsoft.R.Core.csproj">
       <Project>{0c4bce1d-3cb8-4e2a-9252-58784d7f26a5}</Project>
       <Name>Microsoft.R.Core</Name>
@@ -516,5 +257,4 @@
   <Target Name="AfterBuild">
   </Target>
   -->
->>>>>>> 7224ab69
 </Project>