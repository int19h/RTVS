﻿using System;
using System.Collections.Generic;
using System.ComponentModel.Composition;
using System.Linq;
using System.Threading.Tasks;
using Microsoft.Common.Core;
using Microsoft.Languages.Editor.Shell;
using Microsoft.R.Debugger;
using Microsoft.R.Editor.Completion.Definitions;
using Microsoft.R.Editor.ContentType;
using Microsoft.R.Editor.Data;
using Microsoft.R.Support.Help.Definitions;
using Microsoft.VisualStudio.Utilities;

namespace Microsoft.VisualStudio.R.Package.DataInspect {
    /// <summary>
    /// Provides name of variables and members declared in REPL workspace
    /// </summary>
    [Export(typeof(IVariablesProvider))]
    [ContentType(RContentTypeDefinition.ContentType)]
    internal sealed class WorkspaceVariableProvider : RSessionChangeWatcher, IVariablesProvider {
        /// <summary>
        /// Collection of top-level variables
        /// </summary>
        private Dictionary<string, IRSessionDataObject> _topLevelVariables = new Dictionary<string, IRSessionDataObject>();

        #region IVariablesProvider
        /// <summary>
        /// Given variable name determines number of members
        /// </summary>
        /// <param name="variableName">Variable name or null if global scope</param>
        public int GetMemberCount(string variableName) {
            if (string.IsNullOrEmpty(variableName)) {
                // Global scope
                return _topLevelVariables.Values.Count;
            }

            // TODO: do estimate
            return 100;
        }

        /// <summary>
        /// Given variable name returns variable members
        /// adhering to specified criteria. Last member name
        /// may be partial such as abc$def$g
        /// </summary>
        /// <param name="variableName">
        /// Variable name such as abc$def$g. 'g' may be partially typed
        /// in which case providers returns members of 'def' filtered to 'g' prefix.
        /// </param>
        /// <param name="maxCount">Max number of members to return</param>
        public IReadOnlyCollection<INamedItemInfo> GetMembers(string variableName, int maxCount) {
            try {
                // Split abc$def$g into parts. String may also be empty or end with $ or @.
                string[] parts = variableName.Split(new char[] { '$', '@' });

                if (parts.Length == 0 || parts[0].Length == 0) {
                    if (variableName.Length > 0) {
                        // Something odd like $$ or $@ so we got empty parts
                        // and yet variable name is not empty. Don't show anything.
                        return new INamedItemInfo[0];
                    }
                    // Global scope
                    return _topLevelVariables.Values.Select((m, index) => {
                        return index < maxCount ? new VariableInfo(m) : null;
                    }).ToArray();
                }

                // Last member name may be empty or partially typed
                string lastMemberName = parts[parts.Length - 1];
                // in abc$def$ or in abc$def$g we need to retrieve members of 'def' 
                // so the last part doesn't matter.
                int partCount = parts.Length - 1;
                IRSessionDataObject eval;

                // Go by parts and drill into members
                if (_topLevelVariables.TryGetValue(parts[0], out eval)) {
                    for (int i = 1; i < partCount; i++) {
                        string part = parts[i];

                        if (string.IsNullOrEmpty(part)) {
                            // Something looks like abc$$def
                            break;
                        }

                        var children = eval.GetChildrenAsync().WaitAndUnwrapExceptions();   // TODO: discuss wait is fine here. If not, how to fix?
                        if (children != null) {
                            eval = children.FirstOrDefault((x) => x != null && x.Name == part);
                            if (eval == null) {
                                break;
                            }
                        }
                    }

                    if (eval != null) {
                        var children = eval.GetChildrenAsync().WaitAndUnwrapExceptions();   // TODO: discuss wait is fine here. If not, how to fix?
                        if (children != null) {
                            return children.Select((m, index) => {
                                return index < maxCount ? new VariableInfo(m) : null;
                            }).ToArray();
                        }
                    }
                }
            } catch (OperationCanceledException) {
            }
            return new VariableInfo[0];
        }
        #endregion

        protected override void SessionMutated() {
            UpdateList().DoNotWait();
        }

        private async Task UpdateList() {
            // May be null in tests
            var debugSessionProvider = EditorShell.Current.ExportProvider.GetExportedValueOrDefault<IDebugSessionProvider>();
            if (debugSessionProvider != null) {
                var debugSession = await debugSessionProvider.GetDebugSessionAsync(Session);
                if (debugSession != null) {
                    var stackFrames = await debugSession.GetStackFramesAsync();

                    var globalStackFrame = stackFrames.FirstOrDefault(s => s.IsGlobal);
                    if (globalStackFrame != null) {
                        DebugEvaluationResult evaluation = await globalStackFrame.EvaluateAsync("environment()", "Global Environment");
                        var e = new RSessionDataObject(-1, evaluation, false);  // root level doesn't truncate children and return every variables

<<<<<<< HEAD
                var globalStackFrame = stackFrames.FirstOrDefault(s => s.IsGlobal);
                if (globalStackFrame != null) {
                    DebugEvaluationResult evaluation = await globalStackFrame.EvaluateAsync("environment()", "Global Environment");
                    var e = new RSessionDataObject(evaluation);  // root level doesn't truncate children and return every variables
=======
                        _topLevelVariables.Clear();
>>>>>>> 4c57b174

                        var children = await e.GetChildrenAsync();
                        if (children != null) {
                            foreach (var x in children) {
                                _topLevelVariables[x.Name] = x; // TODO: BUGBUG: this doesn't address removed variables
                            }
                        }
                    }
                }
            }
        }

        class VariableInfo : INamedItemInfo {
            public VariableInfo(IRSessionDataObject e) {
                this.Name = e.Name;
                if (e.TypeName == "closure") {
                    ItemType = NamedItemType.Function;
                } else {
                    ItemType = NamedItemType.Variable;
                }
            }

            public string Description { get; } = string.Empty;

            public NamedItemType ItemType { get; private set; }

            public string Name { get; set; }

            public string ActualName {
                get { return Name; }
            }
        }
    }
}<|MERGE_RESOLUTION|>--- conflicted
+++ resolved
@@ -122,16 +122,9 @@
                     var globalStackFrame = stackFrames.FirstOrDefault(s => s.IsGlobal);
                     if (globalStackFrame != null) {
                         DebugEvaluationResult evaluation = await globalStackFrame.EvaluateAsync("environment()", "Global Environment");
-                        var e = new RSessionDataObject(-1, evaluation, false);  // root level doesn't truncate children and return every variables
+                        var e = new RSessionDataObject(evaluation);  // root level doesn't truncate children and return every variables
 
-<<<<<<< HEAD
-                var globalStackFrame = stackFrames.FirstOrDefault(s => s.IsGlobal);
-                if (globalStackFrame != null) {
-                    DebugEvaluationResult evaluation = await globalStackFrame.EvaluateAsync("environment()", "Global Environment");
-                    var e = new RSessionDataObject(evaluation);  // root level doesn't truncate children and return every variables
-=======
                         _topLevelVariables.Clear();
->>>>>>> 4c57b174
 
                         var children = await e.GetChildrenAsync();
                         if (children != null) {
