﻿// Copyright (c) Microsoft Corporation. All rights reserved.
// Licensed under the MIT License. See LICENSE in the project root for license information.

using System;
using System.Diagnostics.CodeAnalysis;
using FluentAssertions;
using Microsoft.Common.Core.Shell;
using Microsoft.R.Core.Test.Utility;
using Microsoft.R.Editor.Tree;
using Microsoft.UnitTests.Core.Mef;
using Microsoft.UnitTests.Core.XUnit;

namespace Microsoft.R.Editor.Test.Tree {
    [ExcludeFromCodeCoverage]
    [Category.R.EditorTree]
    public class ProcessChangesTest : IDisposable {
        private readonly IExportProvider _exportProvider;
        private readonly ICoreShell _coreShell;

        public ProcessChangesTest(REditorMefCatalogFixture catalogFixture, EditorTestFilesFixture testFiles) {
            _exportProvider = catalogFixture.CreateExportProvider();
            _coreShell = _exportProvider.GetExportedValue<ICoreShell>();
        }

        public void Dispose() {
            _exportProvider.Dispose();
        }

        [Test]
        public void ProcessChange_EditExpression01() {
            string expression = "if(true) x <- 1";
            string expected1 =
@"GlobalScope  [Global]
    If  []
        TokenNode  [if [0...2)]
        TokenNode  [( [2...3)]
        Expression  [true]
            Variable  [true]
        TokenNode  [) [7...8)]
        SimpleScope  [9...15)
            ExpressionStatement  [x <- 1]
                Expression  [x <- 1]
                    TokenOperator  [<- [11...13)]
                        Variable  [x]
                        TokenNode  [<- [11...13)]
                        NumericalValue  [1 [14...15)]
";
            ParserTest.VerifyParse(expected1, expression);

<<<<<<< HEAD
            EditorTree tree = EditorTreeTest.ApplyTextChange(_coreShell, expression, 3, 4, 5, "false");
            tree.IsDirty.Should().BeTrue();
            tree.ProcessChanges();
=======
            using (var tree = EditorTreeTest.ApplyTextChange(expression, 3, 4, 5, "false")) {
                tree.IsDirty.Should().BeTrue();
                tree.ProcessChanges();
>>>>>>> 65b2b844

                string expected2 =
    @"GlobalScope  [Global]
    If  []
        TokenNode  [if [0...2)]
        TokenNode  [( [2...3)]
        Expression  [false]
            Variable  [false]
        TokenNode  [) [8...9)]
        SimpleScope  [10...16)
            ExpressionStatement  [x <- 1]
                Expression  [x <- 1]
                    TokenOperator  [<- [12...14)]
                        Variable  [x]
                        TokenNode  [<- [12...14)]
                        NumericalValue  [1 [15...16)]
";
                ParserTest.CompareTrees(expected2, tree.AstRoot);
            }
        }

        [Test]
        public void ProcessChange_EditIfElse01() {
            string expression = "if(true) x <- 1 else x <- 2";
            string expected1 =
@"GlobalScope  [Global]
    If  []
        TokenNode  [if [0...2)]
        TokenNode  [( [2...3)]
        Expression  [true]
            Variable  [true]
        TokenNode  [) [7...8)]
        SimpleScope  [9...15)
            ExpressionStatement  [x <- 1]
                Expression  [x <- 1]
                    TokenOperator  [<- [11...13)]
                        Variable  [x]
                        TokenNode  [<- [11...13)]
                        NumericalValue  [1 [14...15)]
        KeywordScopeStatement  []
            TokenNode  [else [16...20)]
            SimpleScope  [21...27)
                ExpressionStatement  [x <- 2]
                    Expression  [x <- 2]
                        TokenOperator  [<- [23...25)]
                            Variable  [x]
                            TokenNode  [<- [23...25)]
                            NumericalValue  [2 [26...27)]
";
            ParserTest.VerifyParse(expected1, expression);

<<<<<<< HEAD
            EditorTree tree = EditorTreeTest.ApplyTextChange(_coreShell, expression, 15, 0, 1, "\n");
            tree.IsDirty.Should().BeTrue();
            tree.ProcessChanges();
=======
            using (var tree = EditorTreeTest.ApplyTextChange(expression, 15, 0, 1, "\n")) {
                tree.IsDirty.Should().BeTrue();
                tree.ProcessChanges();
>>>>>>> 65b2b844

                string expected2 =
    @"GlobalScope  [Global]
    If  []
        TokenNode  [if [0...2)]
        TokenNode  [( [2...3)]
        Expression  [true]
            Variable  [true]
        TokenNode  [) [7...8)]
        SimpleScope  [9...15)
            ExpressionStatement  [x <- 1]
                Expression  [x <- 1]
                    TokenOperator  [<- [11...13)]
                        Variable  [x]
                        TokenNode  [<- [11...13)]
                        NumericalValue  [1 [14...15)]
    ExpressionStatement  [x <- 2]
        Expression  [x <- 2]
            TokenOperator  [<- [24...26)]
                Variable  [x]
                TokenNode  [<- [24...26)]
                NumericalValue  [2 [27...28)]

UnexpectedToken Token [17...21)
";
                ParserTest.CompareTrees(expected2, tree.AstRoot);
            }
        }

        [Test]
        public void ProcessChange_EditIfElse02() {
            string expression = "if(true) {x <- 1} else x <- 2";
            string expected1 =
@"GlobalScope  [Global]
    If  []
        TokenNode  [if [0...2)]
        TokenNode  [( [2...3)]
        Expression  [true]
            Variable  [true]
        TokenNode  [) [7...8)]
        Scope  []
            TokenNode  [{ [9...10)]
            ExpressionStatement  [x <- 1]
                Expression  [x <- 1]
                    TokenOperator  [<- [12...14)]
                        Variable  [x]
                        TokenNode  [<- [12...14)]
                        NumericalValue  [1 [15...16)]
            TokenNode  [} [16...17)]
        KeywordScopeStatement  []
            TokenNode  [else [18...22)]
            SimpleScope  [23...29)
                ExpressionStatement  [x <- 2]
                    Expression  [x <- 2]
                        TokenOperator  [<- [25...27)]
                            Variable  [x]
                            TokenNode  [<- [25...27)]
                            NumericalValue  [2 [28...29)]
";
            ParserTest.VerifyParse(expected1, expression);

<<<<<<< HEAD
            EditorTree tree = EditorTreeTest.ApplyTextChange(_coreShell, expression, 17, 0, 1, "\n");
            tree.IsDirty.Should().BeTrue();
            tree.ProcessChanges();
=======
            using (var tree = EditorTreeTest.ApplyTextChange(expression, 17, 0, 1, "\n")) {
                tree.IsDirty.Should().BeTrue();
                tree.ProcessChanges();
>>>>>>> 65b2b844

                string expected2 =
    @"GlobalScope  [Global]
    If  []
        TokenNode  [if [0...2)]
        TokenNode  [( [2...3)]
        Expression  [true]
            Variable  [true]
        TokenNode  [) [7...8)]
        Scope  []
            TokenNode  [{ [9...10)]
            ExpressionStatement  [x <- 1]
                Expression  [x <- 1]
                    TokenOperator  [<- [12...14)]
                        Variable  [x]
                        TokenNode  [<- [12...14)]
                        NumericalValue  [1 [15...16)]
            TokenNode  [} [16...17)]
    ExpressionStatement  [x <- 2]
        Expression  [x <- 2]
            TokenOperator  [<- [26...28)]
                Variable  [x]
                TokenNode  [<- [26...28)]
                NumericalValue  [2 [29...30)]

UnexpectedToken Token [19...23)
";
                ParserTest.CompareTrees(expected2, tree.AstRoot);
            }
        }
    }
}<|MERGE_RESOLUTION|>--- conflicted
+++ resolved
@@ -47,15 +47,10 @@
 ";
             ParserTest.VerifyParse(expected1, expression);
 
-<<<<<<< HEAD
-            EditorTree tree = EditorTreeTest.ApplyTextChange(_coreShell, expression, 3, 4, 5, "false");
-            tree.IsDirty.Should().BeTrue();
-            tree.ProcessChanges();
-=======
-            using (var tree = EditorTreeTest.ApplyTextChange(expression, 3, 4, 5, "false")) {
+            using (var tree = EditorTreeTest.ApplyTextChange(_coreShell, expression, 3, 4, 5, "false"))
+            {
                 tree.IsDirty.Should().BeTrue();
                 tree.ProcessChanges();
->>>>>>> 65b2b844
 
                 string expected2 =
     @"GlobalScope  [Global]
@@ -107,15 +102,10 @@
 ";
             ParserTest.VerifyParse(expected1, expression);
 
-<<<<<<< HEAD
-            EditorTree tree = EditorTreeTest.ApplyTextChange(_coreShell, expression, 15, 0, 1, "\n");
-            tree.IsDirty.Should().BeTrue();
-            tree.ProcessChanges();
-=======
-            using (var tree = EditorTreeTest.ApplyTextChange(expression, 15, 0, 1, "\n")) {
+            using (var tree = EditorTreeTest.ApplyTextChange(_coreShell, expression, 15, 0, 1, "\n"))
+            {
                 tree.IsDirty.Should().BeTrue();
                 tree.ProcessChanges();
->>>>>>> 65b2b844
 
                 string expected2 =
     @"GlobalScope  [Global]
@@ -177,17 +167,11 @@
 ";
             ParserTest.VerifyParse(expected1, expression);
 
-<<<<<<< HEAD
             EditorTree tree = EditorTreeTest.ApplyTextChange(_coreShell, expression, 17, 0, 1, "\n");
             tree.IsDirty.Should().BeTrue();
             tree.ProcessChanges();
-=======
-            using (var tree = EditorTreeTest.ApplyTextChange(expression, 17, 0, 1, "\n")) {
-                tree.IsDirty.Should().BeTrue();
-                tree.ProcessChanges();
->>>>>>> 65b2b844
-
-                string expected2 =
+
+            string expected2 =
     @"GlobalScope  [Global]
     If  []
         TokenNode  [if [0...2)]
@@ -213,8 +197,7 @@
 
 UnexpectedToken Token [19...23)
 ";
-                ParserTest.CompareTrees(expected2, tree.AstRoot);
-            }
+            ParserTest.CompareTrees(expected2, tree.AstRoot);
         }
     }
 }