--- conflicted
+++ resolved
@@ -31,18 +31,11 @@
 
         [Test]
         public void InvalidateAll() {
-<<<<<<< HEAD
-            EditorTree tree = EditorTreeTest.MakeTree(_coreShell, "if(true) x <- a + b");
-            tree.Invalidate();
-            tree.AstRoot.Children.Should().ContainSingle();
-            tree.AstRoot.Children[0].Children.Should().BeEmpty();
-=======
-            using (var tree = EditorTreeTest.MakeTree("if(true) x <- a + b")) {
+            using (var tree = EditorTreeTest.MakeTree(_coreShell, "if(true) x <- a + b")) {
                 tree.Invalidate();
                 tree.AstRoot.Children.Should().ContainSingle();
                 tree.AstRoot.Children[0].Children.Should().BeEmpty();
             }
->>>>>>> 65b2b844
         }
 
         [CompositeTest]
@@ -52,13 +45,9 @@
         [InlineData("if(true) { }", 11, 1)]
         [InlineData("if(true) { while(TRUE) { x <- a + b} }", 35, 3)]
         public void InvalidateAllInRange(string content, int start, int length) {
-<<<<<<< HEAD
-            EditorTree tree = EditorTreeTest.MakeTree(_coreShell, content);
-=======
-            using (var tree = EditorTreeTest.MakeTree(content)) {
+            using (var tree = EditorTreeTest.MakeTree(_coreShell, content)) {
                 bool nodesChanged = tree.InvalidateInRange(new TextRange(start, length));
                 nodesChanged.Should().BeTrue();
->>>>>>> 65b2b844
 
                 tree.AstRoot.Children.Should().ContainSingle();
                 tree.AstRoot.Children[0].Should().BeOfType<GlobalScope>();
@@ -71,11 +60,7 @@
         [InlineData("if(true) { while(TRUE) { x <- a + b} }", 23, 1)]
         [InlineData("if(true) { while(TRUE) { x <- a + b} }", 35, 1)]
         public void InvalidatePartsInRange01(string content, int start, int length) {
-<<<<<<< HEAD
-            EditorTree tree = EditorTreeTest.MakeTree(_coreShell, content);
-=======
-            using (var tree = EditorTreeTest.MakeTree(content)) {
->>>>>>> 65b2b844
+            using (var tree = EditorTreeTest.MakeTree(_coreShell, content)) {
 
                 bool nodesChanged = tree.InvalidateInRange(new TextRange(start, length));
                 nodesChanged.Should().BeTrue();
