﻿// Copyright (c) Microsoft Corporation. All rights reserved.
// Licensed under the MIT License. See LICENSE in the project root for license information.

using System.Collections.Generic;
using System.Diagnostics.CodeAnalysis;
using System.Threading.Tasks;
using FluentAssertions;
using Microsoft.Common.Core.Shell;
using Microsoft.R.Components.ContentTypes;
using Microsoft.R.Editor.Settings;
using Microsoft.R.Editor.Signatures;
using Microsoft.R.Editor.Test.Mocks;
using Microsoft.R.Editor.Test.Utility;
using Microsoft.R.Editor.Tree;
using Microsoft.R.Support.Help.Functions;
using Microsoft.R.Support.Test.Utility;
using Microsoft.UnitTests.Core.Mef;
using Microsoft.UnitTests.Core.XUnit;
using Microsoft.VisualStudio.Editor.Mocks;
using Microsoft.VisualStudio.Language.Intellisense;
using Microsoft.VisualStudio.Text;
using Xunit;

namespace Microsoft.R.Editor.Test.Signatures {
    [ExcludeFromCodeCoverage]
    [Category.R.Signatures]
    [Collection(CollectionNames.NonParallel)]
    public class ComputeCurrentParameter : IAsyncLifetime {
        private readonly IExportProvider _exportProvider;
        private readonly ICoreShell _coreShell;
        private readonly FunctionIndex _functionIndex;

        public ComputeCurrentParameter(REditorMefCatalogFixture catalogFixture, EditorTestFilesFixture testFiles) {
            _exportProvider = catalogFixture.CreateExportProvider();
            _coreShell = _exportProvider.GetExportedValue<ICoreShell>();
            _functionIndex = new FunctionIndex(_coreShell);
        }

        public Task InitializeAsync() {
            return FunctionIndexUtility.InitializeAsync(_functionIndex);
        }

        public async Task DisposeAsync() {
            await FunctionIndexUtility.DisposeAsync(_functionIndex, _exportProvider);
            _exportProvider.Dispose();
        }

        [Test]
        public async Task ParameterTest_ComputeCurrentParameter01() {
            ITextBuffer textBuffer = new TextBufferMock("aov(", RContentTypeDefinition.ContentType);
            SignatureHelpSource source = new SignatureHelpSource(textBuffer, _coreShell);
            SignatureHelpSessionMock session = new SignatureHelpSessionMock(textBuffer, 0);
            TextViewMock textView = session.TextView as TextViewMock;
            List<ISignature> signatures = new List<ISignature>();

<<<<<<< HEAD
            EditorTree tree = new EditorTree(textBuffer, _coreShell);
            tree.Build();
            var document = new EditorDocumentMock(tree);

            session.TrackingPoint = new TrackingPointMock(textBuffer, 4, PointTrackingMode.Positive, TrackingFidelityMode.Forward);
            await FunctionIndexUtility.GetFunctionInfoAsync(_functionIndex, "aov");
=======
            using (var tree = new EditorTree(textBuffer)) {
                tree.Build();
                using (var document = new EditorDocumentMock(tree)) {

                    session.TrackingPoint = new TrackingPointMock(textBuffer, 4, PointTrackingMode.Positive, TrackingFidelityMode.Forward);
                    await FunctionIndexUtility.GetFunctionInfoAsync("aov");
>>>>>>> 65b2b844

                    tree.TakeThreadOwnerShip();
                    await source.AugmentSignatureHelpSessionAsync(session, signatures, tree.AstRoot);

                    signatures.Should().ContainSingle();

                    int index = GetCurrentParameterIndex(signatures[0] as SignatureHelp, signatures[0].CurrentParameter);
                    index.Should().Be(0);

                    textView.Caret = new TextCaretMock(textView, 5);
                    TextBufferUtility.ApplyTextChange(textBuffer, 4, 0, 1, "a");
                    index = GetCurrentParameterIndex(signatures[0] as SignatureHelp, signatures[0].CurrentParameter);
                    index.Should().Be(0);

                    textView.Caret = new TextCaretMock(textView, 6);
                    TextBufferUtility.ApplyTextChange(textBuffer, 5, 0, 1, ",");
                    tree.EnsureTreeReady();
                    index = GetCurrentParameterIndex(signatures[0] as SignatureHelp, signatures[0].CurrentParameter);
                    index.Should().Be(1);

                    textView.Caret = new TextCaretMock(textView, 7);
                    TextBufferUtility.ApplyTextChange(textBuffer, 6, 0, 1, ",");
                    tree.EnsureTreeReady();
                    index = GetCurrentParameterIndex(signatures[0] as SignatureHelp, signatures[0].CurrentParameter);
                    index.Should().Be(2);
                }
            }
        }

        private int GetCurrentParameterIndex(SignatureHelp sh, IParameter parameter) {
            for (int i = 0; i < sh.Parameters.Count; i++) {
                if (sh.Parameters[i] == parameter) {
                    return i;
                }
            }

            return -1;
        }

        [Test]
        public async Task ParameterTest_ComputeCurrentParameter02() {
            await FunctionIndexUtility.GetFunctionInfoAsync(_functionIndex, "legend");

            REditorSettings.PartialArgumentNameMatch = true;

            ITextBuffer textBuffer = new TextBufferMock("legend(bty=1, lt=3)", RContentTypeDefinition.ContentType);
            SignatureHelpSource source = new SignatureHelpSource(textBuffer, _coreShell);
            SignatureHelpSessionMock session = new SignatureHelpSessionMock(textBuffer, 0);
            TextViewMock textView = session.TextView as TextViewMock;
            List<ISignature> signatures = new List<ISignature>();

<<<<<<< HEAD
            using (EditorTree tree = new EditorTree(textBuffer, _coreShell)) {
=======
            using (var tree = new EditorTree(textBuffer)) {
>>>>>>> 65b2b844
                tree.Build();
                using (var document = new EditorDocumentMock(tree)) {
                    session.TrackingPoint = new TrackingPointMock(textBuffer, 7, PointTrackingMode.Positive, TrackingFidelityMode.Forward);

                    tree.TakeThreadOwnerShip();
                    await source.AugmentSignatureHelpSessionAsync(session, signatures, tree.AstRoot);

                    signatures.Should().ContainSingle();

                    textView.Caret = new TextCaretMock(textView, 8);
                    SignatureHelp sh = signatures[0] as SignatureHelp;
                    int index = sh.ComputeCurrentParameter(tree.TextSnapshot, tree.AstRoot, 8);
                    index.Should().Be(11);

                    textView.Caret = new TextCaretMock(textView, 15);
                    index = sh.ComputeCurrentParameter(tree.TextSnapshot, tree.AstRoot, 15);
                    index.Should().Be(6);
                }
            }
        }

        [Test]
        public async Task ParameterTest_ComputeCurrentParameter03() {
            await FunctionIndexUtility.GetFunctionInfoAsync(_functionIndex, "legend");

            REditorSettings.PartialArgumentNameMatch = false;

            ITextBuffer textBuffer = new TextBufferMock("legend(an=1)", RContentTypeDefinition.ContentType);
            SignatureHelpSource source = new SignatureHelpSource(textBuffer, _coreShell);
            SignatureHelpSessionMock session = new SignatureHelpSessionMock(textBuffer, 0);
            TextViewMock textView = session.TextView as TextViewMock;
            List<ISignature> signatures = new List<ISignature>();

<<<<<<< HEAD
            EditorTree tree = new EditorTree(textBuffer, _coreShell);
            tree.Build();
            var document = new EditorDocumentMock(tree);

            session.TrackingPoint = new TrackingPointMock(textBuffer, 7, PointTrackingMode.Positive, TrackingFidelityMode.Forward);
=======
            using (var tree = new EditorTree(textBuffer)) {
                tree.Build();
                using (var document = new EditorDocumentMock(tree)) {
                    session.TrackingPoint = new TrackingPointMock(textBuffer, 7, PointTrackingMode.Positive, TrackingFidelityMode.Forward);
>>>>>>> 65b2b844

                    tree.TakeThreadOwnerShip();
                    await source.AugmentSignatureHelpSessionAsync(session, signatures, tree.AstRoot);

                    signatures.Should().ContainSingle();

                    textView.Caret = new TextCaretMock(textView, 8);
                    SignatureHelp sh = signatures[0] as SignatureHelp;
                    int index = sh.ComputeCurrentParameter(tree.TextSnapshot, tree.AstRoot, 8);
                    index.Should().Be(0);
                }
            }
        }

        [Test]
        public async Task ParameterTest_ComputeCurrentParameter04() {
            await FunctionIndexUtility.GetFunctionInfoAsync(_functionIndex, "legend");

            REditorSettings.PartialArgumentNameMatch = true;

            ITextBuffer textBuffer = new TextBufferMock("legend(an=1)", RContentTypeDefinition.ContentType);
            SignatureHelpSource source = new SignatureHelpSource(textBuffer, _coreShell);
            SignatureHelpSessionMock session = new SignatureHelpSessionMock(textBuffer, 0);
            TextViewMock textView = session.TextView as TextViewMock;
            List<ISignature> signatures = new List<ISignature>();

<<<<<<< HEAD
            EditorTree tree = new EditorTree(textBuffer, _coreShell);
            tree.Build();
            var document = new EditorDocumentMock(tree);

            session.TrackingPoint = new TrackingPointMock(textBuffer, 7, PointTrackingMode.Positive, TrackingFidelityMode.Forward);
=======
            using (var tree = new EditorTree(textBuffer)) {
                tree.Build();
                using (var document = new EditorDocumentMock(tree)) {
                    session.TrackingPoint = new TrackingPointMock(textBuffer, 7, PointTrackingMode.Positive, TrackingFidelityMode.Forward);
>>>>>>> 65b2b844

                    tree.TakeThreadOwnerShip();
                    await source.AugmentSignatureHelpSessionAsync(session, signatures, tree.AstRoot);

                    signatures.Should().ContainSingle();

                    textView.Caret = new TextCaretMock(textView, 8);
                    SignatureHelp sh = signatures[0] as SignatureHelp;
                    int index = sh.ComputeCurrentParameter(tree.TextSnapshot, tree.AstRoot, 8);
                    index.Should().Be(9);
                }
            }
        }
    }
}<|MERGE_RESOLUTION|>--- conflicted
+++ resolved
@@ -53,21 +53,12 @@
             TextViewMock textView = session.TextView as TextViewMock;
             List<ISignature> signatures = new List<ISignature>();
 
-<<<<<<< HEAD
-            EditorTree tree = new EditorTree(textBuffer, _coreShell);
-            tree.Build();
-            var document = new EditorDocumentMock(tree);
-
-            session.TrackingPoint = new TrackingPointMock(textBuffer, 4, PointTrackingMode.Positive, TrackingFidelityMode.Forward);
-            await FunctionIndexUtility.GetFunctionInfoAsync(_functionIndex, "aov");
-=======
-            using (var tree = new EditorTree(textBuffer)) {
+            using (var tree = new EditorTree(textBuffer, _coreShell)) {
                 tree.Build();
                 using (var document = new EditorDocumentMock(tree)) {
 
                     session.TrackingPoint = new TrackingPointMock(textBuffer, 4, PointTrackingMode.Positive, TrackingFidelityMode.Forward);
-                    await FunctionIndexUtility.GetFunctionInfoAsync("aov");
->>>>>>> 65b2b844
+                    await FunctionIndexUtility.GetFunctionInfoAsync(_functionIndex, "aov");
 
                     tree.TakeThreadOwnerShip();
                     await source.AugmentSignatureHelpSessionAsync(session, signatures, tree.AstRoot);
@@ -119,11 +110,7 @@
             TextViewMock textView = session.TextView as TextViewMock;
             List<ISignature> signatures = new List<ISignature>();
 
-<<<<<<< HEAD
-            using (EditorTree tree = new EditorTree(textBuffer, _coreShell)) {
-=======
-            using (var tree = new EditorTree(textBuffer)) {
->>>>>>> 65b2b844
+            using (var tree = new EditorTree(textBuffer, _coreShell)) {
                 tree.Build();
                 using (var document = new EditorDocumentMock(tree)) {
                     session.TrackingPoint = new TrackingPointMock(textBuffer, 7, PointTrackingMode.Positive, TrackingFidelityMode.Forward);
@@ -157,18 +144,10 @@
             TextViewMock textView = session.TextView as TextViewMock;
             List<ISignature> signatures = new List<ISignature>();
 
-<<<<<<< HEAD
-            EditorTree tree = new EditorTree(textBuffer, _coreShell);
-            tree.Build();
-            var document = new EditorDocumentMock(tree);
-
-            session.TrackingPoint = new TrackingPointMock(textBuffer, 7, PointTrackingMode.Positive, TrackingFidelityMode.Forward);
-=======
-            using (var tree = new EditorTree(textBuffer)) {
+            using (var tree = new EditorTree(textBuffer, _coreShell)) {
                 tree.Build();
                 using (var document = new EditorDocumentMock(tree)) {
                     session.TrackingPoint = new TrackingPointMock(textBuffer, 7, PointTrackingMode.Positive, TrackingFidelityMode.Forward);
->>>>>>> 65b2b844
 
                     tree.TakeThreadOwnerShip();
                     await source.AugmentSignatureHelpSessionAsync(session, signatures, tree.AstRoot);
@@ -195,18 +174,10 @@
             TextViewMock textView = session.TextView as TextViewMock;
             List<ISignature> signatures = new List<ISignature>();
 
-<<<<<<< HEAD
-            EditorTree tree = new EditorTree(textBuffer, _coreShell);
-            tree.Build();
-            var document = new EditorDocumentMock(tree);
-
-            session.TrackingPoint = new TrackingPointMock(textBuffer, 7, PointTrackingMode.Positive, TrackingFidelityMode.Forward);
-=======
-            using (var tree = new EditorTree(textBuffer)) {
+            using (var tree = new EditorTree(textBuffer, _coreShell)) {
                 tree.Build();
                 using (var document = new EditorDocumentMock(tree)) {
                     session.TrackingPoint = new TrackingPointMock(textBuffer, 7, PointTrackingMode.Positive, TrackingFidelityMode.Forward);
->>>>>>> 65b2b844
 
                     tree.TakeThreadOwnerShip();
                     await source.AugmentSignatureHelpSessionAsync(session, signatures, tree.AstRoot);
