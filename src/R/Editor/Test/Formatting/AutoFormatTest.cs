--- conflicted
+++ resolved
@@ -52,13 +52,8 @@
             ITextView textView = TextViewTest.MakeTextView("  x <- 1\r\n", 0, out ast);
             using (var document = new EditorDocumentMock(new EditorTreeMock(textView.TextBuffer, ast))) {
 
-<<<<<<< HEAD
-            ISmartIndentProvider provider = _exportProvider.GetExportedValue<ISmartIndentProvider>();
-            SmartIndenter indenter = (SmartIndenter)provider.CreateSmartIndent(textView);
-=======
-                ISmartIndentProvider provider = EditorShell.Current.ExportProvider.GetExportedValue<ISmartIndentProvider>();
+                ISmartIndentProvider provider = _exportProvider.GetExportedValue<ISmartIndentProvider>();
                 SmartIndenter indenter = (SmartIndenter)provider.CreateSmartIndent(textView);
->>>>>>> 65b2b844
 
                 int? indent = indenter.GetDesiredIndentation(textView.TextBuffer.CurrentSnapshot.GetLineFromLineNumber(1), IndentStyle.Block);
                 indent.Should().HaveValue().And.Be(2);
