<<<<<<< HEAD
﻿<?xml version="1.0" encoding="utf-8"?>
<Project ToolsVersion="14.0" DefaultTargets="Build" xmlns="http://schemas.microsoft.com/developer/msbuild/2003">
  <PropertyGroup>
    <Configuration Condition=" '$(Configuration)' == '' ">Debug</Configuration>
    <Platform Condition=" '$(Platform)' == '' ">AnyCPU</Platform>
    <ProjectGuid>{9066522E-780E-4409-B410-2525E6A621FC}</ProjectGuid>
    <OutputType>Library</OutputType>
    <AppDesignerFolder>Properties</AppDesignerFolder>
    <RootNamespace>Microsoft.R.Editor.Test</RootNamespace>
    <AssemblyName>Microsoft.R.Editor.Test</AssemblyName>
    <TargetFrameworkVersion>v4.6</TargetFrameworkVersion>
    <FileAlignment>512</FileAlignment>
    <ProjectTypeGuids>{3AC096D0-A1C2-E12C-1390-A8335801FDAB};{FAE04EC0-301F-11D3-BF4B-00C04F79EFBC}</ProjectTypeGuids>
    <VisualStudioVersion Condition="'$(VisualStudioVersion)' == ''">10.0</VisualStudioVersion>
    <VSToolsPath Condition="'$(VSToolsPath)' == ''">$(MSBuildExtensionsPath32)\Microsoft\VisualStudio\v$(VisualStudioVersion)</VSToolsPath>
    <ReferencePath>$(ProgramFiles)\Common Files\microsoft shared\VSTT\$(VisualStudioVersion)\UITestExtensionPackages</ReferencePath>
    <IsCodedUITest>False</IsCodedUITest>
    <TestProjectType>UnitTest</TestProjectType>
    <SccProjectName>SAK</SccProjectName>
    <SccLocalPath>SAK</SccLocalPath>
    <SccAuxPath>SAK</SccAuxPath>
    <SccProvider>SAK</SccProvider>
  </PropertyGroup>
  <Import Project="..\..\..\R.Settings.targets" />
  <PropertyGroup>
    <BaseIntermediateOutputPath>$(RootDirectory)\obj\</BaseIntermediateOutputPath>
    <BaseOutputPath>$(RootDirectory)\bin\</BaseOutputPath>
    <IntermediateOutputPath>$(BaseIntermediateOutputPath)\$(Configuration)\$(AssemblyName)\</IntermediateOutputPath>
    <OutputPath>$(BaseOutputPath)\$(Configuration)\</OutputPath>
  </PropertyGroup>
  <ItemGroup>
    <Reference Include="FluentAssertions, Version=4.1.1.0, Culture=neutral, PublicKeyToken=33f2691a05b67b6a, processorArchitecture=MSIL">
      <HintPath>..\..\..\..\NugetPackages\FluentAssertions.4.1.1\lib\net45\FluentAssertions.dll</HintPath>
      <Private>True</Private>
    </Reference>
    <Reference Include="FluentAssertions.Core, Version=4.1.1.0, Culture=neutral, PublicKeyToken=33f2691a05b67b6a, processorArchitecture=MSIL">
      <HintPath>..\..\..\..\NugetPackages\FluentAssertions.4.1.1\lib\net45\FluentAssertions.Core.dll</HintPath>
      <Private>True</Private>
    </Reference>
    <Reference Include="Microsoft.VisualStudio.CoreUtility, Version=14.0.0.0, Culture=neutral, PublicKeyToken=b03f5f7f11d50a3a, processorArchitecture=MSIL">
      <HintPath>..\..\..\..\NugetPackages\Microsoft.VisualStudio.CoreUtility.14.1.24720\lib\net45\Microsoft.VisualStudio.CoreUtility.dll</HintPath>
      <Private>True</Private>
    </Reference>
    <Reference Include="Microsoft.VisualStudio.Editor, Version=14.0.0.0, Culture=neutral, PublicKeyToken=b03f5f7f11d50a3a, processorArchitecture=MSIL" />
    <Reference Include="Microsoft.VisualStudio.Language.Intellisense, Version=14.0.0.0, Culture=neutral, PublicKeyToken=b03f5f7f11d50a3a, processorArchitecture=MSIL" />
    <Reference Include="Microsoft.VisualStudio.Text.Data, Version=14.0.0.0, Culture=neutral, PublicKeyToken=b03f5f7f11d50a3a, processorArchitecture=MSIL">
      <HintPath>..\..\..\..\NugetPackages\Microsoft.VisualStudio.Text.Data.14.1.24720\lib\net45\Microsoft.VisualStudio.Text.Data.dll</HintPath>
      <Private>True</Private>
    </Reference>
    <Reference Include="Microsoft.VisualStudio.Text.Logic, Version=14.0.0.0, Culture=neutral, PublicKeyToken=b03f5f7f11d50a3a, processorArchitecture=MSIL">
      <HintPath>..\..\..\..\NugetPackages\Microsoft.VisualStudio.Text.Logic.14.1.24720\lib\net45\Microsoft.VisualStudio.Text.Logic.dll</HintPath>
      <Private>True</Private>
    </Reference>
    <Reference Include="Microsoft.VisualStudio.Text.UI, Version=14.0.0.0, Culture=neutral, PublicKeyToken=b03f5f7f11d50a3a, processorArchitecture=MSIL">
      <HintPath>..\..\..\..\NugetPackages\Microsoft.VisualStudio.Text.UI.14.1.24720\lib\net45\Microsoft.VisualStudio.Text.UI.dll</HintPath>
      <Private>True</Private>
    </Reference>
    <Reference Include="Microsoft.VisualStudio.Text.UI.Wpf, Version=14.0.0.0, Culture=neutral, PublicKeyToken=b03f5f7f11d50a3a, processorArchitecture=MSIL">
      <HintPath>..\..\..\..\NugetPackages\Microsoft.VisualStudio.Text.UI.Wpf.14.1.24720\lib\net45\Microsoft.VisualStudio.Text.UI.Wpf.dll</HintPath>
      <Private>True</Private>
    </Reference>
    <Reference Include="PresentationCore" />
    <Reference Include="PresentationFramework" />
    <Reference Include="System" />
    <Reference Include="System.ComponentModel.Composition" />
    <Reference Include="System.Windows" />
    <Reference Include="System.Xml" />
    <Reference Include="System.Xml.Linq" />
    <Reference Include="WindowsBase" />
    <Reference Include="xunit.abstractions, Version=2.0.0.0, Culture=neutral, PublicKeyToken=8d05b1bb7a6fdb6c, processorArchitecture=MSIL">
      <HintPath>..\..\..\..\NugetPackages\xunit.abstractions.2.0.0\lib\net35\xunit.abstractions.dll</HintPath>
      <Private>True</Private>
    </Reference>
    <Reference Include="xunit.assert, Version=2.2.0.3239, Culture=neutral, PublicKeyToken=8d05b1bb7a6fdb6c, processorArchitecture=MSIL">
      <HintPath>..\..\..\..\NugetPackages\xunit.assert.2.2.0-beta1-build3239\lib\dotnet\xunit.assert.dll</HintPath>
      <Private>True</Private>
    </Reference>
    <Reference Include="xunit.core, Version=2.2.0.3239, Culture=neutral, PublicKeyToken=8d05b1bb7a6fdb6c, processorArchitecture=MSIL">
      <HintPath>..\..\..\..\NugetPackages\xunit.extensibility.core.2.2.0-beta1-build3239\lib\dotnet\xunit.core.dll</HintPath>
      <Private>True</Private>
    </Reference>
    <Reference Include="xunit.execution.desktop, Version=2.2.0.3239, Culture=neutral, PublicKeyToken=8d05b1bb7a6fdb6c, processorArchitecture=MSIL">
      <HintPath>..\..\..\..\NugetPackages\xunit.extensibility.execution.2.2.0-beta1-build3239\lib\net45\xunit.execution.desktop.dll</HintPath>
      <Private>True</Private>
    </Reference>
  </ItemGroup>
  <Choose>
    <When Condition="('$(VisualStudioVersion)' == '10.0' or '$(VisualStudioVersion)' == '') and '$(TargetFrameworkVersion)' == 'v3.5'">
      <ItemGroup>
        <Reference Include="Microsoft.VisualStudio.QualityTools.UnitTestFramework, Version=10.1.0.0, Culture=neutral, PublicKeyToken=b03f5f7f11d50a3a, processorArchitecture=MSIL" />
      </ItemGroup>
    </When>
    <Otherwise />
  </Choose>
  <ItemGroup>
    <ProjectReference Include="..\..\..\Common\Core\Impl\Microsoft.Common.Core.csproj">
      <Project>{8d408909-459f-4853-a36c-745118f99869}</Project>
      <Name>Microsoft.Common.Core</Name>
    </ProjectReference>
    <ProjectReference Include="..\..\..\Common\Core\Test\Microsoft.Common.Core.Test.csproj">
      <Project>{FC4AAD0A-13B9-49EE-A59C-F03142958170}</Project>
      <Name>Microsoft.Common.Core.Test</Name>
    </ProjectReference>
    <ProjectReference Include="..\..\..\Languages\Core\Impl\Microsoft.Languages.Core.csproj">
      <Project>{25cd8690-6208-4740-b123-6dbce6b9444a}</Project>
      <Name>Microsoft.Languages.Core</Name>
    </ProjectReference>
    <ProjectReference Include="..\..\..\Languages\Core\Test\Microsoft.Languages.Core.Test.csproj">
      <Project>{EE2504A4-4666-460B-8552-5B342718CB02}</Project>
      <Name>Microsoft.Languages.Core.Test</Name>
    </ProjectReference>
    <ProjectReference Include="..\..\..\Languages\Editor\Impl\Microsoft.Languages.Editor.csproj">
      <Project>{62857e49-e586-4baa-ae4d-1232093e7378}</Project>
      <Name>Microsoft.Languages.Editor</Name>
    </ProjectReference>
    <ProjectReference Include="..\..\..\Languages\Editor\Test\Microsoft.Languages.Editor.Test.csproj">
      <Project>{5340191E-31E5-43A0-A485-B6678D391B10}</Project>
      <Name>Microsoft.Languages.Editor.Test</Name>
    </ProjectReference>
    <ProjectReference Include="..\..\..\Mocks\Editor\Microsoft.VisualStudio.Editor.Mocks.csproj">
      <Project>{5fcb86d5-4b25-4039-858c-b5a06eb702e1}</Project>
      <Name>Microsoft.VisualStudio.Editor.Mocks</Name>
    </ProjectReference>
    <ProjectReference Include="..\..\..\UnitTests\Core\Impl\Microsoft.UnitTests.Core.csproj">
      <Project>{5EF2AD64-D6FE-446B-B350-8C7F0DF0834D}</Project>
      <Name>Microsoft.UnitTests.Core</Name>
    </ProjectReference>
    <ProjectReference Include="..\..\Components\Impl\Microsoft.R.Components.csproj">
      <Project>{506141BE-1418-4D75-8E24-54A9280B0A66}</Project>
      <Name>Microsoft.R.Components</Name>
    </ProjectReference>
    <ProjectReference Include="..\..\Core\Impl\Microsoft.R.Core.csproj">
      <Project>{0c4bce1d-3cb8-4e2a-9252-58784d7f26a5}</Project>
      <Name>Microsoft.R.Core</Name>
    </ProjectReference>
    <ProjectReference Include="..\..\Core\Test\Microsoft.R.Core.Test.csproj">
      <Project>{58D86BE4-FA8B-4F59-91FE-A9B348C70ED2}</Project>
      <Name>Microsoft.R.Core.Test</Name>
    </ProjectReference>
    <ProjectReference Include="..\..\Support\Impl\Microsoft.R.Support.csproj">
      <Project>{c1957d47-b0b4-42e0-bc08-0d5e96e47fe4}</Project>
      <Name>Microsoft.R.Support</Name>
    </ProjectReference>
    <ProjectReference Include="..\..\Support\Test\Microsoft.R.Support.Test.csproj">
      <Project>{5504F3D6-08D3-401F-8214-409A60735185}</Project>
      <Name>Microsoft.R.Support.Test</Name>
    </ProjectReference>
    <ProjectReference Include="..\Impl\Microsoft.R.Editor.csproj">
      <Project>{d6eeef87-ce3a-4804-a409-39966b96c850}</Project>
      <Name>Microsoft.R.Editor</Name>
    </ProjectReference>
  </ItemGroup>
  <ItemGroup>
    <Folder Include="Classification\" />
  </ItemGroup>
  <ItemGroup>
    <None Include="Files\01.r" />
    <None Include="Files\01.r.outline" />
    <None Include="packages.config" />
  </ItemGroup>
  <ItemGroup>
    <Compile Include="..\..\..\GlobalAssemblyInfo.cs">
      <Link>Properties\GlobalAssemblyInfo.cs</Link>
    </Compile>
    <Compile Include="Formatting\FormatCommandTest.cs" />
    <Compile Include="Properties\AssemblyInfo.cs" />
    <Compile Include="AssertionExtensions.cs" />
    <Compile Include="BraceMatch\BraceMatchTest.cs" />
    <Compile Include="EditorTestFilesFixture.cs" />
    <Compile Include="Comments\CommenterTest.cs" />
    <Compile Include="Completions\RCompletionSourceTest.cs" />
    <Compile Include="Formatting\SmartIndentTest.cs" />
    <Compile Include="Formatting\AutoFormatTest.cs" />
    <Compile Include="Formatting\RangeFormatterTest.cs" />
    <Compile Include="Mocks\EditorDocumentMock.cs" />
    <Compile Include="Mocks\EditorTreeMock.cs" />
    <Compile Include="Outline\OutlineBuilderTest.cs" />
    <Compile Include="Outline\OutlineTest.cs" />
    <Compile Include="QuickInfo\QuickInfoSourceTest.cs" />
    <Compile Include="Settings\ParameterTest.cs" />
    <Compile Include="Settings\TestSettingsStorage.cs" />
    <Compile Include="Assertions\ParameterInfoAssertion.cs" />
    <Compile Include="Signatures\ParameterTest.cs" />
    <Compile Include="Signatures\SignatureHelpSourceTest.cs" />
    <Compile Include="Signatures\SignatureTest.cs" />
    <Compile Include="Tree\EditorTreeTest.cs" />
    <Compile Include="Tree\InvalidateTest.cs" />
    <Compile Include="Tree\ProcessChangesTest.cs" />
    <Compile Include="Tree\TreeChangeTypeTest.cs" />
    <Compile Include="Tree\TextChangeTest.cs" />
    <Compile Include="Utility\QuickInfoSourceUtility.cs" />
    <Compile Include="Utility\SignatureHelpSourceUtility.cs" />
    <Compile Include="Utility\TextViewTest.cs" />
    <Compile Include="Utility\TextBufferUtility.cs" />
  </ItemGroup>
  <ItemGroup>
    <FilesToSign Include="$(OutputPath)\$(AssemblyName).dll">
      <Authenticode>Microsoft</Authenticode>
      <StrongName>StrongName</StrongName>
    </FilesToSign>
  </ItemGroup>
  <Import Project="$(VSToolsPath)\TeamTest\Microsoft.TestTools.targets" Condition="Exists('$(VSToolsPath)\TeamTest\Microsoft.TestTools.targets')" />
  <Import Project="$(MSBuildToolsPath)\Microsoft.CSharp.targets" />
  <Import Project="$(RootDirectory)\src\R.Build.Version.targets" />
  <!-- To modify your build process, add your task inside one of the targets below and uncomment it. 
       Other similar extension points exist, see Microsoft.Common.targets.
  <Target Name="BeforeBuild">
  </Target>
  <Target Name="AfterBuild">
  </Target>
  -->
=======
﻿<?xml version="1.0" encoding="utf-8"?>
<Project ToolsVersion="14.0" DefaultTargets="Build" xmlns="http://schemas.microsoft.com/developer/msbuild/2003">
  <PropertyGroup>
    <Configuration Condition=" '$(Configuration)' == '' ">Debug</Configuration>
    <Platform Condition=" '$(Platform)' == '' ">AnyCPU</Platform>
    <ProjectGuid>{9066522E-780E-4409-B410-2525E6A621FC}</ProjectGuid>
    <OutputType>Library</OutputType>
    <AppDesignerFolder>Properties</AppDesignerFolder>
    <RootNamespace>Microsoft.R.Editor.Test</RootNamespace>
    <AssemblyName>Microsoft.R.Editor.Test</AssemblyName>
    <TargetFrameworkVersion>v4.6</TargetFrameworkVersion>
    <FileAlignment>512</FileAlignment>
    <ProjectTypeGuids>{3AC096D0-A1C2-E12C-1390-A8335801FDAB};{FAE04EC0-301F-11D3-BF4B-00C04F79EFBC}</ProjectTypeGuids>
    <VisualStudioVersion Condition="'$(VisualStudioVersion)' == ''">10.0</VisualStudioVersion>
    <VSToolsPath Condition="'$(VSToolsPath)' == ''">$(MSBuildExtensionsPath32)\Microsoft\VisualStudio\v$(VisualStudioVersion)</VSToolsPath>
    <ReferencePath>$(ProgramFiles)\Common Files\microsoft shared\VSTT\$(VisualStudioVersion)\UITestExtensionPackages</ReferencePath>
    <IsCodedUITest>False</IsCodedUITest>
    <TestProjectType>UnitTest</TestProjectType>
    <SccProjectName>SAK</SccProjectName>
    <SccLocalPath>SAK</SccLocalPath>
    <SccAuxPath>SAK</SccAuxPath>
    <SccProvider>SAK</SccProvider>
  </PropertyGroup>
  <Import Project="..\..\..\R.Settings.targets" />
  <PropertyGroup>
    <BaseIntermediateOutputPath>$(RootDirectory)\obj\</BaseIntermediateOutputPath>
    <BaseOutputPath>$(RootDirectory)\bin\</BaseOutputPath>
    <IntermediateOutputPath>$(BaseIntermediateOutputPath)\$(Configuration)\$(AssemblyName)\</IntermediateOutputPath>
    <OutputPath>$(BaseOutputPath)\$(Configuration)\</OutputPath>
  </PropertyGroup>
  <ItemGroup>
    <Reference Include="FluentAssertions, Version=4.1.1.0, Culture=neutral, PublicKeyToken=33f2691a05b67b6a, processorArchitecture=MSIL">
      <HintPath>..\..\..\..\NugetPackages\FluentAssertions.4.1.1\lib\net45\FluentAssertions.dll</HintPath>
      <Private>True</Private>
    </Reference>
    <Reference Include="FluentAssertions.Core, Version=4.1.1.0, Culture=neutral, PublicKeyToken=33f2691a05b67b6a, processorArchitecture=MSIL">
      <HintPath>..\..\..\..\NugetPackages\FluentAssertions.4.1.1\lib\net45\FluentAssertions.Core.dll</HintPath>
      <Private>True</Private>
    </Reference>
    <Reference Include="Microsoft.VisualStudio.CoreUtility, Version=14.0.0.0, Culture=neutral, PublicKeyToken=b03f5f7f11d50a3a, processorArchitecture=MSIL">
      <HintPath>..\..\..\..\NugetPackages\Microsoft.VisualStudio.CoreUtility.14.1.24720\lib\net45\Microsoft.VisualStudio.CoreUtility.dll</HintPath>
      <Private>True</Private>
    </Reference>
    <Reference Include="Microsoft.VisualStudio.Editor, Version=14.0.0.0, Culture=neutral, PublicKeyToken=b03f5f7f11d50a3a, processorArchitecture=MSIL" />
    <Reference Include="Microsoft.VisualStudio.Language.Intellisense, Version=14.0.0.0, Culture=neutral, PublicKeyToken=b03f5f7f11d50a3a, processorArchitecture=MSIL" />
    <Reference Include="Microsoft.VisualStudio.Text.Data, Version=14.0.0.0, Culture=neutral, PublicKeyToken=b03f5f7f11d50a3a, processorArchitecture=MSIL">
      <HintPath>..\..\..\..\NugetPackages\Microsoft.VisualStudio.Text.Data.14.1.24720\lib\net45\Microsoft.VisualStudio.Text.Data.dll</HintPath>
      <Private>True</Private>
    </Reference>
    <Reference Include="Microsoft.VisualStudio.Text.Logic, Version=14.0.0.0, Culture=neutral, PublicKeyToken=b03f5f7f11d50a3a, processorArchitecture=MSIL">
      <HintPath>..\..\..\..\NugetPackages\Microsoft.VisualStudio.Text.Logic.14.1.24720\lib\net45\Microsoft.VisualStudio.Text.Logic.dll</HintPath>
      <Private>True</Private>
    </Reference>
    <Reference Include="Microsoft.VisualStudio.Text.UI, Version=14.0.0.0, Culture=neutral, PublicKeyToken=b03f5f7f11d50a3a, processorArchitecture=MSIL">
      <HintPath>..\..\..\..\NugetPackages\Microsoft.VisualStudio.Text.UI.14.1.24720\lib\net45\Microsoft.VisualStudio.Text.UI.dll</HintPath>
      <Private>True</Private>
    </Reference>
    <Reference Include="Microsoft.VisualStudio.Text.UI.Wpf, Version=14.0.0.0, Culture=neutral, PublicKeyToken=b03f5f7f11d50a3a, processorArchitecture=MSIL">
      <HintPath>..\..\..\..\NugetPackages\Microsoft.VisualStudio.Text.UI.Wpf.14.1.24720\lib\net45\Microsoft.VisualStudio.Text.UI.Wpf.dll</HintPath>
      <Private>True</Private>
    </Reference>
    <Reference Include="PresentationCore" />
    <Reference Include="PresentationFramework" />
    <Reference Include="System" />
    <Reference Include="System.ComponentModel.Composition" />
    <Reference Include="System.Windows" />
    <Reference Include="System.Xml" />
    <Reference Include="System.Xml.Linq" />
    <Reference Include="WindowsBase" />
    <Reference Include="xunit.abstractions, Version=2.0.0.0, Culture=neutral, PublicKeyToken=8d05b1bb7a6fdb6c, processorArchitecture=MSIL">
      <HintPath>..\..\..\..\NugetPackages\xunit.abstractions.2.0.0\lib\net35\xunit.abstractions.dll</HintPath>
      <Private>True</Private>
    </Reference>
    <Reference Include="xunit.assert, Version=2.2.0.3239, Culture=neutral, PublicKeyToken=8d05b1bb7a6fdb6c, processorArchitecture=MSIL">
      <HintPath>..\..\..\..\NugetPackages\xunit.assert.2.2.0-beta1-build3239\lib\dotnet\xunit.assert.dll</HintPath>
      <Private>True</Private>
    </Reference>
    <Reference Include="xunit.core, Version=2.2.0.3239, Culture=neutral, PublicKeyToken=8d05b1bb7a6fdb6c, processorArchitecture=MSIL">
      <HintPath>..\..\..\..\NugetPackages\xunit.extensibility.core.2.2.0-beta1-build3239\lib\dotnet\xunit.core.dll</HintPath>
      <Private>True</Private>
    </Reference>
    <Reference Include="xunit.execution.desktop, Version=2.2.0.3239, Culture=neutral, PublicKeyToken=8d05b1bb7a6fdb6c, processorArchitecture=MSIL">
      <HintPath>..\..\..\..\NugetPackages\xunit.extensibility.execution.2.2.0-beta1-build3239\lib\net45\xunit.execution.desktop.dll</HintPath>
      <Private>True</Private>
    </Reference>
  </ItemGroup>
  <Choose>
    <When Condition="('$(VisualStudioVersion)' == '10.0' or '$(VisualStudioVersion)' == '') and '$(TargetFrameworkVersion)' == 'v3.5'">
      <ItemGroup>
        <Reference Include="Microsoft.VisualStudio.QualityTools.UnitTestFramework, Version=10.1.0.0, Culture=neutral, PublicKeyToken=b03f5f7f11d50a3a, processorArchitecture=MSIL" />
      </ItemGroup>
    </When>
    <Otherwise />
  </Choose>
  <ItemGroup>
    <ProjectReference Include="..\..\..\Common\Core\Impl\Microsoft.Common.Core.csproj">
      <Project>{8d408909-459f-4853-a36c-745118f99869}</Project>
      <Name>Microsoft.Common.Core</Name>
    </ProjectReference>
    <ProjectReference Include="..\..\..\Common\Core\Test\Microsoft.Common.Core.Test.csproj">
      <Project>{FC4AAD0A-13B9-49EE-A59C-F03142958170}</Project>
      <Name>Microsoft.Common.Core.Test</Name>
    </ProjectReference>
    <ProjectReference Include="..\..\..\Languages\Core\Impl\Microsoft.Languages.Core.csproj">
      <Project>{25cd8690-6208-4740-b123-6dbce6b9444a}</Project>
      <Name>Microsoft.Languages.Core</Name>
    </ProjectReference>
    <ProjectReference Include="..\..\..\Languages\Core\Test\Microsoft.Languages.Core.Test.csproj">
      <Project>{EE2504A4-4666-460B-8552-5B342718CB02}</Project>
      <Name>Microsoft.Languages.Core.Test</Name>
    </ProjectReference>
    <ProjectReference Include="..\..\..\Languages\Editor\Impl\Microsoft.Languages.Editor.csproj">
      <Project>{62857e49-e586-4baa-ae4d-1232093e7378}</Project>
      <Name>Microsoft.Languages.Editor</Name>
    </ProjectReference>
    <ProjectReference Include="..\..\..\Languages\Editor\Test\Microsoft.Languages.Editor.Test.csproj">
      <Project>{5340191E-31E5-43A0-A485-B6678D391B10}</Project>
      <Name>Microsoft.Languages.Editor.Test</Name>
    </ProjectReference>
    <ProjectReference Include="..\..\..\Mocks\Editor\Microsoft.VisualStudio.Editor.Mocks.csproj">
      <Project>{5fcb86d5-4b25-4039-858c-b5a06eb702e1}</Project>
      <Name>Microsoft.VisualStudio.Editor.Mocks</Name>
    </ProjectReference>
    <ProjectReference Include="..\..\..\UnitTests\Core\Impl\Microsoft.UnitTests.Core.csproj">
      <Project>{5EF2AD64-D6FE-446B-B350-8C7F0DF0834D}</Project>
      <Name>Microsoft.UnitTests.Core</Name>
    </ProjectReference>
    <ProjectReference Include="..\..\Core\Impl\Microsoft.R.Core.csproj">
      <Project>{0c4bce1d-3cb8-4e2a-9252-58784d7f26a5}</Project>
      <Name>Microsoft.R.Core</Name>
    </ProjectReference>
    <ProjectReference Include="..\..\Core\Test\Microsoft.R.Core.Test.csproj">
      <Project>{58D86BE4-FA8B-4F59-91FE-A9B348C70ED2}</Project>
      <Name>Microsoft.R.Core.Test</Name>
    </ProjectReference>
    <ProjectReference Include="..\..\Support\Impl\Microsoft.R.Support.csproj">
      <Project>{c1957d47-b0b4-42e0-bc08-0d5e96e47fe4}</Project>
      <Name>Microsoft.R.Support</Name>
    </ProjectReference>
    <ProjectReference Include="..\..\Support\Test\Microsoft.R.Support.Test.csproj">
      <Project>{5504F3D6-08D3-401F-8214-409A60735185}</Project>
      <Name>Microsoft.R.Support.Test</Name>
    </ProjectReference>
    <ProjectReference Include="..\Impl\Microsoft.R.Editor.csproj">
      <Project>{d6eeef87-ce3a-4804-a409-39966b96c850}</Project>
      <Name>Microsoft.R.Editor</Name>
    </ProjectReference>
  </ItemGroup>
  <ItemGroup>
    <Folder Include="Classification\" />
  </ItemGroup>
  <ItemGroup>
    <None Include="Files\01.r" />
    <None Include="Files\01.r.outline" />
    <None Include="packages.config" />
  </ItemGroup>
  <ItemGroup>
    <Compile Include="..\..\..\GlobalAssemblyInfo.cs">
      <Link>Properties\GlobalAssemblyInfo.cs</Link>
    </Compile>
    <Compile Include="Formatting\FormatCommandTest.cs" />
    <Compile Include="Properties\AssemblyInfo.cs" />
    <Compile Include="AssertionExtensions.cs" />
    <Compile Include="BraceMatch\BraceMatchTest.cs" />
    <Compile Include="EditorTestFilesFixture.cs" />
    <Compile Include="Comments\CommenterTest.cs" />
    <Compile Include="Completions\RCompletionSourceTest.cs" />
    <Compile Include="Formatting\SmartIndentTest.cs" />
    <Compile Include="Formatting\AutoFormatTest.cs" />
    <Compile Include="Formatting\RangeFormatterTest.cs" />
    <Compile Include="Mocks\EditorDocumentMock.cs" />
    <Compile Include="Mocks\EditorTreeMock.cs" />
    <Compile Include="Outline\OutlineBuilderTest.cs" />
    <Compile Include="Outline\OutlineTest.cs" />
    <Compile Include="QuickInfo\QuickInfoSourceTest.cs" />
    <Compile Include="Settings\ParameterTest.cs" />
    <Compile Include="Settings\TestSettingsStorage.cs" />
    <Compile Include="Assertions\ParameterInfoAssertion.cs" />
    <Compile Include="Signatures\ParameterTest.cs" />
    <Compile Include="Signatures\SignatureHelpSourceTest.cs" />
    <Compile Include="Signatures\SignatureTest.cs" />
    <Compile Include="Tree\EditorTreeTest.cs" />
    <Compile Include="Tree\InvalidateTest.cs" />
    <Compile Include="Tree\ProcessChangesTest.cs" />
    <Compile Include="Tree\TreeChangeTypeTest.cs" />
    <Compile Include="Tree\TextChangeTest.cs" />
    <Compile Include="Utility\QuickInfoSourceUtility.cs" />
    <Compile Include="Utility\SignatureHelpSourceUtility.cs" />
    <Compile Include="Utility\TextViewTest.cs" />
    <Compile Include="Utility\TextBufferUtility.cs" />
  </ItemGroup>
  <ItemGroup>
    <FilesToSign Include="$(OutputPath)\$(AssemblyName).dll">
      <Authenticode>Microsoft</Authenticode>
      <StrongName>StrongName</StrongName>
    </FilesToSign>
  </ItemGroup>
  <Import Project="$(VSToolsPath)\TeamTest\Microsoft.TestTools.targets" Condition="Exists('$(VSToolsPath)\TeamTest\Microsoft.TestTools.targets')" />
  <Import Project="$(MSBuildToolsPath)\Microsoft.CSharp.targets" />
  <Import Project="$(RootDirectory)\src\R.Build.Version.targets" />
  <!-- To modify your build process, add your task inside one of the targets below and uncomment it. 
       Other similar extension points exist, see Microsoft.Common.targets.
  <Target Name="BeforeBuild">
  </Target>
  <Target Name="AfterBuild">
  </Target>
  -->
>>>>>>> 7224ab69
</Project><|MERGE_RESOLUTION|>--- conflicted
+++ resolved
@@ -1,4 +1,3 @@
-<<<<<<< HEAD
 ﻿<?xml version="1.0" encoding="utf-8"?>
 <Project ToolsVersion="14.0" DefaultTargets="Build" xmlns="http://schemas.microsoft.com/developer/msbuild/2003">
   <PropertyGroup>
@@ -210,213 +209,4 @@
   <Target Name="AfterBuild">
   </Target>
   -->
-=======
-﻿<?xml version="1.0" encoding="utf-8"?>
-<Project ToolsVersion="14.0" DefaultTargets="Build" xmlns="http://schemas.microsoft.com/developer/msbuild/2003">
-  <PropertyGroup>
-    <Configuration Condition=" '$(Configuration)' == '' ">Debug</Configuration>
-    <Platform Condition=" '$(Platform)' == '' ">AnyCPU</Platform>
-    <ProjectGuid>{9066522E-780E-4409-B410-2525E6A621FC}</ProjectGuid>
-    <OutputType>Library</OutputType>
-    <AppDesignerFolder>Properties</AppDesignerFolder>
-    <RootNamespace>Microsoft.R.Editor.Test</RootNamespace>
-    <AssemblyName>Microsoft.R.Editor.Test</AssemblyName>
-    <TargetFrameworkVersion>v4.6</TargetFrameworkVersion>
-    <FileAlignment>512</FileAlignment>
-    <ProjectTypeGuids>{3AC096D0-A1C2-E12C-1390-A8335801FDAB};{FAE04EC0-301F-11D3-BF4B-00C04F79EFBC}</ProjectTypeGuids>
-    <VisualStudioVersion Condition="'$(VisualStudioVersion)' == ''">10.0</VisualStudioVersion>
-    <VSToolsPath Condition="'$(VSToolsPath)' == ''">$(MSBuildExtensionsPath32)\Microsoft\VisualStudio\v$(VisualStudioVersion)</VSToolsPath>
-    <ReferencePath>$(ProgramFiles)\Common Files\microsoft shared\VSTT\$(VisualStudioVersion)\UITestExtensionPackages</ReferencePath>
-    <IsCodedUITest>False</IsCodedUITest>
-    <TestProjectType>UnitTest</TestProjectType>
-    <SccProjectName>SAK</SccProjectName>
-    <SccLocalPath>SAK</SccLocalPath>
-    <SccAuxPath>SAK</SccAuxPath>
-    <SccProvider>SAK</SccProvider>
-  </PropertyGroup>
-  <Import Project="..\..\..\R.Settings.targets" />
-  <PropertyGroup>
-    <BaseIntermediateOutputPath>$(RootDirectory)\obj\</BaseIntermediateOutputPath>
-    <BaseOutputPath>$(RootDirectory)\bin\</BaseOutputPath>
-    <IntermediateOutputPath>$(BaseIntermediateOutputPath)\$(Configuration)\$(AssemblyName)\</IntermediateOutputPath>
-    <OutputPath>$(BaseOutputPath)\$(Configuration)\</OutputPath>
-  </PropertyGroup>
-  <ItemGroup>
-    <Reference Include="FluentAssertions, Version=4.1.1.0, Culture=neutral, PublicKeyToken=33f2691a05b67b6a, processorArchitecture=MSIL">
-      <HintPath>..\..\..\..\NugetPackages\FluentAssertions.4.1.1\lib\net45\FluentAssertions.dll</HintPath>
-      <Private>True</Private>
-    </Reference>
-    <Reference Include="FluentAssertions.Core, Version=4.1.1.0, Culture=neutral, PublicKeyToken=33f2691a05b67b6a, processorArchitecture=MSIL">
-      <HintPath>..\..\..\..\NugetPackages\FluentAssertions.4.1.1\lib\net45\FluentAssertions.Core.dll</HintPath>
-      <Private>True</Private>
-    </Reference>
-    <Reference Include="Microsoft.VisualStudio.CoreUtility, Version=14.0.0.0, Culture=neutral, PublicKeyToken=b03f5f7f11d50a3a, processorArchitecture=MSIL">
-      <HintPath>..\..\..\..\NugetPackages\Microsoft.VisualStudio.CoreUtility.14.1.24720\lib\net45\Microsoft.VisualStudio.CoreUtility.dll</HintPath>
-      <Private>True</Private>
-    </Reference>
-    <Reference Include="Microsoft.VisualStudio.Editor, Version=14.0.0.0, Culture=neutral, PublicKeyToken=b03f5f7f11d50a3a, processorArchitecture=MSIL" />
-    <Reference Include="Microsoft.VisualStudio.Language.Intellisense, Version=14.0.0.0, Culture=neutral, PublicKeyToken=b03f5f7f11d50a3a, processorArchitecture=MSIL" />
-    <Reference Include="Microsoft.VisualStudio.Text.Data, Version=14.0.0.0, Culture=neutral, PublicKeyToken=b03f5f7f11d50a3a, processorArchitecture=MSIL">
-      <HintPath>..\..\..\..\NugetPackages\Microsoft.VisualStudio.Text.Data.14.1.24720\lib\net45\Microsoft.VisualStudio.Text.Data.dll</HintPath>
-      <Private>True</Private>
-    </Reference>
-    <Reference Include="Microsoft.VisualStudio.Text.Logic, Version=14.0.0.0, Culture=neutral, PublicKeyToken=b03f5f7f11d50a3a, processorArchitecture=MSIL">
-      <HintPath>..\..\..\..\NugetPackages\Microsoft.VisualStudio.Text.Logic.14.1.24720\lib\net45\Microsoft.VisualStudio.Text.Logic.dll</HintPath>
-      <Private>True</Private>
-    </Reference>
-    <Reference Include="Microsoft.VisualStudio.Text.UI, Version=14.0.0.0, Culture=neutral, PublicKeyToken=b03f5f7f11d50a3a, processorArchitecture=MSIL">
-      <HintPath>..\..\..\..\NugetPackages\Microsoft.VisualStudio.Text.UI.14.1.24720\lib\net45\Microsoft.VisualStudio.Text.UI.dll</HintPath>
-      <Private>True</Private>
-    </Reference>
-    <Reference Include="Microsoft.VisualStudio.Text.UI.Wpf, Version=14.0.0.0, Culture=neutral, PublicKeyToken=b03f5f7f11d50a3a, processorArchitecture=MSIL">
-      <HintPath>..\..\..\..\NugetPackages\Microsoft.VisualStudio.Text.UI.Wpf.14.1.24720\lib\net45\Microsoft.VisualStudio.Text.UI.Wpf.dll</HintPath>
-      <Private>True</Private>
-    </Reference>
-    <Reference Include="PresentationCore" />
-    <Reference Include="PresentationFramework" />
-    <Reference Include="System" />
-    <Reference Include="System.ComponentModel.Composition" />
-    <Reference Include="System.Windows" />
-    <Reference Include="System.Xml" />
-    <Reference Include="System.Xml.Linq" />
-    <Reference Include="WindowsBase" />
-    <Reference Include="xunit.abstractions, Version=2.0.0.0, Culture=neutral, PublicKeyToken=8d05b1bb7a6fdb6c, processorArchitecture=MSIL">
-      <HintPath>..\..\..\..\NugetPackages\xunit.abstractions.2.0.0\lib\net35\xunit.abstractions.dll</HintPath>
-      <Private>True</Private>
-    </Reference>
-    <Reference Include="xunit.assert, Version=2.2.0.3239, Culture=neutral, PublicKeyToken=8d05b1bb7a6fdb6c, processorArchitecture=MSIL">
-      <HintPath>..\..\..\..\NugetPackages\xunit.assert.2.2.0-beta1-build3239\lib\dotnet\xunit.assert.dll</HintPath>
-      <Private>True</Private>
-    </Reference>
-    <Reference Include="xunit.core, Version=2.2.0.3239, Culture=neutral, PublicKeyToken=8d05b1bb7a6fdb6c, processorArchitecture=MSIL">
-      <HintPath>..\..\..\..\NugetPackages\xunit.extensibility.core.2.2.0-beta1-build3239\lib\dotnet\xunit.core.dll</HintPath>
-      <Private>True</Private>
-    </Reference>
-    <Reference Include="xunit.execution.desktop, Version=2.2.0.3239, Culture=neutral, PublicKeyToken=8d05b1bb7a6fdb6c, processorArchitecture=MSIL">
-      <HintPath>..\..\..\..\NugetPackages\xunit.extensibility.execution.2.2.0-beta1-build3239\lib\net45\xunit.execution.desktop.dll</HintPath>
-      <Private>True</Private>
-    </Reference>
-  </ItemGroup>
-  <Choose>
-    <When Condition="('$(VisualStudioVersion)' == '10.0' or '$(VisualStudioVersion)' == '') and '$(TargetFrameworkVersion)' == 'v3.5'">
-      <ItemGroup>
-        <Reference Include="Microsoft.VisualStudio.QualityTools.UnitTestFramework, Version=10.1.0.0, Culture=neutral, PublicKeyToken=b03f5f7f11d50a3a, processorArchitecture=MSIL" />
-      </ItemGroup>
-    </When>
-    <Otherwise />
-  </Choose>
-  <ItemGroup>
-    <ProjectReference Include="..\..\..\Common\Core\Impl\Microsoft.Common.Core.csproj">
-      <Project>{8d408909-459f-4853-a36c-745118f99869}</Project>
-      <Name>Microsoft.Common.Core</Name>
-    </ProjectReference>
-    <ProjectReference Include="..\..\..\Common\Core\Test\Microsoft.Common.Core.Test.csproj">
-      <Project>{FC4AAD0A-13B9-49EE-A59C-F03142958170}</Project>
-      <Name>Microsoft.Common.Core.Test</Name>
-    </ProjectReference>
-    <ProjectReference Include="..\..\..\Languages\Core\Impl\Microsoft.Languages.Core.csproj">
-      <Project>{25cd8690-6208-4740-b123-6dbce6b9444a}</Project>
-      <Name>Microsoft.Languages.Core</Name>
-    </ProjectReference>
-    <ProjectReference Include="..\..\..\Languages\Core\Test\Microsoft.Languages.Core.Test.csproj">
-      <Project>{EE2504A4-4666-460B-8552-5B342718CB02}</Project>
-      <Name>Microsoft.Languages.Core.Test</Name>
-    </ProjectReference>
-    <ProjectReference Include="..\..\..\Languages\Editor\Impl\Microsoft.Languages.Editor.csproj">
-      <Project>{62857e49-e586-4baa-ae4d-1232093e7378}</Project>
-      <Name>Microsoft.Languages.Editor</Name>
-    </ProjectReference>
-    <ProjectReference Include="..\..\..\Languages\Editor\Test\Microsoft.Languages.Editor.Test.csproj">
-      <Project>{5340191E-31E5-43A0-A485-B6678D391B10}</Project>
-      <Name>Microsoft.Languages.Editor.Test</Name>
-    </ProjectReference>
-    <ProjectReference Include="..\..\..\Mocks\Editor\Microsoft.VisualStudio.Editor.Mocks.csproj">
-      <Project>{5fcb86d5-4b25-4039-858c-b5a06eb702e1}</Project>
-      <Name>Microsoft.VisualStudio.Editor.Mocks</Name>
-    </ProjectReference>
-    <ProjectReference Include="..\..\..\UnitTests\Core\Impl\Microsoft.UnitTests.Core.csproj">
-      <Project>{5EF2AD64-D6FE-446B-B350-8C7F0DF0834D}</Project>
-      <Name>Microsoft.UnitTests.Core</Name>
-    </ProjectReference>
-    <ProjectReference Include="..\..\Core\Impl\Microsoft.R.Core.csproj">
-      <Project>{0c4bce1d-3cb8-4e2a-9252-58784d7f26a5}</Project>
-      <Name>Microsoft.R.Core</Name>
-    </ProjectReference>
-    <ProjectReference Include="..\..\Core\Test\Microsoft.R.Core.Test.csproj">
-      <Project>{58D86BE4-FA8B-4F59-91FE-A9B348C70ED2}</Project>
-      <Name>Microsoft.R.Core.Test</Name>
-    </ProjectReference>
-    <ProjectReference Include="..\..\Support\Impl\Microsoft.R.Support.csproj">
-      <Project>{c1957d47-b0b4-42e0-bc08-0d5e96e47fe4}</Project>
-      <Name>Microsoft.R.Support</Name>
-    </ProjectReference>
-    <ProjectReference Include="..\..\Support\Test\Microsoft.R.Support.Test.csproj">
-      <Project>{5504F3D6-08D3-401F-8214-409A60735185}</Project>
-      <Name>Microsoft.R.Support.Test</Name>
-    </ProjectReference>
-    <ProjectReference Include="..\Impl\Microsoft.R.Editor.csproj">
-      <Project>{d6eeef87-ce3a-4804-a409-39966b96c850}</Project>
-      <Name>Microsoft.R.Editor</Name>
-    </ProjectReference>
-  </ItemGroup>
-  <ItemGroup>
-    <Folder Include="Classification\" />
-  </ItemGroup>
-  <ItemGroup>
-    <None Include="Files\01.r" />
-    <None Include="Files\01.r.outline" />
-    <None Include="packages.config" />
-  </ItemGroup>
-  <ItemGroup>
-    <Compile Include="..\..\..\GlobalAssemblyInfo.cs">
-      <Link>Properties\GlobalAssemblyInfo.cs</Link>
-    </Compile>
-    <Compile Include="Formatting\FormatCommandTest.cs" />
-    <Compile Include="Properties\AssemblyInfo.cs" />
-    <Compile Include="AssertionExtensions.cs" />
-    <Compile Include="BraceMatch\BraceMatchTest.cs" />
-    <Compile Include="EditorTestFilesFixture.cs" />
-    <Compile Include="Comments\CommenterTest.cs" />
-    <Compile Include="Completions\RCompletionSourceTest.cs" />
-    <Compile Include="Formatting\SmartIndentTest.cs" />
-    <Compile Include="Formatting\AutoFormatTest.cs" />
-    <Compile Include="Formatting\RangeFormatterTest.cs" />
-    <Compile Include="Mocks\EditorDocumentMock.cs" />
-    <Compile Include="Mocks\EditorTreeMock.cs" />
-    <Compile Include="Outline\OutlineBuilderTest.cs" />
-    <Compile Include="Outline\OutlineTest.cs" />
-    <Compile Include="QuickInfo\QuickInfoSourceTest.cs" />
-    <Compile Include="Settings\ParameterTest.cs" />
-    <Compile Include="Settings\TestSettingsStorage.cs" />
-    <Compile Include="Assertions\ParameterInfoAssertion.cs" />
-    <Compile Include="Signatures\ParameterTest.cs" />
-    <Compile Include="Signatures\SignatureHelpSourceTest.cs" />
-    <Compile Include="Signatures\SignatureTest.cs" />
-    <Compile Include="Tree\EditorTreeTest.cs" />
-    <Compile Include="Tree\InvalidateTest.cs" />
-    <Compile Include="Tree\ProcessChangesTest.cs" />
-    <Compile Include="Tree\TreeChangeTypeTest.cs" />
-    <Compile Include="Tree\TextChangeTest.cs" />
-    <Compile Include="Utility\QuickInfoSourceUtility.cs" />
-    <Compile Include="Utility\SignatureHelpSourceUtility.cs" />
-    <Compile Include="Utility\TextViewTest.cs" />
-    <Compile Include="Utility\TextBufferUtility.cs" />
-  </ItemGroup>
-  <ItemGroup>
-    <FilesToSign Include="$(OutputPath)\$(AssemblyName).dll">
-      <Authenticode>Microsoft</Authenticode>
-      <StrongName>StrongName</StrongName>
-    </FilesToSign>
-  </ItemGroup>
-  <Import Project="$(VSToolsPath)\TeamTest\Microsoft.TestTools.targets" Condition="Exists('$(VSToolsPath)\TeamTest\Microsoft.TestTools.targets')" />
-  <Import Project="$(MSBuildToolsPath)\Microsoft.CSharp.targets" />
-  <Import Project="$(RootDirectory)\src\R.Build.Version.targets" />
-  <!-- To modify your build process, add your task inside one of the targets below and uncomment it. 
-       Other similar extension points exist, see Microsoft.Common.targets.
-  <Target Name="BeforeBuild">
-  </Target>
-  <Target Name="AfterBuild">
-  </Target>
-  -->
->>>>>>> 7224ab69
 </Project>