--- conflicted
+++ resolved
@@ -143,12 +143,7 @@
     </Compile>
     <Compile Include="PackageManager\Implementation\RPackageWebParser.cs" />
     <Compile Include="PackageManager\Model\RPackage.cs" />
-<<<<<<< HEAD
-    <Compile Include="PackageManager\RPackageInfoRetrievalException.cs" />
-=======
     <Compile Include="PackageManager\RPackageManagerException.cs" />
-    <Compile Include="PackageManager\ViewModel\IRInstalledPackageViewModel.cs" />
->>>>>>> 08bedb34
     <Compile Include="PackageManager\ViewModel\IRPackageViewModel.cs" />
     <Compile Include="PackageManager\Implementation\RPackageManager.cs" />
     <Compile Include="PackageManager\Implementation\RPackageManagerProvider.cs" />
