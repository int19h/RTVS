﻿// Copyright (c) Microsoft Corporation. All rights reserved.
// Licensed under the MIT License. See LICENSE in the project root for license information.

using System;
using System.Threading.Tasks;
using Microsoft.Common.Core.Shell;
using Microsoft.R.Components.Extensions;
using Microsoft.R.Components.History;
using Microsoft.R.Components.InteractiveWorkflow;
using Microsoft.R.Components.InteractiveWorkflow.Implementation;
using Microsoft.R.Components.PackageManager;
using Microsoft.R.Components.Plots;
using Microsoft.R.Components.Settings;
using Microsoft.R.Components.Workspace;
using Microsoft.R.Host.Client;
using Microsoft.R.Host.Client.Install;
using Microsoft.VisualStudio.InteractiveWindow;

namespace Microsoft.VisualStudio.R.Package.Repl {
    public sealed class RInteractiveWorkflow : IRInteractiveWorkflow {
        private readonly IActiveWpfTextViewTracker _activeTextViewTracker;
        private readonly IDebuggerModeTracker _debuggerModeTracker;
        private readonly IRSettings _settings;
        private readonly Action _onDispose;
        private readonly RInteractiveWorkflowOperations _operations;

        private bool _replLostFocus;
        private bool _disposed;
        private bool _debuggerJustEnteredBreakMode;

        public ICoreShell Shell { get; }
        public IRHistory History { get; }
        public IRSession RSession { get; }
        public IRPackageManager Packages { get; }
        public IRPlotManager Plots { get; }

        public IRInteractiveWorkflowOperations Operations => _operations;

        public IInteractiveWindowVisualComponent ActiveWindow { get; private set; }

        public RInteractiveWorkflow(IRSessionProvider sessionProvider
            , IRHistoryProvider historyProvider
            , IRPackageManagerProvider packagesProvider
            , IRPlotManagerProvider plotsProvider
            , IActiveWpfTextViewTracker activeTextViewTracker
            , IDebuggerModeTracker debuggerModeTracker
            , ICoreShell coreShell
            , IRSettings settings
            , Action onDispose) {

            _activeTextViewTracker = activeTextViewTracker;
            _debuggerModeTracker = debuggerModeTracker;
            _settings = settings;
            _onDispose = onDispose;

            Shell = coreShell;
            RSession = sessionProvider.GetOrCreate(GuidList.InteractiveWindowRSessionGuid);
            History = historyProvider.CreateRHistory(this);
            Packages = packagesProvider.CreateRPackageManager(sessionProvider, settings, this);
            Plots = plotsProvider.CreatePlotManager(settings, this);
            _operations = new RInteractiveWorkflowOperations(this, _debuggerModeTracker, Shell);

            _activeTextViewTracker.LastActiveTextViewChanged += LastActiveTextViewChanged;
            RSession.Disconnected += RSessionDisconnected;

            _debuggerModeTracker.EnterBreakMode += DebuggerEnteredBreakMode;
            _debuggerModeTracker.LeaveBreakMode += DebuggerLeftBreakMode;
        }

        private void DebuggerEnteredBreakMode(object sender, EventArgs e) {
            _debuggerJustEnteredBreakMode = true;
        }

        private void DebuggerLeftBreakMode(object sender, EventArgs e) {
            _debuggerJustEnteredBreakMode = false;
        }

        private void LastActiveTextViewChanged(object sender, ActiveTextViewChangedEventArgs e) {
            if (ActiveWindow == null) {
                return;
            }

            // Check if REPL lost focus and focus moved to the editor
            if (!ActiveWindow.TextView.HasAggregateFocus && !string.IsNullOrEmpty(e.New?.TextBuffer?.GetFilePath())) {
                _replLostFocus = true;
                Shell.DispatchOnUIThread(CheckPossibleBreakModeFocusChange);
            }

            if (ActiveWindow.TextView.HasAggregateFocus) {
                Shell.DispatchOnUIThread(Operations.PositionCaretAtPrompt);
            }
        }

        private void CheckPossibleBreakModeFocusChange() {

            if (ActiveWindow != null && _debuggerJustEnteredBreakMode && _replLostFocus) {
                // When debugger hits a breakpoint it typically activates the editor.
                // This is not desirable when focus was in the interactive window
                // i.e. user worked in the REPL and not in the editor. Pull 
                // the focus back here. 
                _replLostFocus = false;
<<<<<<< HEAD
                ActiveWindow.Container.Show(true, immediate: false);

=======
                if (IsRProjectActive()) {
                    ActiveWindow.Container.Show(true);
                }
>>>>>>> 56b02bca
                // Reset the flag, so that further focus changes are not affected until the next debugger break occurs.
                _debuggerJustEnteredBreakMode = false;
            }
        }

        private void RSessionDisconnected(object o, EventArgs eventArgs) {
            Operations.ClearPendingInputs();
        }

        private bool IsRProjectActive() {
            var wss = Shell.ExportProvider.GetExportedValue<IWorkspaceServices>();
            return wss.IsRProjectActive;
        }

        public async Task<IInteractiveWindowVisualComponent> GetOrCreateVisualComponent(IInteractiveWindowComponentContainerFactory componentContainerFactory, int instanceId = 0) {
            Shell.AssertIsOnMainThread();

            if (ActiveWindow != null) {
                // Right now only one instance of interactive window is allowed
                if (instanceId != 0) {
                    throw new InvalidOperationException("Right now only one instance of interactive window is allowed");
                }

                return ActiveWindow;
            }

            var svl = new SupportedRVersionRange();
            var evaluator = RInstallation.VerifyRIsInstalled(Shell, svl, _settings.RBasePath)
                ? new RInteractiveEvaluator(RSession, History, Shell, _settings)
                : (IInteractiveEvaluator)new NullInteractiveEvaluator();

            ActiveWindow = componentContainerFactory.Create(instanceId, evaluator);
            var interactiveWindow = ActiveWindow.InteractiveWindow;
            interactiveWindow.TextView.Closed += (_, __) => evaluator.Dispose();
            _operations.InteractiveWindow = interactiveWindow;
            await interactiveWindow.InitializeAsync();
            ActiveWindow.Container.UpdateCommandStatus(true);
            return ActiveWindow;
        }

        public void Dispose() {
            if (_disposed) {
                return;
            }
            _disposed = true;

            _debuggerModeTracker.EnterBreakMode -= DebuggerEnteredBreakMode;
            _debuggerModeTracker.LeaveBreakMode -= DebuggerLeftBreakMode;
            _activeTextViewTracker.LastActiveTextViewChanged -= LastActiveTextViewChanged;
            RSession.Disconnected -= RSessionDisconnected;
            Operations.Dispose();
            _onDispose();
        }
    }
}<|MERGE_RESOLUTION|>--- conflicted
+++ resolved
@@ -99,14 +99,10 @@
                 // i.e. user worked in the REPL and not in the editor. Pull 
                 // the focus back here. 
                 _replLostFocus = false;
-<<<<<<< HEAD
-                ActiveWindow.Container.Show(true, immediate: false);
+                if (IsRProjectActive()) {
+                    ActiveWindow.Container.Show(true, immediate: false);
+                }
 
-=======
-                if (IsRProjectActive()) {
-                    ActiveWindow.Container.Show(true);
-                }
->>>>>>> 56b02bca
                 // Reset the flag, so that further focus changes are not affected until the next debugger break occurs.
                 _debuggerJustEnteredBreakMode = false;
             }
