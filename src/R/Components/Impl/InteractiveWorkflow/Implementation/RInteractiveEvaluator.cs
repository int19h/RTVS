﻿// Copyright (c) Microsoft Corporation. All rights reserved.
// Licensed under the MIT License. See LICENSE in the project root for license information.

using System;
using System.Collections.Generic;
using System.Diagnostics;
using System.Threading.Tasks;
using Microsoft.Common.Core;
using Microsoft.Common.Core.Disposables;
using Microsoft.Common.Core.IO;
using Microsoft.Common.Core.Shell;
using Microsoft.R.Components.ConnectionManager;
using Microsoft.R.Components.History;
using Microsoft.R.Components.Settings;
using Microsoft.R.Core.AST;
using Microsoft.R.Core.Parser;
using Microsoft.R.Host.Client;
using Microsoft.R.Host.Client.Host;
using Microsoft.R.Host.Client.Session;
using Microsoft.VisualStudio.InteractiveWindow;
using Microsoft.VisualStudio.Text;
using Microsoft.VisualStudio.Text.Projection;

namespace Microsoft.R.Components.InteractiveWorkflow.Implementation {
    public sealed class RInteractiveEvaluator : IInteractiveEvaluator {
        private readonly IRSessionProvider _sessionProvider;
        private readonly IConnectionManager _connections;
        private readonly ICoreShell _coreShell;
        private readonly IRSettings _settings;
        private readonly IConsole _console;
        private readonly CountdownDisposable _evaluatorRequest;
        private CarriageReturnProcessor _crProcessor;
        private int _terminalWidth = 80;
        private IInteractiveWindow _currentWindow;

        public IRHistory History { get; }
        public IRSession Session { get; }

        public RInteractiveEvaluator(IRSessionProvider sessionProvider, IRSession session, IRHistory history, IConnectionManager connections, ICoreShell coreShell, IRSettings settings, IConsole console) {
            History = history;
            Session = session;
            Session.Output += SessionOnOutput;
            Session.Disconnected += SessionOnDisconnected;
            Session.BeforeRequest += SessionOnBeforeRequest;
            Session.AfterRequest += SessionOnAfterRequest;
            _sessionProvider = sessionProvider;
            _connections = connections;
            _coreShell = coreShell;
            _settings = settings;
            _console = console;
            _evaluatorRequest = new CountdownDisposable();
        }

        public void Dispose() {
            if (CurrentWindow != null) {
                CurrentWindow.TextView.VisualElement.SizeChanged -= VisualElement_SizeChanged;
            }

            Session.Output -= SessionOnOutput;
            Session.Disconnected -= SessionOnDisconnected;
            Session.BeforeRequest -= SessionOnBeforeRequest;
            Session.AfterRequest -= SessionOnAfterRequest;

            _crProcessor?.Dispose();
        }

        public Task<ExecutionResult> InitializeAsync() => InitializeAsync(false);

        private async Task<ExecutionResult> InitializeAsync(bool isResetting) {
            try {
                if (!Session.IsHostRunning) {
                    var startupInfo = new RHostStartupInfo {
                        Name = "REPL",
                        RHostCommandLineArguments = _connections.ActiveConnection?.RCommandLineArguments,
                        CranMirrorName = _settings.CranMirror,
                        CodePage = _settings.RCodePage,
                        WorkingDirectory = _settings.WorkingDirectory,
                        TerminalWidth = _terminalWidth,
                        EnableAutosave = !isResetting
                    };

                    await Session.EnsureHostStartedAsync(startupInfo, new RSessionCallback(CurrentWindow, Session, _settings, _coreShell, new FileSystem()));
                }
                return ExecutionResult.Success;
            } catch (RHostBrokerBinaryMissingException) {
                await _coreShell.ShowErrorMessageAsync(Resources.Error_Microsoft_R_Host_Missing);
                return ExecutionResult.Failure;
            } catch (RHostDisconnectedException ex) {
                WriteRHostDisconnectedError(ex);
                return ExecutionResult.Success;
            } catch (Exception ex) {
                await _coreShell.ShowErrorMessageAsync(ex.Message);
                return ExecutionResult.Failure;
            }
        }

        public async Task<ExecutionResult> ResetAsync(bool initialize = true) {
            try {
                if (Session.IsHostRunning) {
                    WriteErrorLine(Environment.NewLine + Resources.MicrosoftRHostStopping);
                    await Session.StopHostAsync();
                }

                if (!initialize) {
                    return ExecutionResult.Success;
                }

                WriteErrorLine(Environment.NewLine + Resources.MicrosoftRHostStarting);
                return await InitializeAsync(true);
            } catch (Exception ex) {
                Trace.Fail($"Exception in RInteractiveEvaluator.ResetAsync\n{ex}");
                return ExecutionResult.Failure;
            }
        }

        public bool CanExecuteCode(string text) {
            if (text.StartsWith("?", StringComparison.Ordinal)) {
                return true;
            }

            // if we have any errors other than an incomplete statement send the
            // bad code to R.  Otherwise continue reading input.
            var ast = RParser.Parse(text);
            return ast.IsCompleteExpression();
        }

        public async Task<ExecutionResult> ExecuteCodeAsync(string text) {
            var start = 0;
            var end = text.IndexOf('\n');
            if (end == -1) {
                return ExecutionResult.Success;
            }

            try {
                using (Session.DisableMutatedOnReadConsole()) {
                    while (end != -1) {
                        var line = text.Substring(start, end - start + 1);
                        start = end + 1;
                        end = text.IndexOf('\n', start);

                        using (var request = await Session.BeginInteractionAsync()) {
                            using (_evaluatorRequest.Increment()) {
                                if (line.Length >= request.MaxLength) {
                                    CurrentWindow.WriteErrorLine(string.Format(Resources.InputIsTooLong, request.MaxLength));
                                    return ExecutionResult.Failure;
                                }

                                await request.RespondAsync(line);
                            }
                        }
                    }
                }

                return ExecutionResult.Success;
            } catch (RHostDisconnectedException rhdex) {
                WriteRHostDisconnectedError(rhdex);
                return ExecutionResult.Success;
            } catch (OperationCanceledException) {
                // Cancellation reason was already reported via RSession.Error and printed out;
                // Return success cause connection lost doesn't mean that RHost died
                return ExecutionResult.Success;
            } catch (Exception ex) {
                await _coreShell.ShowErrorMessageAsync(ex.ToString());
                return ExecutionResult.Failure;
            } finally {
                History.AddToHistory(text);
            }
        }

        public string FormatClipboard() {
            // keep the clipboard content as is
            return null;
        }

        public void AbortExecution() {
            Session.CancelAllAsync().DoNotWait();
        }

        public string GetPrompt() {
            if (CurrentWindow.CurrentLanguageBuffer.CurrentSnapshot.LineCount > 1) {
                // TODO: We should support dynamically getting the prompt at runtime
                // if the user changes it
                return "+ ";
            }
            return Session.Prompt;
        }

        public IInteractiveWindow CurrentWindow {
            get { return _currentWindow; }
            set {
                if (_currentWindow != null) {
                    CurrentWindow.TextView.VisualElement.SizeChanged -= VisualElement_SizeChanged;
                }
                _currentWindow = value;
                if (_currentWindow != null) {
                    _currentWindow.TextView.VisualElement.SizeChanged += VisualElement_SizeChanged;
                    _crProcessor = new CarriageReturnProcessor(_coreShell, _currentWindow);
                }
            }
        }

        private void SessionOnOutput(object sender, ROutputEventArgs args) {
            if (args.OutputType == OutputType.Output) {
                Write(args.Message.ToUnicodeQuotes());
            } else {
                WriteErrorLine(args.Message);
            }
        }

        private void SessionOnDisconnected(object sender, EventArgs args) {
            if (CurrentWindow == null || !CurrentWindow.IsResetting) {
<<<<<<< HEAD
                WriteErrorLine(Environment.NewLine + Resources.MicrosoftRHostStopped);
=======
                WriteErrorLine(Resources.MicrosoftRHostStopped);
>>>>>>> 304376c5
            }
        }

        private void SessionOnAfterRequest(object sender, RAfterRequestEventArgs e) {
            if (CurrentWindow == null || CurrentWindow.IsResetting) {
                return;
            }

            if (_evaluatorRequest.Count == 0 && e.AddToHistory && e.IsVisible) {
                _coreShell.DispatchOnUIThread(() => {
                    if (CurrentWindow == null || CurrentWindow.IsResetting) {
                        return;
                    }

                    ((IInteractiveWindow2)CurrentWindow).AddToHistory(e.Request.TrimEnd());
                    History.AddToHistory(e.Request);
                });
            }
        }

        private void SessionOnBeforeRequest(object sender, RBeforeRequestEventArgs e) {
            if (CurrentWindow == null || CurrentWindow.IsRunning) {
                return;
            }

            _coreShell.DispatchOnUIThread(() => {
                if (CurrentWindow == null || CurrentWindow.IsRunning) {
                    return;
                }

                var projectionBuffer = CurrentWindow.TextView.TextBuffer as IProjectionBuffer;
                if (projectionBuffer == null) {
                    return;
                }

                var spanCount = projectionBuffer.CurrentSnapshot.SpanCount;
                projectionBuffer.ReplaceSpans(spanCount - 2, 1, new List<object> { GetPrompt() }, EditOptions.None, new object());
            });
        }


        private void Write(string message) {
            if (CurrentWindow != null && !_crProcessor.ProcessMessage(message)) {
                _coreShell.DispatchOnUIThread(() => CurrentWindow?.Write(message));
            }
        }

        private void WriteErrorLine(string message) {
            message = TrimExcessiveLineBreaks(message);
            _console.WriteLine(message);
        }

        private void WriteErrorLine(string message) {
            if (CurrentWindow != null) {
                _coreShell.DispatchOnUIThread(() => CurrentWindow?.WriteErrorLine(message));
            }
        }

        private void WriteRHostDisconnectedError(RHostDisconnectedException exception) {
            WriteErrorLine(Environment.NewLine + exception.Message);
            WriteErrorLine(_sessionProvider.IsConnected ? Resources.RestartRHost : Resources.ReconnectToBroker);
        }

        private void VisualElement_SizeChanged(object sender, System.Windows.SizeChangedEventArgs e) {
            int width = (int)(e.NewSize.Width / CurrentWindow.TextView.FormattedLineSource.ColumnWidth);
            // From R docs:  Valid values are 10...10000 with default normally 80.
            _terminalWidth = Math.Max(10, Math.Min(10000, width));

            Session.OptionsSetWidthAsync(_terminalWidth)
                .SilenceException<RException>()
                .DoNotWait();
        }

        /// <summary>
        /// Prevents multiple line breaks in REPL when various components prepend and append
        /// extra line breaks to the error message. Limits output to 2 line breaks per message.
        /// </summary>
        private string TrimExcessiveLineBreaks(string message) {
            if (CurrentWindow.CurrentLanguageBuffer == null) {
                return message.Trim();
            }

            // Trim all line breaks at the end of the message
            message = message.TrimEnd(CharExtensions.LineBreakChars);

            // Trim and count leading new lines in the message
            int newLineLength = Environment.NewLine.Length;
            int nlInMessage = 0;
            while (message.StartsWithOrdinal(Environment.NewLine) && message.Length > newLineLength) {
                nlInMessage++;
                message = message.Substring(newLineLength, message.Length - newLineLength);
            }

            if (nlInMessage > 0) {
                // Count line breaks in the beginning of the message and at the end 
                // of the line text buffer and ensure no more than 2.
                var snapshot = CurrentWindow.CurrentLanguageBuffer.CurrentSnapshot;
                int nlInBuffer = 0;
                for (int i = snapshot.Length - newLineLength; i >= 0; i -= newLineLength) {
                    if (!snapshot.GetText(i, newLineLength).EqualsOrdinal(Environment.NewLine)) {
                        break;
                    }
                    nlInBuffer++;
                }

                // allow no more than 2 combined
                for (int i = 0; i < Math.Min(2, nlInBuffer + nlInMessage); i++) {
                    message = Environment.NewLine + message;
                }
            }

            return message;
        }
    }
}<|MERGE_RESOLUTION|>--- conflicted
+++ resolved
@@ -209,11 +209,7 @@
 
         private void SessionOnDisconnected(object sender, EventArgs args) {
             if (CurrentWindow == null || !CurrentWindow.IsResetting) {
-<<<<<<< HEAD
                 WriteErrorLine(Environment.NewLine + Resources.MicrosoftRHostStopped);
-=======
-                WriteErrorLine(Resources.MicrosoftRHostStopped);
->>>>>>> 304376c5
             }
         }
 
