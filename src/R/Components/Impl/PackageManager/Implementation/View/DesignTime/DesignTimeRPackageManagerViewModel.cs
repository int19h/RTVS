--- conflicted
+++ resolved
@@ -21,19 +21,12 @@
 
         public string FirstError => null;
         public bool HasMultipleErrors => false;
-<<<<<<< HEAD
         public bool IsRemoteSession => false;
+
         public Task SwitchToAvailablePackagesAsync() => Task.CompletedTask;
         public Task SwitchToInstalledPackagesAsync() => Task.CompletedTask;
         public Task SwitchToLoadedPackagesAsync() => Task.CompletedTask;
         public Task ReloadCurrentTabAsync() => Task.CompletedTask;
-=======
-
-        public Task SwitchToAvailablePackagesAsync(CancellationToken cancellationToken = default(CancellationToken)) => Task.CompletedTask;
-        public Task SwitchToInstalledPackagesAsync(CancellationToken cancellationToken = default(CancellationToken)) => Task.CompletedTask;
-        public Task SwitchToLoadedPackagesAsync(CancellationToken cancellationToken = default(CancellationToken)) => Task.CompletedTask;
-        public Task ReloadCurrentTabAsync(CancellationToken cancellationToken = default(CancellationToken)) => Task.CompletedTask;
->>>>>>> dfd124be
         public void SelectPackage(IRPackageViewModel package) { }
         public Task InstallAsync(IRPackageViewModel package, CancellationToken cancellationToken) => Task.CompletedTask;
         public Task UpdateAsync(IRPackageViewModel package, CancellationToken cancellationToken) => Task.CompletedTask;
