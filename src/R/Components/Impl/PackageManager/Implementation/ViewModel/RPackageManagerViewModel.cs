--- conflicted
+++ resolved
@@ -206,39 +206,20 @@
                 await ReloadLoadedPackagesAsync();
             }
 
-<<<<<<< HEAD
-            if (package.IsLoaded) {
-                return;
-            }
-
-            try {
-                var libPath = package.LibraryPath.ToRPath();
-                var packageLockState = _packageManager.GetPackageLockState(package.Name, libPath);
-                if (packageLockState == PackageLockState.Unlocked) {
-                    try {
-                        await _packageManager.UninstallPackageAsync(package.Name, libPath);
-                    } catch (RHostDisconnectedException) {
-                        AddErrorMessage(string.Format(CultureInfo.CurrentCulture, Resources.PackageManager_CantUninstallPackageNoRSession, package.Name));
-                    }
-
-                    try {
-                        await _packageManager.InstallPackageAsync(package.Name, libPath);
-                    } catch (RHostDisconnectedException) {
-                        AddErrorMessage(string.Format(CultureInfo.CurrentCulture, Resources.PackageManager_CantInstallPackageNoRSession, package.Name));
-=======
             if (!package.IsLoaded) {
                 try {
                     var libPath = package.LibraryPath.ToRPath();
-                    var packageLockState = await _packageManager.UpdatePackageAsync(package.Name, libPath);
-                    if (packageLockState != PackageLockState.Unlocked) {
-                        ShowPackageLockedMessage(packageLockState, package.Name);
->>>>>>> 95e08070
+                    try {
+                        var packageLockState = await _packageManager.UpdatePackageAsync(package.Name, libPath);
+                        if (packageLockState != PackageLockState.Unlocked) {
+                            ShowPackageLockedMessage(packageLockState, package.Name);
+                        }
+                    } catch (RHostDisconnectedException) {
+                        AddErrorMessage(string.Format(CultureInfo.CurrentCulture, Resources.PackageManager_CantUpdatePackageNoRSession, package.Name));
                     }
-                } else {
-                    ShowPackageLockedMessage(packageLockState, package.Name);
-                }
-            } catch (RPackageManagerException ex) {
-                AddErrorMessage(ex.Message);
+                } catch (RPackageManagerException ex) {
+                    AddErrorMessage(ex.Message);
+                }
             }
 
             await ReloadInstalledAndLoadedPackagesAsync();
