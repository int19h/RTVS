--- conflicted
+++ resolved
@@ -43,26 +43,30 @@
             return await GetPackages(async (eval) => await eval.AvailablePackages());
         }
 
-<<<<<<< HEAD
         public async Task AddAdditionalPackageInfoAsync(RPackage pkg) {
-            var uri = GetPackageWebIndexUri(pkg.Package, pkg.Repository);
-            await RPackageWebParser.RetrievePackageInfo(uri, pkg);
-=======
-        public async Task GetAdditionalPackageInfoAsync(RPackage pkg) {
             try {
-                var uri = GetPackageWebIndexUri(pkg);
+                var uri = GetPackageWebIndexUri(pkg.Package, pkg.Repository);
                 await RPackageWebParser.RetrievePackageInfo(uri, pkg);
             } catch (WebException ex) {
                 throw new RPackageManagerException(ex.Message, ex);
             }
         }
 
+        public async Task<RPackage> GetAdditionalPackageInfoAsync(string pkg, string repository) {
+            try {
+                var uri = GetPackageWebIndexUri(pkg, repository);
+                return await RPackageWebParser.RetrievePackageInfo(uri);
+            } catch (WebException ex) {
+                throw new RPackageManagerException(ex.Message, ex);
+            }
+        }
+        
         public void InstallPackage(string name, string libraryPath) {
             string script;
             if (string.IsNullOrEmpty(libraryPath)) {
-                script = string.Format("install.packages({0})", name.ToRStringLiteral());
+                script = $"install.packages({name.ToRStringLiteral()})";
             } else {
-                script = string.Format("install.packages({0}, lib={1})", name.ToRStringLiteral(), libraryPath.ToRPath().ToRStringLiteral());
+                script = $"install.packages({name.ToRStringLiteral()}, lib={libraryPath.ToRPath().ToRStringLiteral()})";
             }
 
             _interactiveWorkflow.Operations.EnqueueExpression(script, true);
@@ -132,12 +136,6 @@
             } catch (MessageTransportException ex) {
                 throw new RPackageManagerException(Resources.PackageManager_TransportError, ex);
             }
->>>>>>> 08bedb34
-        }
-
-        public async Task<RPackage> GetAdditionalPackageInfoAsync(string pkg, string repository) {
-            var uri = GetPackageWebIndexUri(pkg, repository);
-            return await RPackageWebParser.RetrievePackageInfo(uri);
         }
 
         private static Uri GetPackageWebIndexUri(string package, string repository) {
