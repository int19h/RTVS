--- conflicted
+++ resolved
@@ -59,7 +59,8 @@
 
             <DataTemplate x:Key="EditConnectionDataTemplate" DataType="{x:Type viewModel:IConnectionViewModel}">
                 <AdornerDecorator>
-                    <Grid Margin="0,6,0,8">
+                    <Grid Margin="0,6,0,8"
+                          Background="{DynamicResource {x:Static rwpf:Brushes.BackgroundBrushKey}}">
                         <Grid.RowDefinitions>
                             <RowDefinition Height="Auto"/>
                             <RowDefinition Height="Auto"/>
@@ -76,7 +77,7 @@
                         <TextBox Grid.Row="0" Grid.Column="0" Style="{StaticResource InputTextBoxStyle}"
                                  Text="{Binding Path=Name, Mode=TwoWay, UpdateSourceTrigger=PropertyChanged}"
                                  controls:Watermark.TextBoxHint="{x:Static components:Resources.ConnectionManager_Name}"
-                                 Background="{DynamicResource {x:Static rwpf:Brushes.ToolWindowBackgroundKey}}" 
+                                 Background="{DynamicResource {x:Static rwpf:Brushes.BackgroundBrushKey}}" 
                                  Foreground="{DynamicResource {x:Static rwpf:Brushes.UITextKey}}"/>
 
                         <TextBox Grid.Row="1" Grid.Column="0" Style="{StaticResource InputTextBoxStyle}" 
@@ -84,7 +85,7 @@
                                  controls:Watermark.TextBoxHint="{x:Static components:Resources.ConnectionManager_Path}" 
                                  IsReadOnly="{Binding Path=IsUserCreated, Converter={x:Static rwpf:Converters.Not}}"
                                  LostFocus="PathTextBox_LostFocus" TextChanged="PathTextBox_TextChanged"
-                                 Background="{DynamicResource {x:Static rwpf:Brushes.ToolWindowBackgroundKey}}"
+                                 Background="{DynamicResource {x:Static rwpf:Brushes.BackgroundBrushKey}}"
                                  Foreground="{DynamicResource {x:Static rwpf:Brushes.UITextKey}}"/>
 
                         <Button Grid.Row="1" Grid.Column="1" Margin="3,0,0,6" Padding="2,0,2,0" Content="..." 
@@ -95,7 +96,7 @@
                         <TextBox Grid.Row="2" Grid.Column="0" Style="{StaticResource InputTextBoxStyle}" 
                                  Text="{Binding Path=RCommandLineArguments, Mode=TwoWay, UpdateSourceTrigger=PropertyChanged}"
                                  controls:Watermark.TextBoxHint="{x:Static components:Resources.ConnectionManager_RCommandLineArguments}"
-                                 Background="{DynamicResource {x:Static rwpf:Brushes.ToolWindowBackgroundKey}}" 
+                                 Background="{DynamicResource {x:Static rwpf:Brushes.BackgroundBrushKey}}" 
                                  Foreground="{DynamicResource {x:Static rwpf:Brushes.UITextKey}}"/>
 
                         <WrapPanel Grid.Row="3" Grid.Column="0" Grid.ColumnSpan="2" Margin="0,0,0,0">
@@ -205,7 +206,7 @@
                         <!-- connect button -->
                         <Button x:Name="ButtonConnect" Grid.Row="0"  Grid.Column="5" Style="{StaticResource ToolWindowButtonStyle}" Click="ButtonConnect_Click" 
                                 Visibility="{Binding Path=IsConnected, Converter={x:Static rwpf:Converters.TrueIsCollapsed}}"
-                                Margin="0,0,8,0" Background="{DynamicResource {x:Static rwpf:Brushes.ToolWindowBackgroundKey}}">
+                                Margin="0,0,8,0">
                             <Button.ToolTip>
                                 <TextBlock Text="{Binding Path=Name, StringFormat={x:Static components:Resources.ConnectionManager_ConnectTooltip}}" />
                             </Button.ToolTip>
@@ -213,18 +214,12 @@
                         </Button>
 
                         <!-- edit/properties button -->
-                        <Button x:Name="ButtonEdit" Grid.Row="0" Grid.Column="6" Style="{StaticResource EditButtonStyle}" 
-                                Click="ButtonEdit_Click" Background="{DynamicResource {x:Static rwpf:Brushes.ToolWindowBackgroundKey}}">
+                        <Button x:Name="ButtonEdit" Grid.Row="0" Grid.Column="6" Style="{StaticResource EditButtonStyle}" Click="ButtonEdit_Click">
                             <imaging:CrispImage  Width="16" Height="16" Moniker="{x:Static imagecatalog:KnownMonikers.Settings}" />
                         </Button>
 
                         <!-- delete button -->
-<<<<<<< HEAD
-                        <Button x:Name="ButtonDelete" Grid.Row="0" Grid.Column="7" Style="{StaticResource DeleteButtonStyle}"
-                                Click="ButtonDelete_Click" Background="{DynamicResource {x:Static rwpf:Brushes.ToolWindowBackgroundKey}}">
-=======
                         <Button x:Name="ButtonDelete" Grid.Row="0" Grid.Column="7" Style="{StaticResource DeleteButtonStyle}" Click="ButtonDelete_Click">
->>>>>>> 3f30ade8
                             <imaging:CrispImage  Width="16" Height="16" Moniker="{x:Static imagecatalog:KnownMonikers.Cancel}" />
                         </Button>
 
