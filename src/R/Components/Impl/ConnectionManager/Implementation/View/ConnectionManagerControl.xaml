--- conflicted
+++ resolved
@@ -84,12 +84,9 @@
                                  Text="{Binding Path=Path, Mode=TwoWay, UpdateSourceTrigger=PropertyChanged}"
                                  controls:Watermark.TextBoxHint="{x:Static components:Resources.ConnectionManager_Path}" 
                                  IsReadOnly="{Binding Path=IsUserCreated, Converter={x:Static rwpf:Converters.Not}}"
-<<<<<<< HEAD
-                                 Background="{DynamicResource {x:Static rwpf:Brushes.BackgroundBrushKey}}" 
+                                 LostFocus="PathTextBox_LostFocus" TextChanged="PathTextBox_TextChanged"
+                                 Background="{DynamicResource {x:Static rwpf:Brushes.BackgroundBrushKey}}"
                                  Foreground="{DynamicResource {x:Static rwpf:Brushes.UITextKey}}"/>
-=======
-                                 LostFocus="PathTextBox_LostFocus" TextChanged="PathTextBox_TextChanged" />
->>>>>>> 3c6fd810
 
                         <Button Grid.Row="1" Grid.Column="1" Margin="3,0,0,6" Padding="2,0,2,0" Content="..." 
                                 VerticalAlignment="Stretch" MinHeight="0" MinWidth="0" Click="ButtonPath_Click"
