// Copyright (c) Microsoft Corporation. All rights reserved.
// Licensed under the MIT License. See LICENSE in the project root for license information.

using System;
using System.Collections.Concurrent;
using System.Collections.Generic;
using System.Collections.ObjectModel;
using System.Diagnostics;
using System.Globalization;
using System.Linq;
using System.Threading.Tasks;
using Microsoft.Common.Core;
using Microsoft.Common.Core.Disposables;
using Microsoft.Common.Core.Logging;
using Microsoft.Common.Core.Shell;
using Microsoft.R.Components.ConnectionManager.Implementation.View;
using Microsoft.R.Components.ConnectionManager.Implementation.ViewModel;
using Microsoft.R.Components.InteractiveWorkflow;
using Microsoft.R.Components.Settings;
using Microsoft.R.Components.StatusBar;
using Microsoft.R.Host.Client;
using Microsoft.R.Host.Client.Host;
using Microsoft.R.Interpreters;

namespace Microsoft.R.Components.ConnectionManager.Implementation {
    internal class ConnectionManager : IConnectionManager {
        private readonly IRSettings _settings;
        private readonly ICoreShell _shell;
        private readonly IStatusBar _statusBar;
        private readonly IRSessionProvider _sessionProvider;
        private readonly DisposableBag _disposableBag;
        private readonly ConnectionStatusBarViewModel _statusBarViewModel;
        private readonly ConcurrentDictionary<Uri, IConnection> _userConnections;

        public bool IsConnected { get; private set; }
        public IConnection ActiveConnection { get; private set; }
        public ReadOnlyCollection<IConnection> RecentConnections { get; private set; }
        public IConnectionManagerVisualComponent VisualComponent { get; private set; }

        public event EventHandler RecentConnectionsChanged;
        public event EventHandler<ConnectionEventArgs> ConnectionStateChanged;

        public ConnectionManager(IStatusBar statusBar, IRSettings settings, IRInteractiveWorkflow interactiveWorkflow) {
            _statusBar = statusBar;
            _sessionProvider = interactiveWorkflow.RSessions;
            _settings = settings;
            _shell = interactiveWorkflow.Shell;

            _statusBarViewModel = new ConnectionStatusBarViewModel(this, interactiveWorkflow.Shell);

            _disposableBag = DisposableBag.Create<ConnectionManager>()
                .Add(_statusBarViewModel)
                .Add(() => _sessionProvider.BrokerChanged -= BrokerChanged)
                .Add(() => interactiveWorkflow.RSession.Connected -= RSessionOnConnected)
                .Add(() => interactiveWorkflow.RSession.Disconnected -= RSessionOnDisconnected);

            _sessionProvider.BrokerChanged += BrokerChanged;
            // TODO: Temporary solution - need to separate RHost errors and network connection issues
            interactiveWorkflow.RSession.Connected += RSessionOnConnected;
            interactiveWorkflow.RSession.Disconnected += RSessionOnDisconnected;

            _shell.DispatchOnUIThread(() => _disposableBag.Add(_statusBar.AddItem(new ConnectionStatusBar { DataContext = _statusBarViewModel })));

            // Get initial values
            var userConnections = CreateConnectionList();
            _userConnections = new ConcurrentDictionary<Uri, IConnection>(userConnections);

            UpdateRecentConnections();
            SwitchBrokerToLastConnection();
        }

        public void Dispose() {
            _disposableBag.TryMarkDisposed();
        }

        public IConnectionManagerVisualComponent GetOrCreateVisualComponent(IConnectionManagerVisualComponentContainerFactory visualComponentContainerFactory, int instanceId = 0) {
            if (VisualComponent != null) {
                return VisualComponent;
            }

            VisualComponent = visualComponentContainerFactory.GetOrCreate(this, instanceId).Component;
            return VisualComponent;
        }

        public IConnection AddOrUpdateConnection(string name, string path, string rCommandLineArguments, bool isUserCreated) {
            var newConnection = new Connection(name, path, rCommandLineArguments, DateTime.Now, isUserCreated);
            var connection = _userConnections.AddOrUpdate(newConnection.Id, newConnection, (k, v) => UpdateConnectionFactory(v, newConnection));

            UpdateRecentConnections();
            return connection;
        }

        public IConnection GetOrAddConnection(string name, string path, string rCommandLineArguments, bool isUserCreated) {
            var newConnection = CreateConnection(name, path, rCommandLineArguments, isUserCreated);
            var connection = _userConnections.GetOrAdd(newConnection.Id, newConnection);
            UpdateRecentConnections();
            return connection;
        }

        public bool TryRemove(Uri id) {
            IConnection connection;
            var isRemoved = _userConnections.TryRemove(id, out connection);
            if (isRemoved) {
                UpdateRecentConnections();
            }

            return isRemoved;
        }

        public async Task ConnectAsync(IConnectionInfo connection) {
            var sessions = _sessionProvider.GetSessions().ToList();
            if (sessions.Any()) {
                await Task.WhenAll(sessions.Select(s => s.StopHostAsync()));
            }

            if (ActiveConnection != null && (!ActiveConnection.Path.EqualsIgnoreCase(connection.Path)  || _brokerConnector.BrokerUri.IsLoopback)) {
                SwitchBroker(connection);
            }

            if (sessions.Any()) {
                await Task.WhenAll(sessions.Select(s => s.RestartHostAsync()));
            }
        }

        public void SwitchBroker(IConnectionInfo info) {
            var connection = GetOrCreateConnection(info.Name, info.Path, info.RCommandLineArguments, info.IsUserCreated);
            SwitchBroker(connection);
        }

        private void SwitchBroker(IConnection connection) {
            ActiveConnection = connection;
            SaveActiveConnectionToSettings();
<<<<<<< HEAD
            if (connection.IsRemote) {
                _brokerConnector.SwitchToRemoteBroker(connection.Id);
            } else {
                //if (connection.Path.EqualsIgnoreCase(new RInstallation().GetMicrosoftRClientInfo()?.InstallPath)) {
                //    TelemetryService .ReportEvent(TelemetryArea.Configuration, ConfigurationEvents.RClientActive);
                //}
                _brokerConnector.SwitchToLocalBroker(connection.Name, connection.Path);
            }
=======
            _sessionProvider.TrySwitchBroker(connection.Name, connection.Path);
>>>>>>> 35276e02
        }

        private IConnection CreateConnection(string name, string path, string rCommandLineArguments, bool isUserCreated) =>
            new Connection(name, path, rCommandLineArguments, DateTime.Now, isUserCreated);

        private IConnection GetOrCreateConnection(string name, string path, string rCommandLineArguments, bool isUserCreated) {
            var newConnection = CreateConnection(name, path, rCommandLineArguments, isUserCreated);
            IConnection connection;
            return _userConnections.TryGetValue(newConnection.Id, out connection) ? connection : newConnection;
        }

        private IConnection UpdateConnectionFactory(IConnection oldConnection, IConnection newConnection) {
            if (oldConnection != null && newConnection.Equals(oldConnection)) {
                return oldConnection;
            }

            UpdateActiveConnection();
            return newConnection;
        }

        private Dictionary<Uri, IConnection> GetConnectionsFromSettings() => _settings.Connections
            .Select(c => CreateConnection(c.Name, c.Path, c.RCommandLineArguments, c.IsUserCreated))
            .ToDictionary(k => k.Id);

        private void SaveConnectionsToSettings() {
            _settings.Connections = RecentConnections
                .Select(c => new ConnectionInfo { Name = c.Name, Path = c.Path, RCommandLineArguments = c.RCommandLineArguments, IsUserCreated = c.IsUserCreated })
                .ToArray();
        }

        private void UpdateRecentConnections() {
            RecentConnections = new ReadOnlyCollection<IConnection>(_userConnections.Values.OrderByDescending(c => c.LastUsed).ToList());
            SaveConnectionsToSettings();
            RecentConnectionsChanged?.Invoke(this, new EventArgs());
        }

        private Dictionary<Uri, IConnection> CreateConnectionList() {
            var connections = GetConnectionsFromSettings();
            var localEngines = new RInstallation().GetCompatibleEngines();
            if (connections.Count == 0) {
                if (!localEngines.Any()) {
                    var message = string.Format(CultureInfo.InvariantCulture, Resources.NoLocalR, Environment.NewLine + Environment.NewLine, Environment.NewLine);
                    if (_shell.ShowMessage(message, MessageButtons.YesNo) == MessageButtons.Yes) {
                        var installer = _shell.ExportProvider.GetExportedValue<IMicrosoftRClientInstaller>();
                        installer.LaunchRClientSetup(_shell);
                        return connections;
                    }
                }
                // No connections, may be first use or connections were somehow removed.
                // Add local connections so there is at least something available.
                foreach (var e in localEngines) {
                    var c = CreateConnection(e.Name, e.InstallPath, string.Empty, isUserCreated: false);
                    connections[new Uri(e.InstallPath, UriKind.Absolute)] = c;
                }
            } else {
                // Remove missing engines and add engines missing from saved connections
                // Set 'is used created' to false if path points to locally found interpreter
                foreach (var kvp in connections.ToList()) {
                    if (!kvp.Value.IsRemote) {
                        bool valid = false;
                        try {
                            var info = new RInterpreterInfo(kvp.Value.Name, kvp.Value.Path);
                            valid = info.VerifyInstallation();
                        } catch (Exception ex) when (!ex.IsCriticalException()) {
                            GeneralLog.Write(ex);
                        }
                        if (!valid) {
                            connections.Remove(kvp.Key);
                        }
                    }
                }

                // Add newly installed engines
                foreach (var e in localEngines) {
                    if (!connections.Values.Any(x => x.Path.TrimTrailingSlash().EqualsIgnoreCase(e.InstallPath.TrimTrailingSlash()))) {
                        connections[new Uri(e.InstallPath, UriKind.Absolute)] = CreateConnection(e.Name, e.InstallPath, string.Empty, isUserCreated: false);
                    }
                }
            }
            return connections;
        }

        private void SwitchBrokerToLastConnection() {
            var connectionInfo = _settings.LastActiveConnection;
            if (!string.IsNullOrEmpty(connectionInfo?.Path)) {
                SwitchBroker(connectionInfo);
                return;
            }

            var connection = RecentConnections.FirstOrDefault();
            if (connectionInfo != null) {
                SwitchBroker(connection);
                return;
            }

            var local = _userConnections.Values.FirstOrDefault(c => !c.IsRemote);
            if (local != null) {
                SwitchBroker(local);
            }
        }

        private void BrokerChanged(object sender, EventArgs eventArgs) {
            UpdateActiveConnection();
        }

        private void RSessionOnConnected(object sender, RConnectedEventArgs e) {
            IsConnected = true;
            ConnectionStateChanged?.Invoke(this, new ConnectionEventArgs(true, ActiveConnection));
        }

        private void RSessionOnDisconnected(object sender, EventArgs e) {
            IsConnected = false;
            ConnectionStateChanged?.Invoke(this, new ConnectionEventArgs(false, ActiveConnection));
        }

        private void UpdateActiveConnection() {
            if (ActiveConnection?.Id == _sessionProvider.BrokerUri) {
                return;
            }

            ActiveConnection = RecentConnections.FirstOrDefault(c => c.Id == _sessionProvider.BrokerUri);
            SaveActiveConnectionToSettings();
        }

        private void SaveActiveConnectionToSettings() {
            _settings.LastActiveConnection = ActiveConnection == null
                ? null
                : new ConnectionInfo {
                    Name = ActiveConnection.Name,
                    Path = ActiveConnection.Path,
                    RCommandLineArguments = ActiveConnection.RCommandLineArguments
                };
        }
    }
}<|MERGE_RESOLUTION|>--- conflicted
+++ resolved
@@ -130,18 +130,7 @@
         private void SwitchBroker(IConnection connection) {
             ActiveConnection = connection;
             SaveActiveConnectionToSettings();
-<<<<<<< HEAD
-            if (connection.IsRemote) {
-                _brokerConnector.SwitchToRemoteBroker(connection.Id);
-            } else {
-                //if (connection.Path.EqualsIgnoreCase(new RInstallation().GetMicrosoftRClientInfo()?.InstallPath)) {
-                //    TelemetryService .ReportEvent(TelemetryArea.Configuration, ConfigurationEvents.RClientActive);
-                //}
-                _brokerConnector.SwitchToLocalBroker(connection.Name, connection.Path);
-            }
-=======
             _sessionProvider.TrySwitchBroker(connection.Name, connection.Path);
->>>>>>> 35276e02
         }
 
         private IConnection CreateConnection(string name, string path, string rCommandLineArguments, bool isUserCreated) =>
