// Copyright (c) Microsoft Corporation. All rights reserved.
// Licensed under the MIT License. See LICENSE in the project root for license information.

using System;
using System.Collections.Concurrent;
using System.Collections.Generic;
using System.Collections.ObjectModel;
using System.Globalization;
using System.Linq;
using System.Threading;
using System.Threading.Tasks;
using Microsoft.Common.Core;
using Microsoft.Common.Core.Disposables;
using Microsoft.Common.Core.Logging;
using Microsoft.Common.Core.Shell;
using Microsoft.R.Components.ConnectionManager.Implementation.View;
using Microsoft.R.Components.ConnectionManager.Implementation.ViewModel;
using Microsoft.R.Components.Extensions;
using Microsoft.R.Components.InteractiveWorkflow;
using Microsoft.R.Components.Settings;
using Microsoft.R.Components.StatusBar;
using Microsoft.R.Host.Client;
using Microsoft.R.Interpreters;

namespace Microsoft.R.Components.ConnectionManager.Implementation {
    internal class ConnectionManager : IConnectionManager {
        private readonly IRSettings _settings;
        private readonly ICoreShell _shell;
        private readonly IStatusBar _statusBar;
        private readonly IRSessionProvider _sessionProvider;
        private readonly DisposableBag _disposableBag;
        private readonly ConnectionStatusBarViewModel _statusBarViewModel;
        private readonly ConcurrentDictionary<Uri, IConnection> _userConnections;

        public bool IsConnected { get; private set; }
        public IConnection ActiveConnection { get; private set; }
        public ReadOnlyCollection<IConnection> RecentConnections { get; private set; }
        public IConnectionManagerVisualComponent VisualComponent { get; private set; }

        public event EventHandler RecentConnectionsChanged;
        public event EventHandler<ConnectionEventArgs> ConnectionStateChanged;

        public ConnectionManager(IStatusBar statusBar, IRSettings settings, IRInteractiveWorkflow interactiveWorkflow) {
            _statusBar = statusBar;
            _sessionProvider = interactiveWorkflow.RSessions;
            _settings = settings;
            _shell = interactiveWorkflow.Shell;

            _statusBarViewModel = new ConnectionStatusBarViewModel(this, interactiveWorkflow.Shell);

            _disposableBag = DisposableBag.Create<ConnectionManager>()
                .Add(_statusBarViewModel)
                .Add(() => _sessionProvider.BrokerStateChanged -= BrokerStateChanged);

            _sessionProvider.BrokerStateChanged += BrokerStateChanged;

            // Get initial values
            var userConnections = CreateConnectionList();
            _userConnections = new ConcurrentDictionary<Uri, IConnection>(userConnections);

            UpdateRecentConnections();
            CompleteInitializationAsync().DoNotWait();
        }

        private async Task CompleteInitializationAsync() {
            await _shell.SwitchToMainThreadAsync();
            _disposableBag.Add(_statusBar.AddItem(new ConnectionStatusBar {
                DataContext = _statusBarViewModel
            }));
            await SwitchBrokerToLastConnection();
        }

        public void Dispose() {
            _disposableBag.TryDispose();
        }

        public IConnectionManagerVisualComponent GetOrCreateVisualComponent(IConnectionManagerVisualComponentContainerFactory visualComponentContainerFactory, int instanceId = 0) {
            if (VisualComponent != null) {
                return VisualComponent;
            }

            VisualComponent = visualComponentContainerFactory.GetOrCreate(this, instanceId).Component;
            return VisualComponent;
        }

        public IConnection AddOrUpdateConnection(string name, string path, string rCommandLineArguments, bool isUserCreated) {
            var newConnection = new Connection(name, path, rCommandLineArguments, DateTime.Now, isUserCreated);
            var connection = _userConnections.AddOrUpdate(newConnection.Id, newConnection, (k, v) => UpdateConnectionFactory(v, newConnection));

            UpdateRecentConnections();
            return connection;
        }

        public IConnection GetOrAddConnection(string name, string path, string rCommandLineArguments, bool isUserCreated) {
            var newConnection = CreateConnection(name, path, rCommandLineArguments, isUserCreated);
            var connection = _userConnections.GetOrAdd(newConnection.Id, newConnection);
            UpdateRecentConnections();
            return connection;
        }

        public bool TryRemove(Uri id) {
            IConnection connection;
            var isRemoved = _userConnections.TryRemove(id, out connection);
            if (isRemoved) {
                UpdateRecentConnections();
            }

            return isRemoved;
        }

<<<<<<< HEAD
        public Task TestConnectionAsync(IConnectionInfo connection, CancellationToken cancellationToken = default(CancellationToken)) {
            return _sessionProvider.TestBrokerConnectionAsync(connection.Name, connection.Path, cancellationToken);
        }

        public async Task ConnectAsync(IConnectionInfo connection, CancellationToken cancellationToken = default(CancellationToken)) {
            if (ActiveConnection == null || !ActiveConnection.Path.PathEquals(connection.Path) || string.IsNullOrEmpty(_sessionProvider.Broker.Name)) {
                await TrySwitchBrokerAsync(connection, cancellationToken);
=======
        public async Task ConnectAsync(IConnectionInfo connection) {
            var doSwitch = ActiveConnection == null;
            if (!doSwitch && ActiveConnection != null) {
                doSwitch = !ActiveConnection.Path.PathEquals(connection.Path) || string.IsNullOrEmpty(_sessionProvider.Broker.Name);
            }
            if(doSwitch) { 
                await TrySwitchBrokerAsync(connection);
>>>>>>> 8199ab24
            }
        }

        private Task<bool> TrySwitchBrokerAsync(IConnectionInfo info, CancellationToken cancellationToken = default(CancellationToken)) {
            var connection = GetOrCreateConnection(info.Name, info.Path, info.RCommandLineArguments, info.IsUserCreated);
            return TrySwitchBrokerAsync(connection, cancellationToken);
        }

        private async Task<bool> TrySwitchBrokerAsync(IConnection connection, CancellationToken cancellationToken = default(CancellationToken)) {
            var brokerSwitched = await _sessionProvider.TrySwitchBrokerAsync(connection.Name, connection.Path, cancellationToken);
            if (brokerSwitched) {
                ActiveConnection = connection;
                SaveActiveConnectionToSettings();
            }
            return brokerSwitched;
        }

        private IConnection CreateConnection(string name, string path, string rCommandLineArguments, bool isUserCreated) =>
            new Connection(name, path, rCommandLineArguments, DateTime.Now, isUserCreated);

        private IConnection GetOrCreateConnection(string name, string path, string rCommandLineArguments, bool isUserCreated) {
            var newConnection = CreateConnection(name, path, rCommandLineArguments, isUserCreated);
            IConnection connection;
            return _userConnections.TryGetValue(newConnection.Id, out connection) ? connection : newConnection;
        }

        private IConnection UpdateConnectionFactory(IConnection oldConnection, IConnection newConnection) {
            if (oldConnection != null && newConnection.Equals(oldConnection)) {
                return oldConnection;
            }

            UpdateActiveConnection();
            return newConnection;
        }

        private Dictionary<Uri, IConnection> GetConnectionsFromSettings() => _settings.Connections
            .Select(c => CreateConnection(c.Name, c.Path, c.RCommandLineArguments, c.IsUserCreated))
            .ToDictionary(k => k.Id);

        private void SaveConnectionsToSettings() {
            _settings.Connections = RecentConnections
                .Select(c => new ConnectionInfo { Name = c.Name, Path = c.Path, RCommandLineArguments = c.RCommandLineArguments, IsUserCreated = c.IsUserCreated })
                .ToArray();
        }

        private void UpdateRecentConnections() {
            RecentConnections = new ReadOnlyCollection<IConnection>(_userConnections.Values.OrderByDescending(c => c.LastUsed).ToList());
            SaveConnectionsToSettings();
            RecentConnectionsChanged?.Invoke(this, new EventArgs());
        }

        private Dictionary<Uri, IConnection> CreateConnectionList() {
            var connections = GetConnectionsFromSettings();
            var localEngines = new RInstallation().GetCompatibleEngines();

            // Remove missing engines and add engines missing from saved connections
            // Set 'is used created' to false if path points to locally found interpreter
            foreach (var kvp in connections.Where(c => !c.Value.IsRemote).ToList()) {
                var valid = IsValidLocalConnection(kvp.Value.Name, kvp.Value.Path);
                if (!valid) {
                    connections.Remove(kvp.Key);
                }
            }

            // Add newly installed engines
            foreach (var e in localEngines) {
                if (!connections.Values.Any(x => x.Path.PathEquals(e.InstallPath))) {
                    connections[new Uri(e.InstallPath, UriKind.Absolute)] = CreateConnection(e.Name, e.InstallPath, string.Empty, isUserCreated: false);
                }
            }

            // Verify that most recently used connection is still valid
            var last = _settings.LastActiveConnection;
            if (last != null && !IsRemoteConnection(last.Path) && !IsValidLocalConnection(last.Name, last.Path)) {
                _settings.LastActiveConnection = null;
            }

            if (connections.Count == 0) {
                if (!localEngines.Any()) {
                    var message = string.Format(CultureInfo.InvariantCulture, Resources.NoLocalR, Environment.NewLine + Environment.NewLine, Environment.NewLine);
                    if (_shell.ShowMessage(message, MessageButtons.YesNo) == MessageButtons.Yes) {
                        var installer = _shell.ExportProvider.GetExportedValue<IMicrosoftRClientInstaller>();
                        installer.LaunchRClientSetup(_shell);
                        return connections;
                    }
                }
                // No connections, may be first use or connections were removed.
                // Add local connections so there is at least something available.
                foreach (var e in localEngines) {
                    var c = CreateConnection(e.Name, e.InstallPath, string.Empty, isUserCreated: false);
                    connections[new Uri(e.InstallPath, UriKind.Absolute)] = c;
                }
            }
            return connections;
        }

        private bool IsValidLocalConnection(string name, string path) {
            try {
                var info = new RInterpreterInfo(name, path);
                return info.VerifyInstallation();
            } catch (Exception ex) when (!ex.IsCriticalException()) {
                GeneralLog.Write(ex);
            }
            return false;
        }

        private bool IsRemoteConnection(string path) {
            try {
                Uri uri;
                return Uri.TryCreate(path, UriKind.Absolute, out uri) && !uri.IsFile;
            } catch (Exception ex) when (!ex.IsCriticalException()) {
                GeneralLog.Write(ex);
            }
            return false;
        }

        private async Task SwitchBrokerToLastConnection() {
            var connectionInfo = _settings.LastActiveConnection;
<<<<<<< HEAD
            if (connectionInfo != null) {
                var c = GetOrCreateConnection(connectionInfo.Name, connectionInfo.Path, connectionInfo.RCommandLineArguments, connectionInfo.IsUserCreated);
                if (c.IsRemote) {
=======
            if(connectionInfo != null) {
                var c = GetOrCreateConnection(connectionInfo.Name, connectionInfo.Path, connectionInfo.RCommandLineArguments, connectionInfo.IsUserCreated);
                if(c.IsRemote) {
>>>>>>> 8199ab24
                    return; // Do not restore remote connections automatically
                }
            }

            if (!string.IsNullOrEmpty(connectionInfo?.Path) && await TrySwitchBrokerAsync(connectionInfo)) {
                return;
            }

            var connection = RecentConnections.FirstOrDefault(c => !c.IsRemote);
            if (connection != null && await TrySwitchBrokerAsync(connection)) {
                return;
            }

            var local = _userConnections.Values.FirstOrDefault(c => !c.IsRemote);
            if (local != null) {
                await TrySwitchBrokerAsync(local);
            }
        }

        private void BrokerStateChanged(object sender, BrokerStateChangedEventArgs eventArgs) {
            IsConnected = eventArgs.IsConnected;
            UpdateActiveConnection();
            ConnectionStateChanged?.Invoke(this, new ConnectionEventArgs(IsConnected, ActiveConnection));
        }

        private void UpdateActiveConnection() {
            if (ActiveConnection?.Id == _sessionProvider.Broker.Uri) {
                return;
            }

            ActiveConnection = RecentConnections.FirstOrDefault(c => c.Id == _sessionProvider.Broker.Uri);
            SaveActiveConnectionToSettings();
        }

        private void SaveActiveConnectionToSettings() {
            _settings.LastActiveConnection = ActiveConnection == null
                ? null
                : new ConnectionInfo {
                    Name = ActiveConnection.Name,
                    Path = ActiveConnection.Path,
                    RCommandLineArguments = ActiveConnection.RCommandLineArguments
                };
        }
    }
}<|MERGE_RESOLUTION|>--- conflicted
+++ resolved
@@ -108,7 +108,6 @@
             return isRemoved;
         }
 
-<<<<<<< HEAD
         public Task TestConnectionAsync(IConnectionInfo connection, CancellationToken cancellationToken = default(CancellationToken)) {
             return _sessionProvider.TestBrokerConnectionAsync(connection.Name, connection.Path, cancellationToken);
         }
@@ -116,15 +115,6 @@
         public async Task ConnectAsync(IConnectionInfo connection, CancellationToken cancellationToken = default(CancellationToken)) {
             if (ActiveConnection == null || !ActiveConnection.Path.PathEquals(connection.Path) || string.IsNullOrEmpty(_sessionProvider.Broker.Name)) {
                 await TrySwitchBrokerAsync(connection, cancellationToken);
-=======
-        public async Task ConnectAsync(IConnectionInfo connection) {
-            var doSwitch = ActiveConnection == null;
-            if (!doSwitch && ActiveConnection != null) {
-                doSwitch = !ActiveConnection.Path.PathEquals(connection.Path) || string.IsNullOrEmpty(_sessionProvider.Broker.Name);
-            }
-            if(doSwitch) { 
-                await TrySwitchBrokerAsync(connection);
->>>>>>> 8199ab24
             }
         }
 
@@ -243,15 +233,9 @@
 
         private async Task SwitchBrokerToLastConnection() {
             var connectionInfo = _settings.LastActiveConnection;
-<<<<<<< HEAD
-            if (connectionInfo != null) {
-                var c = GetOrCreateConnection(connectionInfo.Name, connectionInfo.Path, connectionInfo.RCommandLineArguments, connectionInfo.IsUserCreated);
-                if (c.IsRemote) {
-=======
             if(connectionInfo != null) {
                 var c = GetOrCreateConnection(connectionInfo.Name, connectionInfo.Path, connectionInfo.RCommandLineArguments, connectionInfo.IsUserCreated);
                 if(c.IsRemote) {
->>>>>>> 8199ab24
                     return; // Do not restore remote connections automatically
                 }
             }
