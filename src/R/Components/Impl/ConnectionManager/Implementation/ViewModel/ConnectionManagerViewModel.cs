﻿// Copyright (c) Microsoft Corporation. All rights reserved.
// Licensed under the MIT License. See LICENSE in the project root for license information.

using System;
using System.Collections.ObjectModel;
using System.IO;
using System.Linq;
using System.Threading;
using System.Threading.Tasks;
using Microsoft.Common.Core;
using Microsoft.Common.Core.Disposables;
using Microsoft.Common.Core.Shell;
using Microsoft.Common.Wpf;
using Microsoft.Common.Wpf.Collections;
using Microsoft.R.Components.ConnectionManager.ViewModel;
using Microsoft.R.Components.Extensions;
using Microsoft.R.Host.Client;
using Microsoft.R.Host.Client.Host;
using Microsoft.R.Interpreters;

namespace Microsoft.R.Components.ConnectionManager.Implementation.ViewModel {
    internal sealed class ConnectionManagerViewModel : BindableBase, IConnectionManagerViewModel {
        private readonly IConnectionManager _connectionManager;
        private readonly ICoreShell _shell;
        private readonly BatchObservableCollection<IConnectionViewModel> _localConnections;
        private readonly BatchObservableCollection<IConnectionViewModel> _remoteConnections;
        private readonly DisposableBag _disposableBag;
        private IConnectionViewModel _editedConnection;
        private bool _isEditingNew;
        private bool _hasLocalConnections;
        private bool _isConnected;

        public ConnectionManagerViewModel(IConnectionManager connectionManager, ICoreShell shell) {
            _connectionManager = connectionManager;
            _shell = shell;
            _disposableBag = DisposableBag.Create<ConnectionManagerViewModel>()
                .Add(() => connectionManager.ConnectionStateChanged -= ConnectionStateChanged);

            _remoteConnections = new BatchObservableCollection<IConnectionViewModel>();
            RemoteConnections = new ReadOnlyObservableCollection<IConnectionViewModel>(_remoteConnections);

            _localConnections = new BatchObservableCollection<IConnectionViewModel>();
            LocalConnections = new ReadOnlyObservableCollection<IConnectionViewModel>(_localConnections);

            connectionManager.ConnectionStateChanged += ConnectionStateChanged;
            IsConnected = connectionManager.IsConnected;
            UpdateConnections();
        }

        public void Dispose() {
            _disposableBag.TryDispose();
        }

        public ReadOnlyObservableCollection<IConnectionViewModel> LocalConnections { get; }
        public ReadOnlyObservableCollection<IConnectionViewModel> RemoteConnections { get; }

        public IConnectionViewModel EditedConnection {
            get { return _editedConnection; }
            private set { SetProperty(ref _editedConnection, value); }
        }

        public bool IsEditingNew {
            get { return _isEditingNew; }
            private set { SetProperty(ref _isEditingNew, value); }
        }

        public bool HasLocalConnections {
            get { return _hasLocalConnections; }
            private set { SetProperty(ref _hasLocalConnections, value); }
        }

        public bool IsConnected {
            get { return _isConnected; }
            private set { SetProperty(ref _isConnected, value); }
        }

        private bool TryStartEditing(IConnectionViewModel connection) {
            _shell.AssertIsOnMainThread();

            // When 'Edit' button is clicked second time, we close the panel.
            // If panel has changes, offer save the changes. 
            if (EditedConnection != null && EditedConnection.HasChanges) {
                var dialogResult = _shell.ShowMessage(Resources.ConnectionManager_EditedConnectionHasChanges, MessageButtons.YesNoCancel);
                switch (dialogResult) {
                    case MessageButtons.Yes:
                        Save(EditedConnection);
                        break;
                    case MessageButtons.Cancel:
                        return false;
                }
            }

            var wasEditingConnection = EditedConnection;
            CancelEdit();

            // If it is the same connection that was edited then we came here as a result 
            // of a second click on the edit button. Don't start editing it again.
            if (connection != wasEditingConnection) {
                EditedConnection = connection;
                connection.IsEditing = true;
            }
            return true;
        }

        public void EditNew() {
            _shell.AssertIsOnMainThread();
            IsEditingNew = TryStartEditing(new ConnectionViewModel());
        }

        public void CancelEdit() {
            _shell.AssertIsOnMainThread();
            EditedConnection?.Reset();
            EditedConnection = null;
            IsEditingNew = false;
        }

        public void BrowseLocalPath(IConnectionViewModel connection) {
            _shell.AssertIsOnMainThread();
            string latestLocalPath;
            Uri latestLocalPathUri;

            if (connection.Path != null && Uri.TryCreate(connection.Path, UriKind.Absolute, out latestLocalPathUri) && latestLocalPathUri.IsFile && !latestLocalPathUri.IsUnc) {
                latestLocalPath = latestLocalPathUri.LocalPath;
            } else {
                latestLocalPath = Environment.SystemDirectory;

                try {
                    latestLocalPath = new RInstallation().GetCompatibleEngines().FirstOrDefault()?.InstallPath;
                    if (string.IsNullOrEmpty(latestLocalPath) || !Directory.Exists(latestLocalPath)) {
                        // Force 64-bit PF
                        latestLocalPath = Environment.GetEnvironmentVariable("ProgramW6432");
                    }
                } catch (ArgumentException) { } catch (IOException) { }
            }

            var path = _shell.ShowBrowseDirectoryDialog(latestLocalPath);
            if (path != null) {
                // Verify path
                var ri = new RInterpreterInfo(string.Empty, path);
                if (ri.VerifyInstallation(null, null, _shell)) {
                    connection.Path = path;
                }
            }
        }

        public void Edit(IConnectionViewModel connection) {
            _shell.AssertIsOnMainThread();
            TryStartEditing(connection);
        }

        public void CancelTestConnection(IConnectionViewModel connection) {
            _shell.AssertIsOnMainThread();
            connection.TestingConnectionCts?.Cancel();
            connection.TestingConnectionCts = null;
            connection.IsTestConnectionSucceeded = false;
            connection.TestConnectionFailedText = null;
        }

        public async Task TestConnectionAsync(IConnectionViewModel connection) {
            _shell.AssertIsOnMainThread();
            CancelTestConnection(connection);

            connection.TestingConnectionCts = new CancellationTokenSource();

            try {
                await _connectionManager.TestConnectionAsync(connection, connection.TestingConnectionCts.Token);
                connection.IsTestConnectionSucceeded = true;
            } catch (ArgumentException) {
                if (connection.TestingConnectionCts != null) {
                    connection.TestConnectionFailedText = Resources.ConnectionManager_TestConnectionFailed_PathIsInvalid;
                }
            } catch (RHostDisconnectedException exception) {
                if (connection.TestingConnectionCts != null) {
                    connection.TestConnectionFailedText = Resources.ConnectionManager_TestConnectionFailed_Format.FormatInvariant(exception.Message);
                }
            } catch (RHostBrokerBinaryMissingException) {
                if (connection.TestingConnectionCts != null) {
                    connection.TestConnectionFailedText = Resources.ConnectionManager_TestConnectionFailed_RHostIsMissing;
                }
            } catch (OperationCanceledException) {
                if (connection.TestingConnectionCts != null) {
                    connection.TestConnectionFailedText = Resources.ConnectionManager_TestConnectionCanceled;
                }
            } finally {
                connection.TestingConnectionCts?.Dispose();
                connection.TestingConnectionCts = null;
            }
        }

        public void Save(IConnectionViewModel connectionViewModel) {
            _shell.AssertIsOnMainThread();

            var connection = _connectionManager.AddOrUpdateConnection(
                connectionViewModel.Name,
                connectionViewModel.Path,
                connectionViewModel.RCommandLineArguments,
                connectionViewModel.IsUserCreated);

            if (connection.Id != connectionViewModel.Id && connectionViewModel.Id != null) {
                _connectionManager.TryRemove(connectionViewModel.Id);
            }

            EditedConnection = null;
            IsEditingNew = false;
            UpdateConnections();
        }

        public bool TryDelete(IConnectionViewModel connection) {
            _shell.AssertIsOnMainThread();
            var result = _connectionManager.TryRemove(connection.Id);
            UpdateConnections();
            return result;
        }

        public async Task ConnectAsync(IConnectionViewModel connection) {
            _shell.AssertIsOnMainThread();
<<<<<<< HEAD
            if (_connectionManager.ActiveConnection == connection && !IsConnected) {
=======
            if (connection.IsActive && !IsConnected) {
>>>>>>> d8fcf9a0
                using (_shell.ShowProgressBar(Resources.ConnectionManager_ReconnectionToProgressBarMessage.FormatInvariant(connection.Name))) {
                    await _connectionManager.ReconnectAsync();
                }
            } else {
                var progressBarMessage = _connectionManager.ActiveConnection != null
                    ? Resources.ConnectionManager_SwitchConnectionProgressBarMessage.FormatInvariant(_connectionManager.ActiveConnection.Name, connection.Name)
                    : Resources.ConnectionManager_ConnectionToProgressBarMessage.FormatInvariant(connection.Name);
                using (var progressBarSession = _shell.ShowProgressBar(progressBarMessage)) {
                    await _connectionManager.ConnectAsync(connection, progressBarSession.UserCancellationToken);
                }
            }

            UpdateConnections();
        }

        private void UpdateConnections() {
            var selectedId = EditedConnection?.Id;

            _localConnections.ReplaceWith(_connectionManager.RecentConnections
                .Where(c => !c.IsRemote)
                .Select(CreateConnectionViewModel)
                .OrderBy(c => c.Name));

            _remoteConnections.ReplaceWith(_connectionManager.RecentConnections
                .Where(c => c.IsRemote)
                .Select(CreateConnectionViewModel)
                .OrderBy(c => c.Name));

            var editedConnection = RemoteConnections.FirstOrDefault(i => i.Id == selectedId);
            if (editedConnection != null) {
                EditedConnection = editedConnection;
            }

            HasLocalConnections = _localConnections.Count > 0;
        }

        private ConnectionViewModel CreateConnectionViewModel(IConnection connection) {
            var isActive = connection == _connectionManager.ActiveConnection;
            return new ConnectionViewModel(connection) {
                IsActive = isActive,
                IsConnected = isActive && IsConnected
            };
        }

        private void ConnectionStateChanged(object sender, ConnectionEventArgs e) {
            _shell.DispatchOnUIThread(() => {
                IsConnected = e.State;
                UpdateConnections();
            });
        }
    }
}<|MERGE_RESOLUTION|>--- conflicted
+++ resolved
@@ -214,11 +214,7 @@
 
         public async Task ConnectAsync(IConnectionViewModel connection) {
             _shell.AssertIsOnMainThread();
-<<<<<<< HEAD
-            if (_connectionManager.ActiveConnection == connection && !IsConnected) {
-=======
             if (connection.IsActive && !IsConnected) {
->>>>>>> d8fcf9a0
                 using (_shell.ShowProgressBar(Resources.ConnectionManager_ReconnectionToProgressBarMessage.FormatInvariant(connection.Name))) {
                     await _connectionManager.ReconnectAsync();
                 }
