--- conflicted
+++ resolved
@@ -191,20 +191,12 @@
                 return;    
             }
 
-<<<<<<< HEAD
-            if (connectionViewModel.IsRenamed && _connectionManager.GetConnection(connectionViewModel.Name) != null) {
-                _shell.ShowMessage(Resources.ConnectionManager_CantSaveWithTheSameName.FormatCurrent(connectionViewModel.Name), MessageButtons.OK);
+            if (connectionViewModel.IsRenamed && ConnectionManager.GetConnection(connectionViewModel.Name) != null) {
+                Shell.ShowMessage(Resources.ConnectionManager_CantSaveWithTheSameName.FormatCurrent(connectionViewModel.Name), MessageButtons.OK);
                 return;
             }
 
-            _connectionManager.AddOrUpdateConnection(connectionViewModel);
-=======
-            ConnectionManager.AddOrUpdateConnection(
-                connectionViewModel.Name,
-                connectionViewModel.Path,
-                connectionViewModel.RCommandLineArguments,
-                connectionViewModel.IsUserCreated);
->>>>>>> 27e2df12
+            ConnectionManager.AddOrUpdateConnection(connectionViewModel);
 
             if (connectionViewModel.IsRenamed) {
                 ConnectionManager.TryRemove(connectionViewModel.OriginalName);
@@ -220,29 +212,20 @@
             CancelTestConnection();
 
             if (connection != null) {
-<<<<<<< HEAD
-
                 if (connection.IsActive) {
-                    var confirm = _shell.ShowMessage(Resources.ConnectionManager_RemoveActiveConnectionConfirmation.FormatCurrent(connection.Name), MessageButtons.YesNo);
+                    var confirm = Shell.ShowMessage(Resources.ConnectionManager_RemoveActiveConnectionConfirmation.FormatCurrent(connection.Name), MessageButtons.YesNo);
                     if (confirm == MessageButtons.Yes) {
-                        _shell.ProgressDialog.Show(ct => _connectionManager.RemoveAsync(connection.Name, ct), Resources.ConnectionManager_DeleteConnectionProgressBarMessage.FormatInvariant(connection.Name));
+                        Shell.ProgressDialog.Show(ct => ConnectionManager.RemoveAsync(connection.Name, ct), Resources.ConnectionManager_DeleteConnectionProgressBarMessage.FormatInvariant(connection.Name));
                         UpdateConnections();
                         return true;
                     }
                 } else {
-                    var confirm = _shell.ShowMessage(Resources.ConnectionManager_RemoveConnectionConfirmation.FormatCurrent(connection.Name), MessageButtons.YesNo);
+                    var confirm = Shell.ShowMessage(Resources.ConnectionManager_RemoveConnectionConfirmation.FormatCurrent(connection.Name), MessageButtons.YesNo);
                     if (confirm == MessageButtons.Yes) {
-                        var result = _connectionManager.TryRemove(connection.Name);
+                        var result = ConnectionManager.TryRemove(connection.Name);
                         UpdateConnections();
                         return result;
                     }
-=======
-                var confirm = Shell.ShowMessage(string.Format(CultureInfo.CurrentUICulture, Resources.ConnectionManager_RemoveConnectionConfirmation, connection.Name), MessageButtons.YesNo);
-                if (confirm == MessageButtons.Yes) {
-                    var result = ConnectionManager.TryRemove(connection.Name);
-                    UpdateConnections();
-                    return result;
->>>>>>> 27e2df12
                 }
             }
             return false;
@@ -267,24 +250,17 @@
             if (connection.IsActive && !IsConnected) {
                 Shell.ProgressDialog.Show(ConnectionManager.ReconnectAsync, Resources.ConnectionManager_ReconnectionToProgressBarMessage.FormatInvariant(connection.Name));
             } else {
-<<<<<<< HEAD
-                var activeConnection = _connectionManager.ActiveConnection;
-                var connectionToSwitch = _connectionManager.GetConnection(connection.Name);
+                var activeConnection = ConnectionManager.ActiveConnection;
+                var connectionToSwitch = ConnectionManager.GetConnection(connection.Name);
                 if (activeConnection != null && connectionToSwitch.BrokerConnectionInfo == activeConnection.BrokerConnectionInfo) {
                     var text = Resources.ConnectionManager_ConnectionsAreIdentical.FormatCurrent(activeConnection.Name, connection.Name);
-                    _shell.ShowMessage(text, MessageButtons.OK);
+                    Shell.ShowMessage(text, MessageButtons.OK);
                 } else {
                     var progressBarMessage = activeConnection != null
                         ? Resources.ConnectionManager_SwitchConnectionProgressBarMessage.FormatInvariant(activeConnection.Name, connection.Name)
                         : Resources.ConnectionManager_ConnectionToProgressBarMessage.FormatInvariant(connection.Name);
-                    _shell.ProgressDialog.Show(ct => _connectionManager.ConnectAsync(connection, ct), progressBarMessage);
-                }
-=======
-                var progressBarMessage = ConnectionManager.ActiveConnection != null
-                    ? Resources.ConnectionManager_SwitchConnectionProgressBarMessage.FormatInvariant(ConnectionManager.ActiveConnection.Name, connection.Name)
-                    : Resources.ConnectionManager_ConnectionToProgressBarMessage.FormatInvariant(connection.Name);
-                Shell.ProgressDialog.Show(ct => ConnectionManager.ConnectAsync(connection, ct), progressBarMessage);
->>>>>>> 27e2df12
+                    Shell.ProgressDialog.Show(ct => ConnectionManager.ConnectAsync(connection, ct), progressBarMessage);
+                }
             }
 
             UpdateConnections();
