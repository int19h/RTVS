--- conflicted
+++ resolved
@@ -20,15 +20,8 @@
             set { SetProperty(ref _selectedConnection, value); }
         }
 
-<<<<<<< HEAD
         public void ShowContextMenu(Point point) 
             => Shell.ShowContextMenu(ConnectionManagerCommandIds.ContextMenu, (int)point.X, (int)point.Y);
-=======
-        public void ShowContextMenu(Point point) {
-            var ui = Shell.Services.GetService<IUIServices>();
-            ui.ShowContextMenu(ConnectionManagerCommandIds.ContextMenu, (int)point.X, (int)point.Y);
-        }
->>>>>>> 1c0ee33a
 
         protected override void ConnectionStateChanged()
             => SelectedConnection = ConnectionManager.ActiveConnection?.Name;
