// Copyright (c) Microsoft Corporation. All rights reserved.
// Licensed under the MIT License. See LICENSE in the project root for license information.

using System;
<<<<<<< HEAD
=======
using System.ComponentModel.Composition.Hosting;
using System.Diagnostics.CodeAnalysis;
>>>>>>> 65b2b844
using System.Threading.Tasks;
using FluentAssertions;
using Microsoft.R.Components.History;
using Microsoft.R.Components.InteractiveWorkflow;
using Microsoft.UnitTests.Core.Mef;
using Microsoft.UnitTests.Core.Threading;
using Microsoft.UnitTests.Core.XUnit;
using Microsoft.UnitTests.Core.XUnit.MethodFixtures;
using Microsoft.VisualStudio.Text.Formatting;
using Xunit;
using static Microsoft.UnitTests.Core.Threading.UIThreadTools;

namespace Microsoft.R.Components.Test.History {
    [ExcludeFromCodeCoverage]
    public class RHistoryViewModelTest : IAsyncLifetime {
        private readonly ContainerHostMethodFixture _containerHost;
        private readonly IExportProvider _exportProvider;
        private readonly IRHistory _history;
        private readonly IRHistoryWindowVisualComponent _historyVisualComponent;
        private IDisposable _containerDisposable;

        public RHistoryViewModelTest(RComponentsMefCatalogFixture catalog, ContainerHostMethodFixture containerHost) {
            _containerHost = containerHost;
            _exportProvider = catalog.CreateExportProvider();
            _history = _exportProvider.GetExportedValue<IRInteractiveWorkflowProvider>().GetOrCreate().History;

            var containerFactory = _exportProvider.GetExportedValue<IRHistoryVisualComponentContainerFactory>();
            _historyVisualComponent = UIThreadHelper.Instance.Invoke(() => _history.GetOrCreateVisualComponent(containerFactory));
        }
        
        public async Task InitializeAsync() {
            _historyVisualComponent.Control.Height = _historyVisualComponent.TextView.LineHeight * 5;
            _containerDisposable = await _containerHost.AddToHost(_historyVisualComponent.Control);
        }

        public Task DisposeAsync() {
            UIThreadHelper.Instance.Invoke(() => {
                _historyVisualComponent.Dispose();
            });

            _containerDisposable?.Dispose();
<<<<<<< HEAD
            _historyVisualComponent.Dispose();
            _exportProvider.Dispose();
=======
            (_exportProvider as IDisposable)?.Dispose();
>>>>>>> 65b2b844
            return Task.CompletedTask;
        }

        [CompositeTest(ThreadType.UI)]
        [InlineData(new[] { 3 }, "    print(7*9)", 4)]
        [InlineData(new[] { 1, 3 }, "    print(7*9)", 4)]
        [InlineData(new[] { 1, 5 }, "h <- function() {", 6)]
        [InlineData(new[] { 6, 5 }, "    print(42)", 7)]
        [InlineData(new[] { 2, 6, 4 }, "    print(42)", 7)]
        public async Task SelectNextHistoryEntry(int[] linesToSelect, string selectedText, int selectedLineIndex) {
            var input = @"f <- function() {
    print(42)
}
g <- function() {
    print(7*9)
}
h <- function() {
    print(42)
}";
            _history.AddToHistory(input);

            foreach (var line in linesToSelect) {
                _history.SelectHistoryEntry(line);
            }

            await DoEvents();
            _history.SelectNextHistoryEntry();

            await DoEvents();
            var selectedSpans = _history.GetSelectedHistoryEntrySpans();
            var selectedSpan = selectedSpans.Should().ContainSingle().Which;
            selectedSpan.GetText().Should().Be(selectedText);

            var selectedTextViewLine = _historyVisualComponent.TextView.TextViewLines.GetTextViewLineContainingBufferPosition(selectedSpan.Start);
            selectedTextViewLine.VisibilityState.Should().Be(VisibilityState.FullyVisible);
        }

        [CompositeTest(ThreadType.UI)]
        [InlineData(new[] { 7 }, "h <- function() {", 6)]
        [InlineData(new[] { 7, 2 }, "    print(42)", 1)]
        [InlineData(new[] { 3, 4 }, "}", 2)]
        [InlineData(new[] { 4, 3 }, "}", 2)]
        [InlineData(new[] { 2, 6, 4 }, "    print(42)", 1)]
        public async Task SelectPreviousHistoryEntry(int[] linesToSelect, string selectedText, int selectedLineIndex) {
            var input = @"f <- function() {
    print(42)
}
g <- function() {
    print(7*9)
}
h <- function() {
    print(42)
}";
            _history.AddToHistory(input);

            foreach (var line in linesToSelect) {
                _history.SelectHistoryEntry(line);
            }

            await DoEvents();
            _history.SelectPreviousHistoryEntry();

            await DoEvents();
            var selectedSpans = _history.GetSelectedHistoryEntrySpans();
            var selectedSpan = selectedSpans.Should().ContainSingle().Which;
            selectedSpan.GetText().Should().Be(selectedText);

            var selectedTextViewLine = _historyVisualComponent.TextView.TextViewLines.GetTextViewLineContainingBufferPosition(selectedSpan.Start);
            selectedTextViewLine.VisibilityState.Should().Be(VisibilityState.FullyVisible);
        }
    }
}<|MERGE_RESOLUTION|>--- conflicted
+++ resolved
@@ -2,11 +2,7 @@
 // Licensed under the MIT License. See LICENSE in the project root for license information.
 
 using System;
-<<<<<<< HEAD
-=======
-using System.ComponentModel.Composition.Hosting;
 using System.Diagnostics.CodeAnalysis;
->>>>>>> 65b2b844
 using System.Threading.Tasks;
 using FluentAssertions;
 using Microsoft.R.Components.History;
@@ -48,12 +44,7 @@
             });
 
             _containerDisposable?.Dispose();
-<<<<<<< HEAD
-            _historyVisualComponent.Dispose();
             _exportProvider.Dispose();
-=======
-            (_exportProvider as IDisposable)?.Dispose();
->>>>>>> 65b2b844
             return Task.CompletedTask;
         }
 
