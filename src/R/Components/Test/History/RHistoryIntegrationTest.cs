﻿// Copyright (c) Microsoft Corporation. All rights reserved.
// Licensed under the MIT License. See LICENSE in the project root for license information.

using System;
using System.Threading.Tasks;
using FluentAssertions;
using Microsoft.R.Components.ContentTypes;
using Microsoft.R.Components.History;
using Microsoft.R.Components.InteractiveWorkflow;
using Microsoft.UnitTests.Core.Mef;
using Microsoft.UnitTests.Core.Threading;
using Microsoft.UnitTests.Core.XUnit;
using Microsoft.VisualStudio.InteractiveWindow;
using Microsoft.VisualStudio.Text;
using Microsoft.VisualStudio.Text.Editor;
using Microsoft.VisualStudio.Utilities;

namespace Microsoft.R.Components.Test.History {
<<<<<<< HEAD
    public class RHistoryIntegrationTest : IDisposable {
        private readonly IExportProvider _exportProvider;
=======
    public class RHistoryIntegrationTest: IDisposable {
        private readonly ExportProvider _exportProvider;
>>>>>>> 65b2b844
        private readonly ITextBufferFactoryService _textBufferFactory;
        private readonly ITextEditorFactoryService _textEditorFactory;
        private readonly IRInteractiveWorkflowProvider _workflowProvider;
        private readonly IContentTypeRegistryService _contentTypeRegistryService;
        private readonly IInteractiveWindowComponentContainerFactory _interactiveWindowComponentContainerFactory;
        private readonly IRHistoryVisualComponentContainerFactory _historyVisualComponentContainerFactory;

        public RHistoryIntegrationTest(RComponentsMefCatalogFixture catalog) {
            _exportProvider = catalog.CreateExportProvider();
            _textBufferFactory = _exportProvider.GetExportedValue<ITextBufferFactoryService>();
            _textEditorFactory = _exportProvider.GetExportedValue<ITextEditorFactoryService>();
            _workflowProvider = _exportProvider.GetExportedValue<IRInteractiveWorkflowProvider>();
            _contentTypeRegistryService = _exportProvider.GetExportedValue<IContentTypeRegistryService>();
            _interactiveWindowComponentContainerFactory = _exportProvider.GetExportedValue<IInteractiveWindowComponentContainerFactory>();
            _historyVisualComponentContainerFactory = _exportProvider.GetExportedValue<IRHistoryVisualComponentContainerFactory>();
        }

        public void Dispose() {
            (_exportProvider as IDisposable)?.Dispose();
        }

        [Test]
        [Category.History]
        public async Task InteractiveWindowIntegration01() {
            var workflow = _workflowProvider.GetOrCreate();
            var history = workflow.History;
            var session = workflow.RSession;
            using (await UIThreadHelper.Instance.Invoke(() => workflow.GetOrCreateVisualComponent(_interactiveWindowComponentContainerFactory))) {
                workflow.ActiveWindow.Should().NotBeNull();
                session.IsHostRunning.Should().BeTrue();

                var eval = workflow.ActiveWindow.InteractiveWindow.Evaluator;
                var result = await eval.ExecuteCodeAsync("x <- c(1:10)\r\n");
                result.Should().Be(ExecutionResult.Success);
                history.HasEntries.Should().BeTrue();
                history.HasSelectedEntries.Should().BeFalse();
                history.SelectHistoryEntry(0);
                history.HasSelectedEntries.Should().BeTrue();

                var textBuffer = _textBufferFactory.CreateTextBuffer(_contentTypeRegistryService.GetContentType(RContentTypeDefinition.ContentType));
                var textView = UIThreadHelper.Instance.Invoke(() => _textEditorFactory.CreateTextView(textBuffer, _textEditorFactory.DefaultRoles));

                history.SendSelectedToTextView(textView);
                var text = textBuffer.CurrentSnapshot.GetText();
                text.Should().Be("x <- c(1:10)");

                UIThreadHelper.Instance.Invoke(() => textView.Close());
            }
        }

        [Test(ThreadType.UI)]
        [Category.History]
        public async Task InteractiveWindowIntegration02() {
            var workflow = _workflowProvider.GetOrCreate();
            var history = workflow.History;
            var session = workflow.RSession;
            using (await workflow.GetOrCreateVisualComponent(_interactiveWindowComponentContainerFactory)) {
                workflow.ActiveWindow.Should().NotBeNull();
                session.IsHostRunning.Should().BeTrue();

                history.GetOrCreateVisualComponent(_historyVisualComponentContainerFactory);
                history.VisualComponent.Should().NotBeNull();

                var eval = workflow.ActiveWindow.InteractiveWindow.Evaluator;

                var result = await eval.ExecuteCodeAsync("x <- c(1:10)\r\n");
                result.Should().Be(ExecutionResult.Success);

                result = await eval.ExecuteCodeAsync("x <- c(1:20)\r\n");
                result.Should().Be(ExecutionResult.Success);

                history.HasEntries.Should().BeTrue();
                history.HasSelectedEntries.Should().BeFalse();

                int eventCount = 0;
                history.SelectionChanged += (s, e) => {
                    eventCount++;
                };

                history.SelectHistoryEntry(1);
                history.HasSelectedEntries.Should().BeTrue();
                eventCount.Should().Be(1);

                history.SelectPreviousHistoryEntry();
                eventCount.Should().Be(3); // event fires twice?
                history.GetSelectedText().Should().Be("x <- c(1:10)");

                history.SelectNextHistoryEntry();
                eventCount.Should().Be(5);
                history.GetSelectedText().Should().Be("x <- c(1:20)");

                var interactiveWindowTextBuffer = workflow.ActiveWindow.CurrentLanguageBuffer;
                history.PreviousEntry();
                interactiveWindowTextBuffer.CurrentSnapshot.GetText().Should().Be("x <- c(1:20)");

                history.PreviousEntry();
                interactiveWindowTextBuffer.CurrentSnapshot.GetText().Should().Be("x <- c(1:10)");

                history.NextEntry();
                interactiveWindowTextBuffer.CurrentSnapshot.GetText().Should().Be("x <- c(1:20)");

                history.SelectHistoryEntries(new[] { 0, 1 });
                history.GetSelectedText().Should().Be("x <- c(1:10)\r\nx <- c(1:20)");
                eventCount.Should().Be(6);

                history.ToggleHistoryEntrySelection(1);
                history.GetSelectedText().Should().Be("x <- c(1:10)");
                eventCount.Should().Be(7);

                history.DeselectHistoryEntry(0);
                history.HasSelectedEntries.Should().BeFalse();
                eventCount.Should().Be(8);

                history.SelectAllEntries();
                history.HasSelectedEntries.Should().BeTrue();
                string text = history.GetSelectedText();
                text.Should().Be("x <- c(1:10)\r\nx <- c(1:20)");

                var spans = history.GetSelectedHistoryEntrySpans();
                spans.Count.Should().Be(1);

                spans[0].Start.Position.Should().Be(0);
                spans[0].End.Position.Should().Be(26);

                history.DeselectHistoryEntry(0);
                history.DeselectHistoryEntry(1);
                history.HasSelectedEntries.Should().BeFalse();

                history.SelectAllEntries();
                history.ToggleHistoryEntrySelection(1);

                history.DeleteSelectedHistoryEntries();
                history.SelectAllEntries();

                text = history.GetSelectedText();
                text.Should().Be("x <- c(1:20)");

                history.DeleteAllHistoryEntries();

                history.HasEntries.Should().BeFalse();
                history.HasSelectedEntries.Should().BeFalse();

                text = history.GetSelectedText();
                text.Should().Be(string.Empty);
            }
        }
    }
}<|MERGE_RESOLUTION|>--- conflicted
+++ resolved
@@ -16,13 +16,8 @@
 using Microsoft.VisualStudio.Utilities;
 
 namespace Microsoft.R.Components.Test.History {
-<<<<<<< HEAD
     public class RHistoryIntegrationTest : IDisposable {
         private readonly IExportProvider _exportProvider;
-=======
-    public class RHistoryIntegrationTest: IDisposable {
-        private readonly ExportProvider _exportProvider;
->>>>>>> 65b2b844
         private readonly ITextBufferFactoryService _textBufferFactory;
         private readonly ITextEditorFactoryService _textEditorFactory;
         private readonly IRInteractiveWorkflowProvider _workflowProvider;
