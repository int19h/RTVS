﻿// Copyright (c) Microsoft Corporation. All rights reserved.
// Licensed under the MIT License. See LICENSE in the project root for license information.

using System;
using System.Diagnostics.CodeAnalysis;
using System.IO;
using System.Linq;
using System.Reflection;
using System.Threading.Tasks;
using System.Windows;
using System.Windows.Media.Imaging;
using FluentAssertions;
using Microsoft.Common.Core;
using Microsoft.Common.Core.Tasks;
using Microsoft.Common.Wpf.Imaging;
using Microsoft.R.Components.InteractiveWorkflow;
using Microsoft.R.Components.Plots;
using Microsoft.R.Components.Plots.Implementation.ViewModel;
using Microsoft.R.Components.Plots.ViewModel;
using Microsoft.R.Components.Test.Fakes.InteractiveWindow;
using Microsoft.R.Components.Test.Fakes.Shell;
using Microsoft.R.Components.Test.Fakes.VisualComponentFactories;
using Microsoft.R.Host.Client;
using Microsoft.UnitTests.Core.Mef;
using Microsoft.UnitTests.Core.XUnit;
using Microsoft.UnitTests.Core.XUnit.MethodFixtures;
using Xunit;

namespace Microsoft.R.Components.Test.Plots {
    [ExcludeFromCodeCoverage]
    public class PlotIntegrationTest : IAsyncLifetime {
        private readonly IExportProvider _exportProvider;
        private readonly TestRInteractiveWorkflowProvider _workflowProvider;
        private readonly IRInteractiveWorkflow _workflow;
        private readonly IInteractiveWindowComponentContainerFactory _componentContainerFactory;
        private readonly TestRPlotManagerVisualComponentContainerFactory _plotVisualComponentContainerFactory;
        private readonly MethodInfo _testMethod;
        private readonly TestFilesFixture _testFiles;

        public PlotIntegrationTest(RComponentsMefCatalogFixture catalog, TestMethodFixture testMethod, TestFilesFixture testFiles) {
            _exportProvider = catalog.CreateExportProvider();
            _workflowProvider = _exportProvider.GetExportedValue<TestRInteractiveWorkflowProvider>();
<<<<<<< HEAD
            _plotVisualComponentContainerFactory = _exportProvider.GetExportedValue<TestRPlotManagerVisualComponentContainerFactory>();
=======
            _workflowProvider.BrokerName = nameof(PlotIntegrationTest);
>>>>>>> 8529e2f7
            _workflow = _exportProvider.GetExportedValue<IRInteractiveWorkflowProvider>().GetOrCreate();
            _componentContainerFactory = _exportProvider.GetExportedValue<IInteractiveWindowComponentContainerFactory>();
            _testMethod = testMethod.MethodInfo;
            _testFiles = testFiles;
        }

        public Task InitializeAsync() {
            return Task.CompletedTask;
        }

        public Task DisposeAsync() {
            _exportProvider.Dispose();
            return Task.CompletedTask;
        }

        private TestCoreShell CoreShell {
            get { return _workflow.Shell as TestCoreShell; }
        }

        [Test(ThreadType.UI)]
        [Category.Plots]
        public async Task AllCommandsDisabledWhenNoPlot() {
            using (await _workflow.GetOrCreateVisualComponent(_componentContainerFactory)) {
                await InitializeGraphicsDevice();

                var viewModel = await GetActiveViewModelAsync();
                CheckEnabledCommands(viewModel, isFirst: false, isLast: false, anyPlot: false);
            }
        }

        [Test(ThreadType.UI)]
        [Category.Plots]
        public async Task SomeCommandsEnabledForSinglePlot() {
            _plotVisualComponentContainerFactory.DeviceProperties = new PlotDeviceProperties(600, 500, 96);
            using (await _workflow.GetOrCreateVisualComponent(_componentContainerFactory)) {
                var plot1to10 = await GetExpectedImageAsync("png", 600, 500, 96, "plot1-10", "plot(1:10)");

                await InitializeGraphicsDevice();
                await ExecuteAndWaitForPlotsAsync(new string[] {
                    "plot(1:10)",
                });

                var viewModel = await GetActiveViewModelAsync();
                viewModel.PlotImage.Should().HaveSamePixels(plot1to10);

                CheckEnabledCommands(viewModel, isFirst: true, isLast: true, anyPlot: true);
            }
        }

        [Test(ThreadType.UI)]
        [Category.Plots]
        public async Task SomeCommandsEnabledForLastPlot() {
            _plotVisualComponentContainerFactory.DeviceProperties = new PlotDeviceProperties(600, 500, 96);
            using (await _workflow.GetOrCreateVisualComponent(_componentContainerFactory)) {
                var plot10to20 = await GetExpectedImageAsync("png", 600, 500, 96, "plot10-20", "plot(10:20)");

                await InitializeGraphicsDevice();
                await ExecuteAndWaitForPlotsAsync(new string[] {
                    "plot(1:10)",
                    "plot(10:20)",
                });

                var viewModel = await GetActiveViewModelAsync();
                viewModel.PlotImage.Should().HaveSamePixels(plot10to20);

                CheckEnabledCommands(viewModel, isFirst: false, isLast: true, anyPlot: true);
            }
        }

        [Test(ThreadType.UI)]
        [Category.Plots]
        public async Task SomeCommandsEnabledForMiddlePlot() {
            _plotVisualComponentContainerFactory.DeviceProperties = new PlotDeviceProperties(600, 500, 96);
            using (await _workflow.GetOrCreateVisualComponent(_componentContainerFactory)) {
                var plot10to20 = await GetExpectedImageAsync("png", 600, 500, 96, "plot10-20", "plot(10:20)");

                await InitializeGraphicsDevice();
                await ExecuteAndWaitForPlotsAsync(new string[] {
                    "plot(1:10)",
                    "plot(10:20)",
                    "plot(20:30)",
                });

                var viewModel = await GetActiveViewModelAsync();
                await WaitForPlotAsync(async delegate {
                    await PlotDeviceCommandFactory.PreviousPlot(_workflow, viewModel).InvokeAsync();
                });

                viewModel.PlotImage.Should().HaveSamePixels(plot10to20);

                CheckEnabledCommands(viewModel, isFirst: false, isLast: false, anyPlot: true);
            }
        }

        [Test(ThreadType.UI)]
        [Category.Plots]
        public async Task SomeCommandsEnabledForFirstPlot() {
            _plotVisualComponentContainerFactory.DeviceProperties = new PlotDeviceProperties(600, 500, 96);
            using (await _workflow.GetOrCreateVisualComponent(_componentContainerFactory)) {
                var plot1to10 = await GetExpectedImageAsync("png", 600, 500, 96, "plot1-10", "plot(1:10)");

                await InitializeGraphicsDevice();
                await ExecuteAndWaitForPlotsAsync(new string[] {
                    "plot(1:10)",
                    "plot(10:20)",
                });

                var viewModel = await GetActiveViewModelAsync();
                await WaitForPlotAsync(async delegate {
                    await PlotDeviceCommandFactory.PreviousPlot(_workflow, viewModel).InvokeAsync();
                });

                viewModel.PlotImage.Should().HaveSamePixels(plot1to10);

                CheckEnabledCommands(viewModel, isFirst: true, isLast: false, anyPlot: true);
            }
        }

        [Test(ThreadType.UI)]
        [Category.Plots]
        public async Task DeviceCopyAsBitmap() {
            _plotVisualComponentContainerFactory.DeviceProperties = new PlotDeviceProperties(600, 500, 96);
            using (await _workflow.GetOrCreateVisualComponent(_componentContainerFactory)) {
                var plot1to10 = await GetExpectedImageAsync("bmp", 600, 500, 96, "plot1-10", "plot(1:10)");

                await InitializeGraphicsDevice();
                await ExecuteAndWaitForPlotsAsync(new string[] {
                    "plot(1:10)",
                });

                Clipboard.Clear();

                var viewModel = await GetActiveViewModelAsync();
                var cmd = PlotDeviceCommandFactory.CopyAsBitmap(_workflow, viewModel);
                cmd.Should().BeEnabled();
                await cmd.InvokeAsync();

                Clipboard.ContainsImage().Should().BeTrue();
                CoreShell.LastShownErrorMessage.Should().BeNullOrEmpty();

                var clipboardImage = Clipboard.GetImage();
                clipboardImage.Should().HaveSamePixels(plot1to10);
            }
        }

        [Test(ThreadType.UI)]
        [Category.Plots]
        public async Task DeviceCopyAsMetafile() {
            _plotVisualComponentContainerFactory.DeviceProperties = new PlotDeviceProperties(600, 500, 96);
            using (await _workflow.GetOrCreateVisualComponent(_componentContainerFactory)) {
                await InitializeGraphicsDevice();
                await ExecuteAndWaitForPlotsAsync(new string[] {
                    "plot(1:10)",
                });

                Clipboard.Clear();

                var viewModel = await GetActiveViewModelAsync();
                var cmd = PlotDeviceCommandFactory.CopyAsMetafile(_workflow, viewModel);
                cmd.Should().BeEnabled();
                await cmd.InvokeAsync();

                Clipboard.ContainsData(DataFormats.EnhancedMetafile).Should().BeTrue();
                CoreShell.LastShownErrorMessage.Should().BeNullOrEmpty();
            }
        }

        [Test(ThreadType.UI)]
        [Category.Plots]
        public async Task DeviceCopy() {
            _plotVisualComponentContainerFactory.DeviceProperties = new PlotDeviceProperties(600, 500, 96);
            using (await _workflow.GetOrCreateVisualComponent(_componentContainerFactory)) {
                var plot1to10 = await GetExpectedImageAsync("bmp", 600, 500, 96, "plot1-10", "plot(1:10)");
                var plot2to10 = await GetExpectedImageAsync("bmp", 600, 500, 96, "plot2-10", "plot(2:10)");

                await InitializeGraphicsDevice();
                await ExecuteAndWaitForPlotsAsync(new string[] {
                    "plot(1:10)",
                });

                var viewModel1 = await GetActiveViewModelAsync();
                var device1 = viewModel1.DeviceId;
                var plot1 = viewModel1.ActivePlotId;

                await InitializeGraphicsDevice();
                await ExecuteAndWaitForPlotsAsync(new string[] {
                    "plot(2:10)",
                });

                var viewModel2 = await GetActiveViewModelAsync();
                var device2 = viewModel2.DeviceId;
                var plot2 = viewModel2.ActivePlotId;

                var copyCmd = PlotDeviceCommandFactory.Copy(_workflow, viewModel1, cut: false);
                copyCmd.Should().BeEnabled();
                await copyCmd.InvokeAsync();

                CoreShell.LastShownErrorMessage.Should().BeNullOrEmpty();

                var pasteCmd = PlotDeviceCommandFactory.Paste(_workflow, viewModel2);
                pasteCmd.Should().BeEnabled();
                await WaitForPlotAsync(async delegate {
                    await pasteCmd.InvokeAsync();
                });

                CoreShell.LastShownErrorMessage.Should().BeNullOrEmpty();

                viewModel2.PlotImage.Should().HaveSamePixels(plot1to10);
                _workflow.Plots.History.Entries.Count.Should().Be(3);
            }
        }

        [Test(ThreadType.UI)]
        [Category.Plots]
        public async Task DeviceCut() {
            _plotVisualComponentContainerFactory.DeviceProperties = new PlotDeviceProperties(600, 500, 96);
            using (await _workflow.GetOrCreateVisualComponent(_componentContainerFactory)) {
                var plot1to10 = await GetExpectedImageAsync("bmp", 600, 500, 96, "plot1-10", "plot(1:10)");
                var plot2to10 = await GetExpectedImageAsync("bmp", 600, 500, 96, "plot2-10", "plot(2:10)");

                await InitializeGraphicsDevice();
                await ExecuteAndWaitForPlotsAsync(new string[] {
                    "plot(1:10)",
                });

                var viewModel1 = await GetActiveViewModelAsync();
                var device1 = viewModel1.DeviceId;
                var plot1 = viewModel1.ActivePlotId;

                await InitializeGraphicsDevice();
                await ExecuteAndWaitForPlotsAsync(new string[] {
                    "plot(2:10)",
                });

                var viewModel2 = await GetActiveViewModelAsync();
                var device2 = viewModel2.DeviceId;
                var plot2 = viewModel2.ActivePlotId;

                var copyCmd = PlotDeviceCommandFactory.Copy(_workflow, viewModel1, cut: true);
                copyCmd.Should().BeEnabled();
                await copyCmd.InvokeAsync();

                CoreShell.LastShownErrorMessage.Should().BeNullOrEmpty();

                var pasteCmd = PlotDeviceCommandFactory.Paste(_workflow, viewModel2);
                pasteCmd.Should().BeEnabled();
                await WaitForPlotAsync(async delegate {
                    await pasteCmd.InvokeAsync();
                });

                CoreShell.LastShownErrorMessage.Should().BeNullOrEmpty();

                viewModel1.PlotImage.Should().BeNull();
                viewModel2.PlotImage.Should().HaveSamePixels(plot1to10);

                _workflow.Plots.History.Entries.Count.Should().Be(2);
            }
        }

        [Test(ThreadType.UI)]
        [Category.Plots]
        public async Task DeviceRemoveAll() {
            _plotVisualComponentContainerFactory.DeviceProperties = new PlotDeviceProperties(600, 500, 96);
            using (await _workflow.GetOrCreateVisualComponent(_componentContainerFactory)) {
                await InitializeGraphicsDevice();
                await ExecuteAndWaitForPlotsAsync(new string[] {
                    "plot(1:10)",
                    "plot(1:20)",
                });

                var viewModel1 = await GetActiveViewModelAsync();
                var device1 = viewModel1.DeviceId;
                var plot1 = viewModel1.ActivePlotId;

                await InitializeGraphicsDevice();
                await ExecuteAndWaitForPlotsAsync(new string[] {
                    "plot(2:10)",
                });

                var viewModel2 = await GetActiveViewModelAsync();
                var device2 = viewModel2.DeviceId;
                var plot2 = viewModel2.ActivePlotId;

                var removeAllCmd = PlotDeviceCommandFactory.RemoveAllPlots(_workflow, viewModel1);
                removeAllCmd.Should().BeEnabled();
                await WaitForPlotAsync(async delegate {
                    await removeAllCmd.InvokeAsync();
                });

                CoreShell.LastShownErrorMessage.Should().BeNullOrEmpty();

                viewModel1.PlotImage.Should().BeNull();
                viewModel2.PlotImage.Should().NotBeNull();

                _workflow.Plots.History.Entries.Should().HaveCount(1);
                _workflow.Plots.History.Entries[0].PlotId.Should().Be(plot2);
            }
        }

        [Test(ThreadType.UI)]
        [Category.Plots]
        public async Task DeviceRemoveCurrent() {
            _plotVisualComponentContainerFactory.DeviceProperties = new PlotDeviceProperties(600, 500, 96);
            using (await _workflow.GetOrCreateVisualComponent(_componentContainerFactory)) {
                var plot1to10 = await GetExpectedImageAsync("bmp", 600, 500, 96, "plot1-10", "plot(1:10)");

                await InitializeGraphicsDevice();
                await ExecuteAndWaitForPlotsAsync(new string[] {
                    "plot(1:10)",
                    "plot(1:20)",
                });

                var viewModel1 = await GetActiveViewModelAsync();
                var device1 = viewModel1.DeviceId;
                var plot1 = viewModel1.ActivePlotId;

                await InitializeGraphicsDevice();
                await ExecuteAndWaitForPlotsAsync(new string[] {
                    "plot(2:10)",
                });

                var viewModel2 = await GetActiveViewModelAsync();
                var device2 = viewModel2.DeviceId;
                var plot2 = viewModel2.ActivePlotId;

                var removeAllCmd = PlotDeviceCommandFactory.RemoveCurrentPlot(_workflow, viewModel1);
                removeAllCmd.Should().BeEnabled();
                await WaitForPlotAsync(async delegate {
                    await removeAllCmd.InvokeAsync();
                });

                CoreShell.LastShownErrorMessage.Should().BeNullOrEmpty();

                viewModel1.PlotImage.Should().HaveSamePixels(plot1to10);
                viewModel2.PlotImage.Should().NotBeNull();

                _workflow.Plots.History.Entries.Should().HaveCount(2);
                _workflow.Plots.History.Entries.Should().NotContain(e => e.PlotId == plot1);
            }
        }

        [Test(ThreadType.UI)]
        [Category.Plots]
        public async Task NewDevice() {
            using (await _workflow.GetOrCreateVisualComponent(_componentContainerFactory)) {
                var newCmd = PlotDeviceCommandFactory.NewPlotDevice(_workflow);
                newCmd.Should().BeEnabled();

                _workflow.Plots.ActiveDeviceId.Should().BeEmpty();

                await WaitForDeviceChangedAsync(async delegate {
                    await newCmd.InvokeAsync();
                });

                _workflow.Plots.ActiveDeviceId.Should().NotBeEmpty();

                var eval = _workflow.ActiveWindow.InteractiveWindow.Evaluator;
                await WaitForDeviceChangedAsync(async delegate {
                    await eval.ExecuteCodeAsync("dev.off()".EnsureLineBreak());
                });

                _workflow.Plots.ActiveDeviceId.Should().BeEmpty();
            }
        }

        [Test(ThreadType.UI)]
        [Category.Plots]
        public async Task ActivateDevice() {
            using (await _workflow.GetOrCreateVisualComponent(_componentContainerFactory)) {
                await InitializeGraphicsDevice();
                var viewModel1 = await GetActiveViewModelAsync();
                var activateDevice1Cmd = PlotDeviceCommandFactory.ActivatePlotDevice(_workflow, viewModel1);
                activateDevice1Cmd.Should().BeChecked();
                activateDevice1Cmd.Should().BeEnabled();
                _workflow.Plots.ActiveDeviceId.Should().Be(viewModel1.DeviceId);

                await InitializeGraphicsDevice();
                var viewModel2 = await GetActiveViewModelAsync();
                var activateDevice2Cmd = PlotDeviceCommandFactory.ActivatePlotDevice(_workflow, viewModel2);
                activateDevice1Cmd.Should().BeUnchecked();
                activateDevice1Cmd.Should().BeEnabled();
                activateDevice2Cmd.Should().BeChecked();
                activateDevice2Cmd.Should().BeEnabled();
                _workflow.Plots.ActiveDeviceId.Should().Be(viewModel2.DeviceId);

                await WaitForDeviceChangedAsync(async delegate {
                    await activateDevice1Cmd.InvokeAsync();
                });

                _workflow.Plots.ActiveDeviceId.Should().Be(viewModel1.DeviceId);
                activateDevice1Cmd.Should().BeChecked();
                activateDevice2Cmd.Should().BeUnchecked();

                await WaitForDeviceChangedAsync(async delegate {
                    await activateDevice2Cmd.InvokeAsync();
                });

                _workflow.Plots.ActiveDeviceId.Should().Be(viewModel2.DeviceId);
                activateDevice1Cmd.Should().BeUnchecked();
                activateDevice2Cmd.Should().BeChecked();
            }
        }

        [Test(ThreadType.UI)]
        [Category.Plots]
        public async Task ExportAsPdf() {
            _plotVisualComponentContainerFactory.DeviceProperties = new PlotDeviceProperties(600, 500, 96);
            using (await _workflow.GetOrCreateVisualComponent(_componentContainerFactory)) {
                await InitializeGraphicsDevice();
                await ExecuteAndWaitForPlotsAsync(new string[] {
                    "plot(1:10)",
                });

                var outputFilePath = _testFiles.GetDestinationPath("ExportedPlot.pdf");
                CoreShell.SaveFilePath = outputFilePath;

                var viewModel = await GetActiveViewModelAsync();
                var cmd = PlotDeviceCommandFactory.ExportAsPdf(_workflow, viewModel);
                cmd.Should().BeEnabled();
                await cmd.InvokeAsync();

                File.Exists(outputFilePath).Should().BeTrue();
                CoreShell.LastShownErrorMessage.Should().BeNullOrEmpty();
            }
        }

        [Test(ThreadType.UI)]
        [Category.Plots]
        public async Task ExportAsImage() {
            _plotVisualComponentContainerFactory.DeviceProperties = new PlotDeviceProperties(600, 500, 96);
            using (await _workflow.GetOrCreateVisualComponent(_componentContainerFactory)) {
                await InitializeGraphicsDevice();
                await ExecuteAndWaitForPlotsAsync(new string[] {
                    "plot(1:10)",
                });

                foreach (var ext in new string[] { "bmp", "jpg", "jpeg", "png", "tif", "tiff" }) {
                    var outputFilePath = _testFiles.GetDestinationPath("ExportedPlot." + ext);
                    CoreShell.SaveFilePath = outputFilePath;

                    var viewModel = await GetActiveViewModelAsync();
                    var cmd = PlotDeviceCommandFactory.ExportAsImage(_workflow, viewModel);
                    cmd.Should().BeEnabled();
                    await cmd.InvokeAsync();

                    File.Exists(outputFilePath).Should().BeTrue();
                    CoreShell.LastShownErrorMessage.Should().BeNullOrEmpty();

                    var image = BitmapImageFactory.Load(outputFilePath);
                    image.PixelWidth.Should().Be(600);
                    image.PixelHeight.Should().Be(500);
                    ((int)Math.Round(image.DpiX)).Should().Be(96);
                    ((int)Math.Round(image.DpiY)).Should().Be(96);
                }
            }
        }

        [Test(ThreadType.UI)]
        [Category.Plots]
        public async Task ExportAsImageUnsupportedExtension() {
            _plotVisualComponentContainerFactory.DeviceProperties = new PlotDeviceProperties(600, 500, 96);
            using (await _workflow.GetOrCreateVisualComponent(_componentContainerFactory)) {
                await InitializeGraphicsDevice();
                await ExecuteAndWaitForPlotsAsync(new string[] {
                    "plot(1:10)",
                });

                // The file extension of the file the user selected in the save
                // dialog is what determines the image format. When it's an
                // unsupported format, we show an error msg.
                var outputFilePath = _testFiles.GetDestinationPath("ExportedPlot.unsupportedextension");
                CoreShell.SaveFilePath = outputFilePath;

                var viewModel = await GetActiveViewModelAsync();
                var cmd = PlotDeviceCommandFactory.ExportAsImage(_workflow, viewModel);
                cmd.Should().BeEnabled();
                await cmd.InvokeAsync();

                File.Exists(CoreShell.SaveFilePath).Should().BeFalse();
                CoreShell.LastShownErrorMessage.Should().Contain(".unsupportedextension");
            }
        }

        [Test(ThreadType.UI)]
        [Category.Plots]
        public async Task PlotBuiltinDatasets() {
            // Note that the following are not included, as they cause various errors:
            //   Harman23.cor, Harman74.cor, ability.cov, state.abb, state.name
            // Since the test waits for each plot to be received before moving on to
            // the next dataset, we don't execute statements that don't generate plots.
            string[] scripts = new string[] {
                "plot(AirPassengers)",
                "plot(BJsales)",
                "plot(BJsales.lead)",
                "plot(BOD)",
                "plot(CO2)",
                "plot(ChickWeight)",
                "plot(DNase)",
                "plot(EuStockMarkets)",
                "plot(Formaldehyde)",
                "plot(HairEyeColor)",
                "plot(Indometh)",
                "plot(InsectSprays)",
                "plot(JohnsonJohnson)",
                "plot(LakeHuron)",
                "plot(LifeCycleSavings)",
                "plot(Loblolly)",
                "plot(Nile)",
                "plot(Orange)",
                "plot(OrchardSprays)",
                "plot(PlantGrowth)",
                "plot(Puromycin)",
                "plot(Seatbelts)",
                "plot(Theoph)",
                "plot(Titanic)",
                "plot(ToothGrowth)",
                "plot(UCBAdmissions)",
                "plot(UKDriverDeaths)",
                "plot(UKgas)",
                "plot(USAccDeaths)",
                "plot(USArrests)",
                "plot(USJudgeRatings)",
                "plot(USPersonalExpenditure)",
                "plot(UScitiesD)",
                "plot(VADeaths)",
                "plot(WWWusage)",
                "plot(WorldPhones)",
                "plot(airmiles)",
                "plot(airquality)",
                "plot(anscombe)",
                "plot(attenu)",
                "plot(attitude)",
                "plot(austres)",
                "plot(beaver1)",
                "plot(beaver2)",
                "plot(cars)",
                "plot(chickwts)",
                "plot(co2)",
                "plot(crimtab)",
                "plot(discoveries)",
                "plot(esoph)",
                "plot(euro)",
                "plot(euro.cross)",
                "plot(eurodist)",
                "plot(faithful)",
                "plot(fdeaths)",
                "plot(freeny)",
                "plot(freeny.x)",
                "plot(freeny.y)",
                "plot(infert)",
                "plot(iris)",
                "plot(iris3)",
                "plot(islands)",
                "plot(ldeaths)",
                "plot(lh)",
                "plot(longley)",
                "plot(lynx)",
                "plot(mdeaths)",
                "plot(morley)",
                "plot(mtcars)",
                "plot(nhtemp)",
                "plot(nottem)",
                "plot(npk)",
                "plot(occupationalStatus)",
                "plot(precip)",
                "plot(presidents)",
                "plot(pressure)",
                "plot(quakes)",
                "plot(randu)",
                "plot(rivers)",
                "plot(rock)",
                "plot(sleep)",
                "plot(stack.loss)",
                "plot(stack.x)",
                "plot(stackloss)",
                "plot(state.area)",
                "plot(state.center)",
                "plot(state.division)",
                "plot(state.region)",
                "plot(state.x77)",
                "plot(sunspot.month)",
                "plot(sunspot.year)",
                "plot(sunspots)",
                "plot(swiss)",
                "plot(treering)",
                "plot(trees)",
                "plot(uspop)",
                "plot(volcano)",
                "plot(warpbreaks)",
                "plot(women)",
            };

            _plotVisualComponentContainerFactory.DeviceProperties = new PlotDeviceProperties(600, 500, 96);
            using (await _workflow.GetOrCreateVisualComponent(_componentContainerFactory)) {
                await InitializeGraphicsDevice();
                await ExecuteAndWaitForPlotsAsync(scripts);

                var viewModel = await GetActiveViewModelAsync();
                var prevCmd = PlotDeviceCommandFactory.PreviousPlot(_workflow, viewModel);
                var nextCmd = PlotDeviceCommandFactory.NextPlot(_workflow, viewModel);

                for (int i = 0; i < scripts.Length - 1; i++) {
                    prevCmd.Should().BeEnabled();
                    await WaitForPlotAsync(async delegate {
                        await prevCmd.InvokeAsync();
                    });
                }

                prevCmd.Should().BeDisabled();

                for (int i = 0; i < scripts.Length - 1; i++) {
                    nextCmd.Should().BeEnabled();
                    await WaitForPlotAsync(async delegate {
                        await nextCmd.InvokeAsync();
                    });
                }

                nextCmd.Should().BeDisabled();
            }
        }

        [Test(ThreadType.UI)]
        [Category.Plots]
        public async Task PlotError() {
            _plotVisualComponentContainerFactory.DeviceProperties = new PlotDeviceProperties(600, 500, 96);
            using (await _workflow.GetOrCreateVisualComponent(_componentContainerFactory)) {
                await InitializeGraphicsDevice();
                await ExecuteAndWaitForPlotsAsync(new string[] {
                    "plot(state.area)",
                });

                // This is a plot statement that does not successfully generates a plot.
                // Right now the graphics device doesn't send a plot when a
                // new plot cannot be rendered, so don't wait for one.
                await ExecuteAndDoNotWaitForPlotsAsync(new string[] {
                    "plot(state.name)",
                });

                await ExecuteAndWaitForPlotsAsync(new string[] {
                    "plot(state.region)",
                });

                var viewModel = await GetActiveViewModelAsync();
                var prevCmd = PlotDeviceCommandFactory.PreviousPlot(_workflow, viewModel);

                // Navigating to a plot in the history that cannot be rendered
                // will send a plot with zero-file size, which translate into an error message.
                prevCmd.Should().BeEnabled();
                await WaitForPlotAsync(async delegate {
                    await prevCmd.InvokeAsync();
                });

                viewModel.PlotImage.Should().BeNull();
                viewModel.ShowError.Should().BeTrue();
                viewModel.ShowWatermark.Should().BeFalse();

                prevCmd.Should().BeEnabled();
                await WaitForPlotAsync(async delegate {
                    await prevCmd.InvokeAsync();
                });

                viewModel.PlotImage.Should().NotBeNull();
                viewModel.ShowError.Should().BeFalse();
                viewModel.ShowWatermark.Should().BeFalse();

                prevCmd.Should().BeDisabled();
            }
        }

        [Test(ThreadType.UI)]
        [Category.Plots]
        public async Task LocatorCommand() {
            _plotVisualComponentContainerFactory.DeviceProperties = new PlotDeviceProperties(360, 360, 96);
            using (await _workflow.GetOrCreateVisualComponent(_componentContainerFactory)) {
                await InitializeGraphicsDevice();

                await ExecuteAndWaitForPlotsAsync(new string[] {
                    "plot(0:10)",
                });

                var viewModel = await GetActiveViewModelAsync();
                viewModel.LocatorMode.Should().BeFalse();

                var cmd = PlotDeviceCommandFactory.EndLocator(_workflow, viewModel);
                cmd.Should().BeInvisibleAndDisabled();

                await WaitForLocatorModeChangedAsync(viewModel, delegate {
                    ExecuteAndDoNotWaitForPlotsAsync(new string[] {
                        "res <- locator()",
                    }).DoNotWait();
                });

                var points = new Point[] {
                    new Point(10, 10),
                    new Point(100, 50),
                    new Point(290, 90),
                };

                // R's high-level locator() function enters a loop that calls into
                // the graphics device low-level locator() API, which calls back into VS
                // to set locator mode and waits for either:
                // - a result with a click point
                // - a not clicked result
                // The high-level locator() function stops its loop when it gets
                // the not clicked result.
                foreach (var point in points) {
                    viewModel.LocatorMode.Should().BeTrue();
                    cmd.Should().BeEnabled();

                    // Send a result with a click point, which will causes
                    // locator mode to end and immediately start again
                    await WaitForLocatorModeChangedAsync(viewModel, delegate {
                        viewModel.ClickPlot((int)point.X, (int)point.Y);
                    });

                    viewModel.LocatorMode.Should().BeFalse();
                    cmd.Should().BeInvisibleAndDisabled();

                    await WaitForLocatorModeChangedAsync(viewModel, () => { });
                }

                // Send a result with a not clicked result, which causes
                // locator mode to end, and the high-level locator() function
                // call will return.
                await WaitForLocatorModeChangedAsync(viewModel, async delegate {
                    await cmd.InvokeAsync();
                });

                viewModel.LocatorMode.Should().BeFalse();
                cmd.Should().BeInvisibleAndDisabled();

                string outputFilePath = _testFiles.GetDestinationPath("LocatorResult.csv");
                await ExecuteAndDoNotWaitForPlotsAsync(new string[] {
                    string.Format("write.csv(res, {0})", outputFilePath.ToRPath().ToRStringLiteral())
                });

                var x = new double[] { -2.48008095952895, 1.55378525638498, 10.0697250455366 };
                var y = new double[] { 14.4476461865435, 12.091623959219, 9.73560173189449 };
                CheckLocatorResult(outputFilePath, x, y);
            }
        }

        [Test(ThreadType.UI)]
        [Category.Plots]
        public async Task LocatorCommandNoClick() {
            using (await _workflow.GetOrCreateVisualComponent(_componentContainerFactory)) {
                await InitializeGraphicsDevice();

                await ExecuteAndWaitForPlotsAsync(new string[] {
                    "plot(0:10)",
                });

                var viewModel = await GetActiveViewModelAsync();
                viewModel.LocatorMode.Should().BeFalse();

                var cmd = PlotDeviceCommandFactory.EndLocator(_workflow, viewModel);
                cmd.Should().BeInvisibleAndDisabled();

                await WaitForLocatorModeChangedAsync(viewModel, delegate {
                    ExecuteAndDoNotWaitForPlotsAsync(new string[] {
                        "res <- locator()",
                    }).DoNotWait();
                });

                viewModel.LocatorMode.Should().BeTrue();
                cmd.Should().BeEnabled();

                await WaitForLocatorModeChangedAsync(viewModel, async delegate {
                    await cmd.InvokeAsync();
                });

                viewModel.LocatorMode.Should().BeFalse();
                cmd.Should().BeInvisibleAndDisabled();

                string outputFilePath = _testFiles.GetDestinationPath("LocatorResultNoClick.csv");
                await ExecuteAndDoNotWaitForPlotsAsync(new string[] {
                    string.Format("write.csv(res, {0})", outputFilePath.ToRPath().ToRStringLiteral())
                });

                string output = File.ReadAllText(outputFilePath);
                output.Trim().Should().Be("\"\"");
            }
        }

        [Test(ThreadType.UI)]
        [Category.Plots]
        public async Task HistoryActivate() {
            _plotVisualComponentContainerFactory.DeviceProperties = new PlotDeviceProperties(600, 500, 96);
            using (await _workflow.GetOrCreateVisualComponent(_componentContainerFactory)) {
                await InitializeGraphicsDevice();
                await ExecuteAndWaitForPlotsAsync(new string[] {
                    "plot(1:10)",
                });

                await ExecuteAndWaitForPlotsAsync(new string[] {
                    "plot(2:10)",
                });

                var viewModel = await GetActiveViewModelAsync();

                var activateCmd = PlotHistoryCommandFactory.ActivatePlot(_workflow);
                _workflow.Plots.History.SelectedPlot = null;
                activateCmd.Should().BeDisabled();

                foreach (var plot in _workflow.Plots.History.Entries) {
                    _workflow.Plots.History.SelectedPlot = plot;
                    activateCmd.Should().BeEnabled();
                    await WaitForPlotAsync(async delegate {
                        await activateCmd.InvokeAsync();
                    });
                    viewModel.ActivePlotId.Should().Be(plot.PlotId);
                }

                CoreShell.LastShownErrorMessage.Should().BeNullOrEmpty();
            }
        }

        [Test(ThreadType.UI)]
        [Category.Plots]
        public async Task HistoryCopy() {
            _plotVisualComponentContainerFactory.DeviceProperties = new PlotDeviceProperties(600, 500, 96);
            using (await _workflow.GetOrCreateVisualComponent(_componentContainerFactory)) {
                await InitializeGraphicsDevice();
                await ExecuteAndWaitForPlotsAsync(new string[] {
                    "plot(1:10)",
                });

                var viewModel1 = await GetActiveViewModelAsync();
                var device1 = viewModel1.DeviceId;
                var plot1 = viewModel1.ActivePlotId;

                await InitializeGraphicsDevice();
                await ExecuteAndWaitForPlotsAsync(new string[] {
                    "plot(2:10)",
                });

                var viewModel2 = await GetActiveViewModelAsync();
                var device2 = viewModel2.DeviceId;
                var plot2 = viewModel2.ActivePlotId;

                _workflow.Plots.History.SelectedPlot = _workflow.Plots.History.Entries.Single(e => e.PlotId == plot1);
                var copyCmd = PlotHistoryCommandFactory.Copy(_workflow, cut: false);
                copyCmd.Should().BeEnabled();
                await copyCmd.InvokeAsync();

                CoreShell.LastShownErrorMessage.Should().BeNullOrEmpty();

                var pasteCmd = PlotDeviceCommandFactory.Paste(_workflow, viewModel2);
                pasteCmd.Should().BeEnabled();
                await WaitForPlotAsync(async delegate {
                    await pasteCmd.InvokeAsync();
                });

                CoreShell.LastShownErrorMessage.Should().BeNullOrEmpty();

                viewModel2.PlotImage.Should().HaveSamePixels(viewModel1.PlotImage);
                _workflow.Plots.History.Entries.Count.Should().Be(3);
            }
        }

        [Test(ThreadType.UI)]
        [Category.Plots]
        public async Task HistoryRemove() {
            _plotVisualComponentContainerFactory.DeviceProperties = new PlotDeviceProperties(600, 500, 96);
            using (await _workflow.GetOrCreateVisualComponent(_componentContainerFactory)) {
                await InitializeGraphicsDevice();
                await ExecuteAndWaitForPlotsAsync(new string[] {
                    "plot(1:10)",
                });

                var viewModel1 = await GetActiveViewModelAsync();
                var device1 = viewModel1.DeviceId;
                var plot1 = viewModel1.ActivePlotId;

                await InitializeGraphicsDevice();
                await ExecuteAndWaitForPlotsAsync(new string[] {
                    "plot(2:10)",
                });

                var viewModel2 = await GetActiveViewModelAsync();
                var device2 = viewModel2.DeviceId;
                var plot2 = viewModel2.ActivePlotId;

                var removeCmd = PlotHistoryCommandFactory.Remove(_workflow);
                _workflow.Plots.History.SelectedPlot = null;
                removeCmd.Should().BeDisabled();

                _workflow.Plots.History.SelectedPlot = _workflow.Plots.History.Entries.Single(e => e.PlotId == plot1);
                removeCmd.Should().BeEnabled();
                await WaitForPlotAsync(async delegate {
                    await removeCmd.InvokeAsync();
                });

                viewModel1.PlotImage.Should().BeNull();
                _workflow.Plots.History.Entries.Should().HaveCount(1);
                _workflow.Plots.History.Entries[0].PlotId.Should().Be(plot2);

                _workflow.Plots.History.SelectedPlot = _workflow.Plots.History.Entries.Single(e => e.PlotId == plot2);
                removeCmd.Should().BeEnabled();
                await WaitForPlotAsync(async delegate {
                    await removeCmd.InvokeAsync();
                });

                viewModel2.PlotImage.Should().BeNull();
                _workflow.Plots.History.Entries.Should().BeEmpty();
            }
        }

        [Test(ThreadType.UI)]
        [Category.Plots]
        public async Task HistoryZoom() {
            _plotVisualComponentContainerFactory.DeviceProperties = new PlotDeviceProperties(600, 500, 96);
            using (await _workflow.GetOrCreateVisualComponent(_componentContainerFactory)) {
                var zoomInCmd = PlotHistoryCommandFactory.ZoomIn(_workflow);
                var zoomOutCmd = PlotHistoryCommandFactory.ZoomOut(_workflow);

                _workflow.Plots.History.ThumbnailSize = 96;
                zoomOutCmd.Should().BeEnabled();
                await zoomOutCmd.InvokeAsync();
                _workflow.Plots.History.ThumbnailSize.Should().Be(48);

                _workflow.Plots.History.ThumbnailSize = 432;
                zoomInCmd.Should().BeEnabled();
                await zoomInCmd.InvokeAsync();
                _workflow.Plots.History.ThumbnailSize.Should().Be(480);

                _workflow.Plots.History.ThumbnailSize = RPlotHistoryViewModel.MinThumbnailSize;
                zoomInCmd.Should().BeEnabled();
                zoomOutCmd.Should().BeDisabled();

                _workflow.Plots.History.ThumbnailSize = RPlotHistoryViewModel.MaxThumbnailSize;
                zoomInCmd.Should().BeDisabled();
                zoomOutCmd.Should().BeEnabled();
            }
        }

        [Test(ThreadType.UI)]
        [Category.Plots]
        public async Task HistoryAutoHide() {
            _plotVisualComponentContainerFactory.DeviceProperties = new PlotDeviceProperties(600, 500, 96);
            using (await _workflow.GetOrCreateVisualComponent(_componentContainerFactory)) {
                var autoHideCmd = PlotHistoryCommandFactory.AutoHide(_workflow);

                _workflow.Plots.History.AutoHide = false;
                autoHideCmd.Should().BeVisibleAndEnabled();
                autoHideCmd.Should().BeUnchecked();

                await autoHideCmd.InvokeAsync();
                _workflow.Plots.History.AutoHide.Should().BeTrue();
                autoHideCmd.Should().BeVisibleAndEnabled();
                autoHideCmd.Should().BeChecked();

                await autoHideCmd.InvokeAsync();
                _workflow.Plots.History.AutoHide.Should().BeFalse();
                autoHideCmd.Should().BeVisibleAndEnabled();
                autoHideCmd.Should().BeUnchecked();
            }
        }

        private void CheckLocatorResult(string locatorFilePath, double[] x, double[] y) {
            // Example result:
            //"","x","y"
            //"1",-2.48008095952895,14.4476461865435
            //"2",1.55378525638498,12.091623959219
            //"3",10.0697250455366,9.73560173189449
            string all = File.ReadAllText(locatorFilePath);
            string[] lines = File.ReadAllLines(locatorFilePath);
            lines[0].Should().Be("\"\",\"x\",\"y\"");
            x.Should().HaveSameCount(y);
            for (int i = 0; i < x.Length; i++) {
                var expected = $"\"{i + 1}\",{x[i]},{y[i]}";
                lines[i + 1].Should().Be(expected);
            }
        }

        private async Task InitializeGraphicsDevice() {
            await ExecuteAndWaitForDeviceCreatedAsync(new string[] {
                "dev.new()",
            });
        }

        private async Task ExecuteAndWaitForPlotsAsync(string[] scripts) {
            var eval = _workflow.ActiveWindow.InteractiveWindow.Evaluator;

            foreach (string script in scripts) {
                await WaitForPlotAsync(async delegate {
                    var result = await eval.ExecuteCodeAsync(script.EnsureLineBreak());
                    result.IsSuccessful.Should().BeTrue();
                });
            }
        }

        private async Task ExecuteAndWaitForDeviceCreatedAsync(string[] scripts) {
            var eval = _workflow.ActiveWindow.InteractiveWindow.Evaluator;

            foreach (string script in scripts) {
                await WaitForDeviceCreatedAsync(async delegate {
                    var result = await eval.ExecuteCodeAsync(script.EnsureLineBreak());
                    result.IsSuccessful.Should().BeTrue();
                });
            }
        }

        private Task<IRPlotDeviceViewModel> GetActiveViewModelAsync() {
            return Task.FromResult(_workflow.Plots.GetDeviceViewModel(_workflow.Plots.ActiveDeviceId));
        }

        private async Task ExecuteAndDoNotWaitForPlotsAsync(string[] scripts) {
            var eval = _workflow.ActiveWindow.InteractiveWindow.Evaluator;
            foreach (string script in scripts) {
                var result = await eval.ExecuteCodeAsync(script.EnsureLineBreak());
                result.IsSuccessful.Should().BeTrue();
            }
        }

        private async Task WaitForDeviceCreatedAsync(Func<Task> action) {
            var eas1 = new EventTaskSource<IRPlotManager>((o, h) => o.DeviceCreateMessageReceived += h, (o, h) => o.DeviceCreateMessageReceived -= h);
            var eas2 = new EventTaskSource<IRPlotManager>((o, h) => o.ActiveDeviceChanged += h, (o, h) => o.ActiveDeviceChanged -= h);
            var task1 = eas1.Create(_workflow.Plots);
            var task2 = eas2.Create(_workflow.Plots);
            await action();
            await task1;
            await task2;
        }

        private async Task WaitForDeviceChangedAsync(Func<Task> action) {
            var eas = new EventTaskSource<IRPlotManager>((o, h) => o.ActiveDeviceChanged += h, (o, h) => o.ActiveDeviceChanged -= h);
            var task = eas.Create(_workflow.Plots);
            await action();
            await task;
        }

        private async Task WaitForPlotAsync(IRPlotDeviceViewModel vm, Func<Task> action) {
            var eas = new EventTaskSource<IRPlotDeviceViewModel>((o, h) => o.PlotChanged += h, (o, h) => o.PlotChanged -= h);
            var task = eas.Create(vm);
            await action();
            await task;
        }

        private async Task WaitForPlotAsync(Func<Task> action) {
            var eas = new EventTaskSource<IRPlotManager>((o, h) => o.PlotMessageReceived += h, (o, h) => o.PlotMessageReceived -= h);
            var task = eas.Create(_workflow.Plots);
            await action();
            await task;
        }

        private async Task WaitForMutated(Func<Task> action) {
            var eas = new EventTaskSource<IRSession, EventArgs>((o, h) => o.Mutated += h, (o, h) => o.Mutated -= h);
            var task = eas.Create(_workflow.RSession);
            await action();
            await task;
        }

        private async Task WaitForLocatorModeChangedAsync(IRPlotDeviceViewModel vm, Action action) {
            var eas = new EventTaskSource<IRPlotDeviceViewModel>((o, h) => o.LocatorModeChanged += h, (o, h) => o.LocatorModeChanged -= h);
            var task = eas.Create(vm);
            action();
            await task;
        }

        private async Task WaitForLocatorModeChangedAsync(IRPlotDeviceViewModel vm, Func<Task> action) {
            var eas = new EventTaskSource<IRPlotDeviceViewModel>((o, h) => o.LocatorModeChanged += h, (o, h) => o.LocatorModeChanged -= h);
            var task = eas.Create(vm);
            await action();
            await task;
        }

        private async Task<BitmapImage> GetExpectedImageAsync(string imageType, int width, int height, int res, string name, string code) {
            var filePath = _testFiles.GetDestinationPath(_testMethod.Name + name + "." + imageType);
            var script = string.Format(@"
{0}({1}, width={2}, height={3}, res={4})
{5}
dev.off()
", imageType, filePath.ToRPath().ToRStringLiteral(), width, height, res, code);

            var eval = _workflow.ActiveWindow.InteractiveWindow.Evaluator;
            var result = await eval.ExecuteCodeAsync(script);
            return BitmapImageFactory.Load(filePath);
        }

        private void CheckEnabledCommands(IRPlotDeviceViewModel viewModel, bool isFirst, bool isLast, bool anyPlot) {
            PlotDeviceCommandFactory.EndLocator(_workflow, viewModel).Should().BeDisabled();

            if (anyPlot) {
                PlotDeviceCommandFactory.RemoveAllPlots(_workflow, viewModel).Should().BeEnabled();
                PlotDeviceCommandFactory.RemoveCurrentPlot(_workflow, viewModel).Should().BeEnabled();
                PlotDeviceCommandFactory.Copy(_workflow, viewModel, cut: false).Should().BeEnabled();
                PlotDeviceCommandFactory.Copy(_workflow, viewModel, cut: true).Should().BeEnabled();
                PlotDeviceCommandFactory.CopyAsBitmap(_workflow, viewModel).Should().BeEnabled();
                PlotDeviceCommandFactory.CopyAsMetafile(_workflow, viewModel).Should().BeEnabled();
                PlotDeviceCommandFactory.ExportAsImage(_workflow, viewModel).Should().BeEnabled();
                PlotDeviceCommandFactory.ExportAsPdf(_workflow, viewModel).Should().BeEnabled();
            } else {
                PlotDeviceCommandFactory.RemoveAllPlots(_workflow, viewModel).Should().BeDisabled();
                PlotDeviceCommandFactory.RemoveCurrentPlot(_workflow, viewModel).Should().BeDisabled();
                PlotDeviceCommandFactory.Copy(_workflow, viewModel, cut: false).Should().BeDisabled();
                PlotDeviceCommandFactory.Copy(_workflow, viewModel, cut: true).Should().BeDisabled();
                PlotDeviceCommandFactory.CopyAsBitmap(_workflow, viewModel).Should().BeDisabled();
                PlotDeviceCommandFactory.CopyAsMetafile(_workflow, viewModel).Should().BeDisabled();
                PlotDeviceCommandFactory.ExportAsImage(_workflow, viewModel).Should().BeDisabled();
                PlotDeviceCommandFactory.ExportAsPdf(_workflow, viewModel).Should().BeDisabled();
            }

            if (isFirst || !anyPlot) {
                PlotDeviceCommandFactory.PreviousPlot(_workflow, viewModel).Should().BeDisabled();
            } else {
                PlotDeviceCommandFactory.PreviousPlot(_workflow, viewModel).Should().BeEnabled();
            }

            if (isLast || !anyPlot) {
                PlotDeviceCommandFactory.NextPlot(_workflow, viewModel).Should().BeDisabled();
            } else {
                PlotDeviceCommandFactory.NextPlot(_workflow, viewModel).Should().BeEnabled();
            }
        }
    }
}<|MERGE_RESOLUTION|>--- conflicted
+++ resolved
@@ -40,11 +40,8 @@
         public PlotIntegrationTest(RComponentsMefCatalogFixture catalog, TestMethodFixture testMethod, TestFilesFixture testFiles) {
             _exportProvider = catalog.CreateExportProvider();
             _workflowProvider = _exportProvider.GetExportedValue<TestRInteractiveWorkflowProvider>();
-<<<<<<< HEAD
+            _workflowProvider.BrokerName = nameof(PlotIntegrationTest);
             _plotVisualComponentContainerFactory = _exportProvider.GetExportedValue<TestRPlotManagerVisualComponentContainerFactory>();
-=======
-            _workflowProvider.BrokerName = nameof(PlotIntegrationTest);
->>>>>>> 8529e2f7
             _workflow = _exportProvider.GetExportedValue<IRInteractiveWorkflowProvider>().GetOrCreate();
             _componentContainerFactory = _exportProvider.GetExportedValue<IInteractiveWindowComponentContainerFactory>();
             _testMethod = testMethod.MethodInfo;
