﻿// Copyright (c) Microsoft Corporation. All rights reserved.
// Licensed under the MIT License. See LICENSE in the project root for license information.

using System;
<<<<<<< HEAD
using System.ComponentModel.Composition.Hosting;
using System.Diagnostics.CodeAnalysis;
=======
>>>>>>> 0cec6669
using System.IO;
using System.Reflection;
using System.Threading.Tasks;
using System.Windows;
using System.Windows.Media.Imaging;
using FluentAssertions;
using Microsoft.Common.Core;
using Microsoft.Common.Core.Tasks;
using Microsoft.Common.Wpf.Imaging;
using Microsoft.R.Components.InteractiveWorkflow;
using Microsoft.R.Components.Plots;
using Microsoft.R.Components.Plots.Implementation.View;
using Microsoft.R.Components.Test.Fakes.InteractiveWindow;
using Microsoft.R.Components.Test.Fakes.Shell;
using Microsoft.R.Host.Client;
using Microsoft.UnitTests.Core.Mef;
using Microsoft.UnitTests.Core.XUnit;
using Microsoft.UnitTests.Core.XUnit.MethodFixtures;
using Xunit;

namespace Microsoft.R.Components.Test.Plots {
    [ExcludeFromCodeCoverage]
    public class PlotIntegrationTest : IAsyncLifetime {
        private readonly IExportProvider _exportProvider;
        private readonly TestRInteractiveWorkflowProvider _workflowProvider;
        private readonly IRInteractiveWorkflow _workflow;
        private readonly IInteractiveWindowComponentContainerFactory _componentContainerFactory;
        private readonly MethodInfo _testMethod;
        private readonly TestFilesFixture _testFiles;

        public PlotIntegrationTest(RComponentsMefCatalogFixture catalog, TestMethodFixture testMethod, TestFilesFixture testFiles) {
            _exportProvider = catalog.CreateExportProvider();
            _workflowProvider = _exportProvider.GetExportedValue<TestRInteractiveWorkflowProvider>();
            _workflow = _exportProvider.GetExportedValue<IRInteractiveWorkflowProvider>().GetOrCreate();
            _componentContainerFactory = _exportProvider.GetExportedValue<IInteractiveWindowComponentContainerFactory>();
            _testMethod = testMethod.MethodInfo;
            _testFiles = testFiles;
        }

        public Task InitializeAsync() {
            return Task.CompletedTask;
        }

        public Task DisposeAsync() {
            _exportProvider.Dispose();
            return Task.CompletedTask;
        }

        private TestCoreShell CoreShell {
            get { return _workflow.Shell as TestCoreShell; }
        }

        [Test(ThreadType.UI)]
        [Category.Plots]
        public async Task AllCommandsDisabledWhenNoPlot() {
            using (await _workflow.GetOrCreateVisualComponent(_componentContainerFactory)) {
                CheckEnabledCommands(isFirst: false, isLast: false, anyPlot: false);
            }
        }

        [Test(ThreadType.UI)]
        [Category.Plots]
        public async Task SomeCommandsEnabledForSinglePlot() {
            using (await _workflow.GetOrCreateVisualComponent(_componentContainerFactory)) {
                var plot1to10 = await GetExpectedImageAsync("png", 600, 500, 96, "plot1-10", "plot(1:10)");

                await _workflow.Plots.ResizeAsync(600, 500, 96);

                await ExecuteAndWaitForPlotsAsync(new string[] {
                    "plot(1:10)",
                });

                var viewModel = ((RPlotManagerControl)_workflow.Plots.VisualComponent.Control).Model;
                viewModel.PlotImage.Should().HaveSamePixels(plot1to10);

                CheckEnabledCommands(isFirst: true, isLast: true, anyPlot: true);
            }
        }

        [Test(ThreadType.UI)]
        [Category.Plots]
        public async Task SomeCommandsEnabledForLastPlot() {
            using (await _workflow.GetOrCreateVisualComponent(_componentContainerFactory)) {
                var plot10to20 = await GetExpectedImageAsync("png", 600, 500, 96, "plot10-20", "plot(10:20)");

                await _workflow.Plots.ResizeAsync(600, 500, 96);

                await ExecuteAndWaitForPlotsAsync(new string[] {
                    "plot(1:10)",
                    "plot(10:20)",
                });

                var viewModel = ((RPlotManagerControl)_workflow.Plots.VisualComponent.Control).Model;
                viewModel.PlotImage.Should().HaveSamePixels(plot10to20);

                CheckEnabledCommands(isFirst: false, isLast: true, anyPlot: true);
            }
        }

        [Test(ThreadType.UI)]
        [Category.Plots]
        public async Task SomeCommandsEnabledForMiddlePlot() {
            using (await _workflow.GetOrCreateVisualComponent(_componentContainerFactory)) {
                var plot10to20 = await GetExpectedImageAsync("png", 600, 500, 96, "plot10-20", "plot(10:20)");

                await _workflow.Plots.ResizeAsync(600, 500, 96);

                await ExecuteAndWaitForPlotsAsync(new string[] {
                    "plot(1:10)",
                    "plot(10:20)",
                    "plot(20:30)",
                });

                await WaitForPlotAsync(async delegate {
                    await _workflow.Plots.Commands.Previous.InvokeAsync();
                });

                var viewModel = ((RPlotManagerControl)_workflow.Plots.VisualComponent.Control).Model;
                viewModel.PlotImage.Should().HaveSamePixels(plot10to20);

                CheckEnabledCommands(isFirst: false, isLast: false, anyPlot: true);
            }
        }

        [Test(ThreadType.UI)]
        [Category.Plots]
        public async Task SomeCommandsEnabledForFirstPlot() {
            using (await _workflow.GetOrCreateVisualComponent(_componentContainerFactory)) {
                var plot1to10 = await GetExpectedImageAsync("png", 600, 500, 96, "plot1-10", "plot(1:10)");

                await _workflow.Plots.ResizeAsync(600, 500, 96);

                await ExecuteAndWaitForPlotsAsync(new string[] {
                    "plot(1:10)",
                    "plot(10:20)",
                });

                await WaitForPlotAsync(async delegate {
                    await _workflow.Plots.Commands.Previous.InvokeAsync();
                });

                var viewModel = ((RPlotManagerControl)_workflow.Plots.VisualComponent.Control).Model;
                viewModel.PlotImage.Should().HaveSamePixels(plot1to10);

                CheckEnabledCommands(isFirst: true, isLast: false, anyPlot: true);
            }
        }

        [Test(ThreadType.UI)]
        [Category.Plots]
        public async Task CopyAsBitmap() {
            using (await _workflow.GetOrCreateVisualComponent(_componentContainerFactory)) {
                var plot1to10 = await GetExpectedImageAsync("bmp", 600, 500, 96, "plot1-10", "plot(1:10)");

                // We set an initial size for plots, because export as image command
                // will use the current size of plot control as export parameter.
                await _workflow.Plots.ResizeAsync(600, 500, 96);

                await ExecuteAndWaitForPlotsAsync(new string[] {
                    "plot(1:10)",
                });

                Clipboard.Clear();

                _workflow.Plots.Commands.CopyAsBitmap.Should().BeEnabled();
                await _workflow.Plots.Commands.CopyAsBitmap.InvokeAsync();

                Clipboard.ContainsImage().Should().BeTrue();
                CoreShell.LastShownErrorMessage.Should().BeNullOrEmpty();

                var clipboardImage = Clipboard.GetImage();
                clipboardImage.Should().HaveSamePixels(plot1to10);
            }
        }

        [Test(ThreadType.UI)]
        [Category.Plots]
        public async Task CopyAsMetafile() {
            using (await _workflow.GetOrCreateVisualComponent(_componentContainerFactory)) {
                // We set an initial size for plots, because export as image command
                // will use the current size of plot control as export parameter.
                await _workflow.Plots.ResizeAsync(600, 500, 96);

                await ExecuteAndWaitForPlotsAsync(new string[] {
                    "plot(1:10)",
                });

                Clipboard.Clear();

                _workflow.Plots.Commands.CopyAsMetafile.Should().BeEnabled();
                await _workflow.Plots.Commands.CopyAsMetafile.InvokeAsync();

                Clipboard.ContainsData(DataFormats.EnhancedMetafile).Should().BeTrue();
                CoreShell.LastShownErrorMessage.Should().BeNullOrEmpty();
            }
        }

        [Test(ThreadType.UI)]
        [Category.Plots]
        public async Task ExportAsPdf() {
            using (await _workflow.GetOrCreateVisualComponent(_componentContainerFactory)) {
                // We set an initial size for plots, because export as image command
                // will use the current size of plot control as export parameter.
                await _workflow.Plots.ResizeAsync(600, 500, 96);

                await ExecuteAndWaitForPlotsAsync(new string[] {
                    "plot(1:10)",
                });

                var outputFilePath = _testFiles.GetDestinationPath("ExportedPlot.pdf");
                CoreShell.SaveFilePath = outputFilePath;

                _workflow.Plots.Commands.ExportAsPdf.Should().BeEnabled();
                await _workflow.Plots.Commands.ExportAsPdf.InvokeAsync();

                File.Exists(outputFilePath).Should().BeTrue();
                CoreShell.LastShownErrorMessage.Should().BeNullOrEmpty();
            }
        }

        [Test(ThreadType.UI)]
        [Category.Plots]
        public async Task ExportAsPdfInvalidFilename() {
            using (await _workflow.GetOrCreateVisualComponent(_componentContainerFactory)) {
                await ExecuteAndWaitForPlotsAsync(new string[] {
                    "plot(1:10)",
                });

                var outputFilePath = _testFiles.GetDestinationPath("invalid%.pdf");
                CoreShell.SaveFilePath = outputFilePath;

                _workflow.Plots.Commands.ExportAsPdf.Should().BeEnabled();
                await _workflow.Plots.Commands.ExportAsPdf.InvokeAsync();

                // Ensure that RException was caught and message displayed to the user
                File.Exists(CoreShell.SaveFilePath).Should().BeFalse();
                CoreShell.LastShownErrorMessage.Should().Contain("invalid 'file' argument");
            }
        }

        [Test(ThreadType.UI)]
        [Category.Plots]
        public async Task ExportAsImage() {
            using (await _workflow.GetOrCreateVisualComponent(_componentContainerFactory)) {
                // We set an initial size for plots, because export as image command
                // will use the current size of plot control as export parameter.
                await _workflow.Plots.ResizeAsync(600, 500, 96);

                await ExecuteAndWaitForPlotsAsync(new string[] {
                    "plot(1:10)",
                });

                foreach (var ext in new string[] { "bmp", "jpg", "jpeg", "png", "tif", "tiff" }) {
                    var outputFilePath = _testFiles.GetDestinationPath("ExportedPlot." + ext);
                    CoreShell.SaveFilePath = outputFilePath;

                    _workflow.Plots.Commands.ExportAsImage.Should().BeEnabled();
                    await _workflow.Plots.Commands.ExportAsImage.InvokeAsync();

                    File.Exists(outputFilePath).Should().BeTrue();
                    CoreShell.LastShownErrorMessage.Should().BeNullOrEmpty();

                    var image = BitmapImageFactory.Load(outputFilePath);
                    image.PixelWidth.Should().Be(600);
                    image.PixelHeight.Should().Be(500);
                    ((int)Math.Round(image.DpiX)).Should().Be(96);
                    ((int)Math.Round(image.DpiY)).Should().Be(96);
                }
            }
        }

        [Test(ThreadType.UI)]
        [Category.Plots]
        public async Task ExportAsImageUnsupportedExtension() {
            using (await _workflow.GetOrCreateVisualComponent(_componentContainerFactory)) {
                await ExecuteAndWaitForPlotsAsync(new string[] {
                    "plot(1:10)",
                });

                // The file extension of the file the user selected in the save
                // dialog is what determines the image format. When it's an
                // unsupported format, we show an error msg.
                var outputFilePath = _testFiles.GetDestinationPath("ExportedPlot.unsupportedextension");
                CoreShell.SaveFilePath = outputFilePath;

                _workflow.Plots.Commands.ExportAsImage.Should().BeEnabled();
                await _workflow.Plots.Commands.ExportAsImage.InvokeAsync();

                File.Exists(CoreShell.SaveFilePath).Should().BeFalse();
                CoreShell.LastShownErrorMessage.Should().Contain(".unsupportedextension");
            }
        }

        [Test(ThreadType.UI)]
        [Category.Plots]
        public async Task ExportAsImageInvalidFilename() {
            using (await _workflow.GetOrCreateVisualComponent(_componentContainerFactory)) {
                await ExecuteAndWaitForPlotsAsync(new string[] {
                    "plot(1:10)",
                });

                var outputFilePath = _testFiles.GetDestinationPath("invalid%.png");
                CoreShell.SaveFilePath = outputFilePath;

                _workflow.Plots.Commands.ExportAsImage.Should().BeEnabled();
                await _workflow.Plots.Commands.ExportAsImage.InvokeAsync();

                // Ensure that RException was caught and message displayed to the user
                File.Exists(CoreShell.SaveFilePath).Should().BeFalse();
                CoreShell.LastShownErrorMessage.Should().Contain("invalid 'filename'");
            }
        }

        [Test(ThreadType.UI)]
        [Category.Plots]
        public async Task PlotBuiltinDatasets() {
            // Note that the following are not included, as they cause various errors:
            //   Harman23.cor, Harman74.cor, ability.cov, state.abb, state.name
            // Since the test waits for each plot to be received before moving on to
            // the next dataset, we don't execute statements that don't generate plots.
            string[] scripts = new string[] {
                "plot(AirPassengers)",
                "plot(BJsales)",
                "plot(BJsales.lead)",
                "plot(BOD)",
                "plot(CO2)",
                "plot(ChickWeight)",
                "plot(DNase)",
                "plot(EuStockMarkets)",
                "plot(Formaldehyde)",
                "plot(HairEyeColor)",
                "plot(Indometh)",
                "plot(InsectSprays)",
                "plot(JohnsonJohnson)",
                "plot(LakeHuron)",
                "plot(LifeCycleSavings)",
                "plot(Loblolly)",
                "plot(Nile)",
                "plot(Orange)",
                "plot(OrchardSprays)",
                "plot(PlantGrowth)",
                "plot(Puromycin)",
                "plot(Seatbelts)",
                "plot(Theoph)",
                "plot(Titanic)",
                "plot(ToothGrowth)",
                "plot(UCBAdmissions)",
                "plot(UKDriverDeaths)",
                "plot(UKgas)",
                "plot(USAccDeaths)",
                "plot(USArrests)",
                "plot(USJudgeRatings)",
                "plot(USPersonalExpenditure)",
                "plot(UScitiesD)",
                "plot(VADeaths)",
                "plot(WWWusage)",
                "plot(WorldPhones)",
                "plot(airmiles)",
                "plot(airquality)",
                "plot(anscombe)",
                "plot(attenu)",
                "plot(attitude)",
                "plot(austres)",
                "plot(beaver1)",
                "plot(beaver2)",
                "plot(cars)",
                "plot(chickwts)",
                "plot(co2)",
                "plot(crimtab)",
                "plot(discoveries)",
                "plot(esoph)",
                "plot(euro)",
                "plot(euro.cross)",
                "plot(eurodist)",
                "plot(faithful)",
                "plot(fdeaths)",
                "plot(freeny)",
                "plot(freeny.x)",
                "plot(freeny.y)",
                "plot(infert)",
                "plot(iris)",
                "plot(iris3)",
                "plot(islands)",
                "plot(ldeaths)",
                "plot(lh)",
                "plot(longley)",
                "plot(lynx)",
                "plot(mdeaths)",
                "plot(morley)",
                "plot(mtcars)",
                "plot(nhtemp)",
                "plot(nottem)",
                "plot(npk)",
                "plot(occupationalStatus)",
                "plot(precip)",
                "plot(presidents)",
                "plot(pressure)",
                "plot(quakes)",
                "plot(randu)",
                "plot(rivers)",
                "plot(rock)",
                "plot(sleep)",
                "plot(stack.loss)",
                "plot(stack.x)",
                "plot(stackloss)",
                "plot(state.area)",
                "plot(state.center)",
                "plot(state.division)",
                "plot(state.region)",
                "plot(state.x77)",
                "plot(sunspot.month)",
                "plot(sunspot.year)",
                "plot(sunspots)",
                "plot(swiss)",
                "plot(treering)",
                "plot(trees)",
                "plot(uspop)",
                "plot(volcano)",
                "plot(warpbreaks)",
                "plot(women)",
            };

            using (await _workflow.GetOrCreateVisualComponent(_componentContainerFactory)) {
                await _workflow.Plots.ResizeAsync(600, 500, 96);

                await ExecuteAndWaitForPlotsAsync(scripts);

                for (int i = 0; i < scripts.Length - 1; i++) {
                    _workflow.Plots.Commands.Previous.Should().BeEnabled();
                    await WaitForPlotAsync(async delegate {
                        await _workflow.Plots.Commands.Previous.InvokeAsync();
                    });
                }

                _workflow.Plots.Commands.Previous.Should().BeDisabled();

                for (int i = 0; i < scripts.Length - 1; i++) {
                    _workflow.Plots.Commands.Next.Should().BeEnabled();
                    await WaitForPlotAsync(async delegate {
                        await _workflow.Plots.Commands.Next.InvokeAsync();
                    });
                }

                _workflow.Plots.Commands.Next.Should().BeDisabled();
            }
        }

        [Test(ThreadType.UI)]
        [Category.Plots]
        public async Task PlotError() {
            using (await _workflow.GetOrCreateVisualComponent(_componentContainerFactory)) {
                // We set an initial size for plots, because export as image command
                // will use the current size of plot control as export parameter.
                await _workflow.Plots.ResizeAsync(600, 500, 96);

                await ExecuteAndWaitForPlotsAsync(new string[] {
                    "plot(state.area)",
                });

                // This is a plot statement that does not successfully generates a plot.
                // Right now the graphics device doesn't send a plot when a
                // new plot cannot be rendered, so don't wait for one.
                await ExecuteAndDoNotWaitForPlotsAsync(new string[] {
                    "plot(state.name)",
                });

                await ExecuteAndWaitForPlotsAsync(new string[] {
                    "plot(state.region)",
                });

                var viewModel = ((RPlotManagerControl)_workflow.Plots.VisualComponent.Control).Model;

                // Navigating to a plot in the history that cannot be rendered
                // will send a plot with zero-file size, which translate into an error message.
                _workflow.Plots.Commands.Previous.Should().BeEnabled();
                await WaitForPlotAsync(async delegate {
                    await _workflow.Plots.Commands.Previous.InvokeAsync();
                });

                viewModel.PlotImage.Should().BeNull();
                viewModel.ShowError.Should().BeTrue();
                viewModel.ShowWatermark.Should().BeFalse();

                _workflow.Plots.Commands.Previous.Should().BeEnabled();
                await WaitForPlotAsync(async delegate {
                    await _workflow.Plots.Commands.Previous.InvokeAsync();
                });

                viewModel.PlotImage.Should().NotBeNull();
                viewModel.ShowError.Should().BeFalse();
                viewModel.ShowWatermark.Should().BeFalse();

                _workflow.Plots.Commands.Previous.Should().BeDisabled();
            }
        }

        [Test(ThreadType.UI)]
        [Category.Plots]
        public async Task LocatorCommand() {
            using (await _workflow.GetOrCreateVisualComponent(_componentContainerFactory)) {
                await _workflow.Plots.ResizeAsync(360, 360, 96);

                await ExecuteAndWaitForPlotsAsync(new string[] {
                    "plot(0:10)",
                });

                _workflow.Plots.IsInLocatorMode.Should().BeFalse();
                _workflow.Plots.Commands.EndLocator.Should().BeInvisibleAndDisabled();

                await WaitForLocatorModeChangedAsync(delegate {
                    ExecuteAndDoNotWaitForPlotsAsync(new string[] {
                        "res <- locator()",
                    }).DoNotWait();
                });

                var points = new Point[] {
                    new Point(10, 10),
                    new Point(100, 50),
                    new Point(290, 90),
                };

                // R's high-level locator() function enters a loop that calls into
                // the graphics device low-level locator() API, which calls back into VS
                // to set locator mode and waits for either:
                // - a result with a click point
                // - a not clicked result
                // The high-level locator() function stops its loop when it gets
                // the not clicked result.
                foreach (var point in points) {
                    _workflow.Plots.IsInLocatorMode.Should().BeTrue();
                    _workflow.Plots.Commands.EndLocator.Should().BeEnabled();

                    // Send a result with a click point, which will causes
                    // locator mode to end and immediately start again
                    await WaitForLocatorModeChangedAsync(delegate {
                        _workflow.Plots.VisualComponent.Click((int)point.X, (int)point.Y);
                    });

                    _workflow.Plots.IsInLocatorMode.Should().BeFalse();
                    _workflow.Plots.Commands.EndLocator.Should().BeInvisibleAndDisabled();

                    await WaitForLocatorModeChangedAsync(() => { });
                }

                // Send a result with a not clicked result, which causes
                // locator mode to end, and the high-level locator() function
                // call will return.
                await WaitForLocatorModeChangedAsync(async delegate {
                    await _workflow.Plots.Commands.EndLocator.InvokeAsync();
                });

                _workflow.Plots.IsInLocatorMode.Should().BeFalse();
                _workflow.Plots.Commands.EndLocator.Should().BeInvisibleAndDisabled();

                string outputFilePath = _testFiles.GetDestinationPath("LocatorResult.csv");
                await ExecuteAndDoNotWaitForPlotsAsync(new string[] {
                    string.Format("write.csv(res, {0})", outputFilePath.ToRPath().ToRStringLiteral())
                });

                var x = new double[] { -2.48008095952895, 1.55378525638498, 10.0697250455366 };
                var y = new double[] { 14.4476461865435, 12.091623959219, 9.73560173189449 };
                CheckLocatorResult(outputFilePath, x, y);
            }
        }

        [Test(ThreadType.UI)]
        [Category.Plots]
        public async Task LocatorCommandNoClick() {
            using (await _workflow.GetOrCreateVisualComponent(_componentContainerFactory)) {
                await _workflow.Plots.ResizeAsync(360, 360, 96);

                await ExecuteAndWaitForPlotsAsync(new string[] {
                    "plot(0:10)",
                });

                await WaitForLocatorModeChangedAsync(delegate {
                    ExecuteAndDoNotWaitForPlotsAsync(new string[] {
                        "res <- locator()",
                    }).DoNotWait();
                });

                _workflow.Plots.IsInLocatorMode.Should().BeTrue();
                _workflow.Plots.Commands.EndLocator.Should().BeEnabled();

                await WaitForLocatorModeChangedAsync(async delegate {
                    await _workflow.Plots.Commands.EndLocator.InvokeAsync();
                });

                _workflow.Plots.IsInLocatorMode.Should().BeFalse();
                _workflow.Plots.Commands.EndLocator.Should().BeInvisibleAndDisabled();

                string outputFilePath = _testFiles.GetDestinationPath("LocatorResultNoClick.csv");
                await ExecuteAndDoNotWaitForPlotsAsync(new string[] {
                    string.Format("write.csv(res, {0})", outputFilePath.ToRPath().ToRStringLiteral())
                });

                string output = File.ReadAllText(outputFilePath);
                output.Trim().Should().Be("\"\"");
            }
        }

        private void CheckLocatorResult(string locatorFilePath, double[] x, double[] y) {
            // Example result:
            //"","x","y"
            //"1",-2.48008095952895,14.4476461865435
            //"2",1.55378525638498,12.091623959219
            //"3",10.0697250455366,9.73560173189449
            string all = File.ReadAllText(locatorFilePath);
            string[] lines = File.ReadAllLines(locatorFilePath);
            lines[0].Should().Be("\"\",\"x\",\"y\"");
            x.Should().HaveSameCount(y);
            for (int i = 0; i < x.Length; i++) {
                var expected = $"\"{i + 1}\",{x[i]},{y[i]}";
                lines[i + 1].Should().Be(expected);
            }
        }

        private async Task ExecuteAndWaitForPlotsAsync(string[] scripts) {
            var eval = _workflow.ActiveWindow.InteractiveWindow.Evaluator;
            foreach (string script in scripts) {
                await WaitForPlotAsync(async delegate {
                    var result = await eval.ExecuteCodeAsync(script.EnsureLineBreak());
                    result.IsSuccessful.Should().BeTrue();
                });
            }
        }

        private async Task ExecuteAndDoNotWaitForPlotsAsync(string[] scripts) {
            var eval = _workflow.ActiveWindow.InteractiveWindow.Evaluator;
            foreach (string script in scripts) {
                var result = await eval.ExecuteCodeAsync(script.EnsureLineBreak());
                result.IsSuccessful.Should().BeTrue();
            }
        }

        private async Task WaitForPlotAsync(Func<Task> action) {
            var eas = new EventTaskSource<IRPlotManager>((o, h) => o.PlotChanged += h, (o, h) => o.PlotChanged -= h);
            var plotChangedTask = eas.Create(_workflow.Plots);
            await action();
            await plotChangedTask;
        }

        private async Task WaitForLocatorModeChangedAsync(Action action) {
            var eas = new EventTaskSource<IRPlotManager>((o, h) => o.LocatorModeChanged += h, (o, h) => o.LocatorModeChanged -= h);
            var locatorModeChangedTask = eas.Create(_workflow.Plots);
            action();
            await locatorModeChangedTask;
        }

        private async Task WaitForLocatorModeChangedAsync(Func<Task> action) {
            var eas = new EventTaskSource<IRPlotManager>((o, h) => o.LocatorModeChanged += h, (o, h) => o.LocatorModeChanged -= h);
            var locatorModeChangedTask = eas.Create(_workflow.Plots);
            await action();
            await locatorModeChangedTask;
        }

        private async Task<BitmapImage> GetExpectedImageAsync(string imageType, int width, int height, int res, string name, string code) {
            var filePath = _testFiles.GetDestinationPath(_testMethod.Name + name + "." + imageType);
            var script = string.Format(@"
{0}({1}, width={2}, height={3}, res={4})
{5}
dev.off()
", imageType, filePath.ToRPath().ToRStringLiteral(), width, height, res, code);

            var eval = _workflow.ActiveWindow.InteractiveWindow.Evaluator;
            var result = await eval.ExecuteCodeAsync(script);
            return BitmapImageFactory.Load(filePath);
        }

        private void CheckEnabledCommands(bool isFirst, bool isLast, bool anyPlot) {
            _workflow.Plots.Commands.EndLocator.Should().BeDisabled();

            if (anyPlot) {
                _workflow.Plots.Commands.RemoveAll.Should().BeEnabled();
                _workflow.Plots.Commands.RemoveCurrent.Should().BeEnabled();
                _workflow.Plots.Commands.CopyAsBitmap.Should().BeEnabled();
                _workflow.Plots.Commands.CopyAsMetafile.Should().BeEnabled();
                _workflow.Plots.Commands.ExportAsImage.Should().BeEnabled();
                _workflow.Plots.Commands.ExportAsPdf.Should().BeEnabled();
            } else {
                _workflow.Plots.Commands.RemoveAll.Should().BeDisabled();
                _workflow.Plots.Commands.RemoveCurrent.Should().BeDisabled();
                _workflow.Plots.Commands.CopyAsBitmap.Should().BeDisabled();
                _workflow.Plots.Commands.CopyAsMetafile.Should().BeDisabled();
                _workflow.Plots.Commands.ExportAsImage.Should().BeDisabled();
                _workflow.Plots.Commands.ExportAsPdf.Should().BeDisabled();
            }

            if (isFirst || !anyPlot) {
                _workflow.Plots.Commands.Previous.Should().BeDisabled();
            } else {
                _workflow.Plots.Commands.Previous.Should().BeEnabled();
            }

            if (isLast || !anyPlot) {
                _workflow.Plots.Commands.Next.Should().BeDisabled();
            } else {
                _workflow.Plots.Commands.Next.Should().BeEnabled();
            }
        }
    }
}<|MERGE_RESOLUTION|>--- conflicted
+++ resolved
@@ -2,11 +2,6 @@
 // Licensed under the MIT License. See LICENSE in the project root for license information.
 
 using System;
-<<<<<<< HEAD
-using System.ComponentModel.Composition.Hosting;
-using System.Diagnostics.CodeAnalysis;
-=======
->>>>>>> 0cec6669
 using System.IO;
 using System.Reflection;
 using System.Threading.Tasks;
