using System;
using System.ComponentModel.Composition.Hosting;
using System.Linq;
using System.Reflection;
using System.Threading.Tasks;
using FluentAssertions;
using Microsoft.Common.Core;
using Microsoft.R.Components.InteractiveWorkflow;
using Microsoft.R.Components.PackageManager;
using Microsoft.R.Components.PackageManager.ViewModel;
using Microsoft.R.Components.Settings;
using Microsoft.R.Components.Test.Fakes.InteractiveWindow;
using Microsoft.R.Host.Client;
using Microsoft.UnitTests.Core.XUnit;
using Xunit;
using static Microsoft.UnitTests.Core.Threading.UIThreadTools;

namespace Microsoft.R.Components.Test.PackageManager {
    public class RPackageManagerViewModelTest : IAsyncLifetime {
        private readonly TestFilesFixture _testFiles;
        private readonly ExportProvider _exportProvider;
        private readonly MethodInfo _testMethod;
        private readonly IRInteractiveWorkflow _workflow;
        private IRPackageManagerVisualComponent _packageManagerComponent;
        private IRPackageManagerViewModel _packageManagerViewModel;


        public RPackageManagerViewModelTest(RComponentsMefCatalogFixture catalog, TestMethodFixture testMethod, TestFilesFixture testFiles) {
            _exportProvider = catalog.CreateExportProvider();
            _workflow = _exportProvider.GetExportedValue<TestRInteractiveWorkflowProvider>().GetOrCreate();
            _testMethod = testMethod.MethodInfo;
            _testFiles = testFiles;
        }

        public async Task InitializeAsync() {
            var settings = _exportProvider.GetExportedValue<IRSettings>();
            await _workflow.RSession.StartHostAsync(new RHostStartupInfo {
                Name = _testMethod.Name,
<<<<<<< HEAD
                RBasePath = settings.RBasePath,
                RHostCommandLineArguments = settings.RCommandLineArguments,
                CranMirrorName = settings.CranMirror,
=======
                RBasePath = RToolsSettings.Current.RBasePath,
                RHostCommandLineArguments = RToolsSettings.Current.RCommandLineArguments,
                CranMirrorName = RToolsSettings.Current.CranMirror,
                CodePage = RToolsSettings.Current.RCodePage
>>>>>>> 0ed0fbfe
            }, null, 50000);

            using (var eval = await _workflow.RSession.BeginEvaluationAsync()) {
                await TestRepositories.SetLocalRepoAsync(eval, _testFiles);
                await TestLibraries.SetLocalLibraryAsync(eval, _testMethod, _testFiles);
            }

            var componentContainerFactory = _exportProvider.GetExportedValue<IRPackageManagerVisualComponentContainerFactory>();
            _packageManagerComponent = await InUI(() => _workflow.Packages.GetOrCreateVisualComponent(componentContainerFactory));
            _packageManagerViewModel = await InUI(() => _packageManagerComponent.Control.DataContext) as IRPackageManagerViewModel;
        }

        public Task DisposeAsync() {
            _packageManagerComponent.Dispose();
            (_exportProvider as IDisposable)?.Dispose();
            return Task.CompletedTask;
        }

        [Test]
        public void ViewModelExists() {
            _packageManagerViewModel.Should().NotBeNull();
        }

        [Test]
        public async Task SwitchAvailableInstalledLoadedAsync() {
            var t1 = InUI(() => _packageManagerViewModel.SwitchToAvailablePackagesAsync());
            var t2 = InUI(() => _packageManagerViewModel.SwitchToInstalledPackagesAsync());
            var t3 = InUI(() => _packageManagerViewModel.SwitchToLoadedPackagesAsync());

            await Task.WhenAll(t1, t2, t3);

            _packageManagerViewModel.IsLoading.Should().BeFalse();
            _packageManagerViewModel.SelectedPackage.Should().NotBeNull();
            _packageManagerViewModel.Items.Should().OnlyContain(o => ((IRPackageViewModel) o).IsLoaded)
                .And.Contain(_packageManagerViewModel.SelectedPackage);
        }

        [Test]
        public async Task SwitchAvailableLoadedInstalledAsync() {
            var t1 = InUI(() => _packageManagerViewModel.SwitchToAvailablePackagesAsync());
            var t2 = InUI(() => _packageManagerViewModel.SwitchToLoadedPackagesAsync());
            var t3 = InUI(() => _packageManagerViewModel.SwitchToInstalledPackagesAsync());

            await Task.WhenAll(t1, t2, t3);

            _packageManagerViewModel.IsLoading.Should().BeFalse();
            _packageManagerViewModel.SelectedPackage.Should().NotBeNull();
            _packageManagerViewModel.Items.Should().OnlyContain(o => ((IRPackageViewModel) o).IsInstalled)
                .And.Contain(_packageManagerViewModel.SelectedPackage);
        }

        [Test]
        public async Task SwitchLoadedInstalledAvailableAsync() {
            var t1 = InUI(() => _packageManagerViewModel.SwitchToLoadedPackagesAsync());
            var t2 = InUI(() => _packageManagerViewModel.SwitchToInstalledPackagesAsync());
            var t3 = InUI(() => _packageManagerViewModel.SwitchToAvailablePackagesAsync());
            
            await Task.WhenAll(t1, t2, t3);
            var expected = new [] { "NotAvailable1", "NotAvailable2", "rtvslib1" };

            _packageManagerViewModel.IsLoading.Should().BeFalse();
            _packageManagerViewModel.SelectedPackage.Should().NotBeNull();
            _packageManagerViewModel.Items.Should().Equal(expected, (o, n) => ((IRPackageViewModel)o).Name.EqualsOrdinal(n))
                .And.Contain(_packageManagerViewModel.SelectedPackage);
            
        }

        [Test]
        public async Task DefaultActionAsync() {
            await InUI(() => _packageManagerViewModel.SwitchToAvailablePackagesAsync());
            await InUI(() => _packageManagerViewModel.SelectPackage(_packageManagerViewModel.Items.OfType<IRPackageViewModel>().SingleOrDefault(p => p.Name == TestPackages.RtvsLib1.Package)));

            _packageManagerViewModel.SelectedPackage.Should().NotBeNull();
            _packageManagerViewModel.SelectedPackage.IsInstalled.Should().BeFalse();
            _packageManagerViewModel.SelectedPackage.IsLoaded.Should().BeFalse();

            await InUI(() => _packageManagerViewModel.DefaultActionAsync());

            _packageManagerViewModel.SelectedPackage.Should().NotBeNull();
            _packageManagerViewModel.SelectedPackage.IsInstalled.Should().BeTrue();
            _packageManagerViewModel.SelectedPackage.IsLoaded.Should().BeFalse();

            await InUI(() => _packageManagerViewModel.DefaultActionAsync());

            _packageManagerViewModel.SelectedPackage.Should().NotBeNull();
            _packageManagerViewModel.SelectedPackage.IsInstalled.Should().BeTrue();
            _packageManagerViewModel.SelectedPackage.IsLoaded.Should().BeTrue();
        }
    }
}<|MERGE_RESOLUTION|>--- conflicted
+++ resolved
@@ -36,16 +36,10 @@
             var settings = _exportProvider.GetExportedValue<IRSettings>();
             await _workflow.RSession.StartHostAsync(new RHostStartupInfo {
                 Name = _testMethod.Name,
-<<<<<<< HEAD
                 RBasePath = settings.RBasePath,
                 RHostCommandLineArguments = settings.RCommandLineArguments,
                 CranMirrorName = settings.CranMirror,
-=======
-                RBasePath = RToolsSettings.Current.RBasePath,
-                RHostCommandLineArguments = RToolsSettings.Current.RCommandLineArguments,
-                CranMirrorName = RToolsSettings.Current.CranMirror,
-                CodePage = RToolsSettings.Current.RCodePage
->>>>>>> 0ed0fbfe
+                CodePage = settings.RCodePage,
             }, null, 50000);
 
             using (var eval = await _workflow.RSession.BeginEvaluationAsync()) {
