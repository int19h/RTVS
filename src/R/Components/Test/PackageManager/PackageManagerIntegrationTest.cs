--- conflicted
+++ resolved
@@ -345,20 +345,6 @@
         }
 
         private async Task SetLocalRepoAsync(IRSessionEvaluation eval, string localRepoPath) {
-<<<<<<< HEAD
-            var code = $"options(repos=list(LOCAL=\"file:///{localRepoPath.ToRPath()}\"))";
-            var evalResult = await eval.EvaluateAsync(code);
-        }
-
-        private async Task SetLocalLibAsync(IRSessionEvaluation eval, string libPath) {
-            var code = $".libPaths(\"{libPath.ToRPath()}\")";
-            var evalResult = await eval.EvaluateAsync(code);
-        }
-
-        private async Task InstallPackageAsync(IRSessionEvaluation eval, string packageName, string libPath) {
-            var code = $"install.packages(\"{packageName}\", verbose=FALSE, quiet=TRUE)";
-            var evalResult = await eval.EvaluateAsync(code);
-=======
             var code = string.Format("options(repos=list(LOCAL=\"file:///{0}\"))", localRepoPath.ToRPath());
             var evalResult = await eval.EvaluateAsync(code, REvaluationKind.Mutating);
         }
@@ -372,7 +358,6 @@
         private async Task InstallPackageAsync(IRSessionEvaluation eval, string packageName, string libPath) {
             var code = string.Format("install.packages(\"{0}\", verbose=FALSE, quiet=TRUE)", packageName);
             var evalResult = await eval.EvaluateAsync(code, REvaluationKind.Normal);
->>>>>>> 08bedb34
             WaitForPackageInstalled(libPath, packageName);
         }
 
