﻿// Copyright (c) Microsoft Corporation. All rights reserved.
// Licensed under the MIT License. See LICENSE in the project root for license information.

using System;
using System.Collections.Generic;
using System.ComponentModel.Composition.Hosting;
using System.IO;
using System.Linq;
using System.Reflection;
using System.Threading;
using System.Threading.Tasks;
using FluentAssertions;
using Microsoft.R.Components.InteractiveWorkflow;
using Microsoft.R.Components.PackageManager.Model;
using Microsoft.R.Components.Settings;
using Microsoft.R.Components.Test.Fakes.InteractiveWindow;
using Microsoft.R.Host.Client;
using Microsoft.R.Host.Client.Test.Script;
using Microsoft.UnitTests.Core.XUnit;
using Xunit;

namespace Microsoft.R.Components.Test.PackageManager {
    public class PackageManagerIntegrationTest : IDisposable, IAsyncLifetime {
        private readonly ExportProvider _exportProvider;
        private readonly TestRInteractiveWorkflowProvider _workflowProvider;
        private readonly MethodInfo _testMethod;
        private readonly string _repoPath;
        private readonly string _libPath;
        private readonly string _lib2Path;
        private IRInteractiveWorkflow _workflow;

        public PackageManagerIntegrationTest(RComponentsMefCatalogFixture catalog, TestMethodFixture testMethod, TestFilesFixture testFiles) {
            _exportProvider = catalog.CreateExportProvider();
            _workflowProvider = _exportProvider.GetExportedValue<TestRInteractiveWorkflowProvider>();
            _testMethod = testMethod.MethodInfo;
            _repoPath = TestRepositories.GetRepoPath(testFiles);
            _libPath = Path.Combine(testFiles.LibraryDestinationPath, _testMethod.Name);
            _lib2Path = Path.Combine(testFiles.Library2DestinationPath, _testMethod.Name);
            Directory.CreateDirectory(_libPath);
            Directory.CreateDirectory(_lib2Path);
        }

        [Test]
        [Category.PackageManager]
        public async Task AvailablePackagesCranRepo() {
            var result = await _workflow.Packages.GetAvailablePackagesAsync();

            // Since this is coming from an internet repo where we don't control the data,
            // we only test a few of the values that are less likely to change over time.
            var abcPkg = result.Should().ContainSingle(pkg => pkg.Package == "abc").Which;
            abcPkg.Version.Length.Should().BeGreaterOrEqualTo(0);
            abcPkg.Depends.Should().Contain("abc.data");
            abcPkg.License.Should().Contain("GPL");
            abcPkg.Title.Should().Be("Tools for Approximate Bayesian Computation (ABC)");
            abcPkg.Description.Should().StartWith("Implements several ABC algorithms");
            abcPkg.Author.Should().Contain("Csillery Katalin");
            abcPkg.NeedsCompilation.Should().Be("no");
        }

        [Test]
        [Category.PackageManager]
        public async Task AvailablePackagesLocalRepo() {
            using (var eval = await _workflow.RSession.BeginEvaluationAsync()) {
                await TestRepositories.SetLocalRepoAsync(eval, _repoPath);
            }

            var result = await _workflow.Packages.GetAvailablePackagesAsync();
            result.Should().HaveCount(3);

            var rtvslib1Expected = TestPackages.RtvsLib1.Clone();
            rtvslib1Expected.Title = null;
            rtvslib1Expected.Built = null;
            rtvslib1Expected.Author = null;
            rtvslib1Expected.Description = null;
            rtvslib1Expected.Repository = $"file:///{_repoPath.ToRPath()}/src/contrib";

            var rtvslib1Actual = result.SingleOrDefault(pkg => pkg.Package == TestPackages.RtvsLib1Description.Package);
            rtvslib1Actual.ShouldBeEquivalentTo(rtvslib1Expected);
        }

        [Test]
        [Category.PackageManager]
        public async Task InstalledPackagesDefault() {
            // Get the installed packages from the default locations
            var result = await _workflow.Packages.GetInstalledPackagesAsync();

            // Validate some of the base packages
            result.Should().NotBeEmpty();

            // Since we don't control this package, only spot check a few fields unlikely to change
            var graphics = result.Should().ContainSingle(pkg => pkg.Package == "graphics").Which;
            graphics.LibPath.Should().NotBeNullOrWhiteSpace();
            graphics.Priority.Should().Be("base");
            graphics.Depends.Should().BeNull();
            graphics.Imports.Should().Be("grDevices");
            graphics.LinkingTo.Should().BeNull();
            graphics.Suggests.Should().BeNull();
            graphics.Title.Should().Be("The R Graphics Package");
            graphics.Author.Should().Be("R Core Team and contributors worldwide");
        }

        [Test]
        [Category.PackageManager]
        public async Task InstalledPackagesCustomLibPathNoPackages() {
            // Setup library path to point to the test folder, don't install anything in it
            using (var eval = await _workflow.RSession.BeginEvaluationAsync()) {
                await TestLibraries.SetLocalLibsAsync(eval, _libPath);
            }

            var result = await _workflow.Packages.GetInstalledPackagesAsync();

            // Since we can't remove Program Files folder from library paths,
            // we'll get some results, but nothing from the test folder.
            result.Should().NotBeEmpty().And.NotContain(pkg => pkg.LibPath == _libPath.ToRPath());
        }

        [Test]
        [Category.PackageManager]
        public async Task InstalledPackagesCustomLibPathOnePackage() {
            // Setup library path to point to the test folder, install a package into it
            using (var eval = await _workflow.RSession.BeginEvaluationAsync()) {
                await TestRepositories.SetLocalRepoAsync(eval, _repoPath);
                await TestLibraries.SetLocalLibsAsync(eval, _libPath);
                await InstallPackageAsync(eval, TestPackages.RtvsLib1Description.Package, _libPath);
            }

            var result = await _workflow.Packages.GetInstalledPackagesAsync();
            ValidateRtvslib1Installed(result, _libPath);
        }

        [Test]
        [Category.PackageManager]
        public async Task InstalledPackagesMultiLibsSamePackage() {
            // Install the same package in 2 different libraries
            using (var eval = await _workflow.RSession.BeginEvaluationAsync()) {
                await TestRepositories.SetLocalRepoAsync(eval, _repoPath);
                await TestLibraries.SetLocalLibsAsync(eval, _libPath);
                await InstallPackageAsync(eval, TestPackages.RtvsLib1Description.Package, _libPath);
                await TestLibraries.SetLocalLibsAsync(eval, _lib2Path);
                await InstallPackageAsync(eval, TestPackages.RtvsLib1Description.Package, _lib2Path);
                await TestLibraries.SetLocalLibsAsync(eval, _libPath, _lib2Path);
            }

            var result = await _workflow.Packages.GetInstalledPackagesAsync();
            ValidateRtvslib1Installed(result, _libPath);

            using (var eval = await _workflow.RSession.BeginEvaluationAsync()) {
                await TestLibraries.SetLocalLibsAsync(eval, _lib2Path, _libPath);
            }

            result = await _workflow.Packages.GetInstalledPackagesAsync();
            ValidateRtvslib1Installed(result, _lib2Path);
        }

        private void ValidateRtvslib1Installed(IReadOnlyList<RPackage> pkgs, string libPath) {
            var rtvslib1Expected = TestPackages.RtvsLib1.Clone();
            rtvslib1Expected.LibPath = libPath.ToRPath();
            rtvslib1Expected.NeedsCompilation = null;

            var rtvslib1Actual = pkgs.Should().ContainSingle(pkg => pkg.Package == TestPackages.RtvsLib1Description.Package && pkg.LibPath == libPath.ToRPath()).Which;
            rtvslib1Actual.ShouldBeEquivalentTo(rtvslib1Expected);
        }

        [Test]
        [Category.PackageManager]
        public async Task InstallAndUninstallPackageSpecifiedLib() {
            using (var eval = await _workflow.RSession.BeginEvaluationAsync()) {
                await TestRepositories.SetLocalRepoAsync(eval, _repoPath);
            }

            await _workflow.Packages.InstallPackageAsync(TestPackages.RtvsLib1Description.Package, _libPath);

            using (var eval = await _workflow.RSession.BeginEvaluationAsync()) {
                await TestLibraries.SetLocalLibsAsync(eval, _libPath);
            }

            var installed = await _workflow.Packages.GetInstalledPackagesAsync();
            ValidateRtvslib1Installed(installed, _libPath);

            await _workflow.Packages.UninstallPackageAsync(TestPackages.RtvsLib1Description.Package, _libPath);

            installed = await _workflow.Packages.GetInstalledPackagesAsync();
            installed.Should().NotContain(pkg => pkg.Package == TestPackages.RtvsLib1Description.Package && pkg.LibPath == _libPath.ToRPath());
        }

        [Test]
        [Category.PackageManager]
        public async Task InstallPackageDefaultLib() {
            using (var eval = await _workflow.RSession.BeginEvaluationAsync()) {
                await TestRepositories.SetLocalRepoAsync(eval, _repoPath);
                await TestLibraries.SetLocalLibsAsync(eval, _libPath);
            }

            await _workflow.Packages.InstallPackageAsync(TestPackages.RtvsLib1Description.Package, null);

            var installed = await _workflow.Packages.GetInstalledPackagesAsync();
            ValidateRtvslib1Installed(installed, _libPath);
        }

        [Test]
        [Category.PackageManager]
        public async Task LoadAndUnloadPackage() {
            using (var eval = await _workflow.RSession.BeginEvaluationAsync()) {
                await TestRepositories.SetLocalRepoAsync(eval, _repoPath);
                await TestLibraries.SetLocalLibsAsync(eval, _libPath);
                await InstallPackageAsync(eval, TestPackages.RtvsLib1Description.Package, _libPath);
            }

            await EvaluateCode("func1();", expectedError: "Error: could not find function \"func1\"");

            await _workflow.Packages.LoadPackageAsync(TestPackages.RtvsLib1Description.Package, null);

            await EvaluateCode("func1();", expectedResult: "func1");

            var loaded = await _workflow.Packages.GetLoadedPackagesAsync();
            loaded.Should().Contain("rtvslib1");

            await _workflow.Packages.UnloadPackageAsync(TestPackages.RtvsLib1Description.Package);

            await EvaluateCode("func1();", expectedError: "Error: could not find function \"func1\"");

            loaded = await _workflow.Packages.GetLoadedPackagesAsync();
            loaded.Should().NotContain("rtvslib1");
        }

        [Test]
        [Category.PackageManager]
        public async Task GetLoadedPackages() {
            using (var eval = await _workflow.RSession.BeginEvaluationAsync()) {
                await TestRepositories.SetLocalRepoAsync(eval, _repoPath);
                await TestLibraries.SetLocalLibsAsync(eval, _libPath);
                await InstallPackageAsync(eval, TestPackages.RtvsLib1Description.Package, _libPath);
            }

            var results = await _workflow.Packages.GetLoadedPackagesAsync();
            results.Should().NotContain(new[] {
                "rtvslib1", ".GlobalEnv", "Autoloads",
            });
            results.Should().Contain(new[] {
                "stats", "graphics", "grDevices", "grDevices",
                "utils", "datasets", "methods", "base",
            });
        }

        [Test]
        [Category.PackageManager]
        public async Task LibraryPaths() {
            using (var eval = await _workflow.RSession.BeginEvaluationAsync()) {
                await TestRepositories.SetLocalRepoAsync(eval, _repoPath);
                await TestLibraries.SetLocalLibsAsync(eval, _libPath);
            }

            var result = await _workflow.Packages.GetLibraryPathsAsync();
            result[0].Should().Be(_libPath.ToRPath());
        }

        [Test]
        [Category.PackageManager]
        public async Task GetPackageLockStateLockByRSession() {
            using (var eval = await _workflow.RSession.BeginEvaluationAsync()) {
                await TestLibraries.SetLocalLibsAsync(eval, _libPath);
                await InstallPackageAsync(eval, "abn", _libPath);
            }

            await _workflow.Packages.LoadPackageAsync("abn", null);

            var pkgs = await _workflow.Packages.GetInstalledPackagesAsync();
            var abn = pkgs.Should().ContainSingle(pkg => pkg.Package == "abn").Which;
            var cairo = pkgs.Should().ContainSingle(pkg => pkg.Package == "Cairo").Which;

            _workflow.Packages.GetPackageLockState(abn.Package, abn.LibPath).Should().Be(PackageLockState.LockedByRSession);
            _workflow.Packages.GetPackageLockState(cairo.Package, cairo.LibPath).Should().Be(PackageLockState.LockedByRSession);
        }

        [Test]
        [Category.PackageManager]
        public async Task GetPackageLockStateUnlocked() {
            using (var eval = await _workflow.RSession.BeginEvaluationAsync()) {
                await TestLibraries.SetLocalLibsAsync(eval, _libPath);
                await InstallPackageAsync(eval, "abn", _libPath);
            }

            var pkgs = await _workflow.Packages.GetInstalledPackagesAsync();
            var abn = pkgs.Should().ContainSingle(pkg => pkg.Package == "abn").Which;

            _workflow.Packages.GetPackageLockState(abn.Package, abn.LibPath).Should().Be(PackageLockState.Unlocked);
        }

        private async Task EvaluateCode(string code, string expectedResult = null, string expectedError = null) {
            using (var eval = await _workflow.RSession.BeginEvaluationAsync()) {
                var evalResult = await eval.EvaluateAsync(code, REvaluationKind.Normal);
                if (expectedResult != null) {
                    evalResult.Result.ToObject<string>().Trim().Should().Be(expectedResult.Trim());
                }
                if (expectedError != null) {
                    evalResult.Error.Trim().Should().Be(expectedError.Trim());
                }
            }
        }

        private async Task InstallPackageAsync(IRSessionEvaluation eval, string packageName, string libPath) {
            var code = $"install.packages(\"{packageName}\", verbose=FALSE, quiet=TRUE)";
            var evalResult = await eval.EvaluateAsync(code, REvaluationKind.Normal);
            WaitForPackageInstalled(libPath, packageName);
        }

        private async Task<IRInteractiveWorkflow> CreateWorkflowAsync() {
            var workflow = _workflowProvider.GetOrCreate();
            var settings = _exportProvider.GetExportedValue<IRSettings>();
            await workflow.RSession.StartHostAsync(new RHostStartupInfo {
                Name = _testMethod.Name,
<<<<<<< HEAD
                RBasePath = settings.RBasePath,
                RHostCommandLineArguments = settings.RCommandLineArguments,
                CranMirrorName = settings.CranMirror,
=======
                RBasePath = RToolsSettings.Current.RBasePath,
                RHostCommandLineArguments = RToolsSettings.Current.RCommandLineArguments,
                CranMirrorName = RToolsSettings.Current.CranMirror,
                CodePage = RToolsSettings.Current.RCodePage
>>>>>>> 0ed0fbfe
            }, new RHostClientTestApp(), 50000);
            return workflow;
        }
        
        private static void WaitForPackageInstalled(string libPath, string packageName) {
            WaitForAllFilesExist(new[] {
                Path.Combine(libPath, packageName, "DESCRIPTION"),
                Path.Combine(libPath, packageName, "NAMESPACE"),
            });
        }

        private static void WaitForAllFilesExist(string[] filePaths, int timeoutMs = 5000) {
            var startTime = DateTime.Now;
            var timeout = TimeSpan.FromMilliseconds(timeoutMs);
            while (!AllFilesExist(filePaths) && (DateTime.Now - startTime) < timeout) {
                Thread.Sleep(100);
            }

            AllFilesExist(filePaths).Should().BeTrue();
        }

        private static bool AllFilesExist(string[] filePaths) {
            return filePaths.All(File.Exists);
        }

        public void Dispose() {
            (_exportProvider as IDisposable)?.Dispose();
        }

        public async Task InitializeAsync() {
            _workflow = await CreateWorkflowAsync();
        }

        public Task DisposeAsync() {
            return Task.CompletedTask;
        }
    }
}<|MERGE_RESOLUTION|>--- conflicted
+++ resolved
@@ -309,16 +309,10 @@
             var settings = _exportProvider.GetExportedValue<IRSettings>();
             await workflow.RSession.StartHostAsync(new RHostStartupInfo {
                 Name = _testMethod.Name,
-<<<<<<< HEAD
                 RBasePath = settings.RBasePath,
                 RHostCommandLineArguments = settings.RCommandLineArguments,
                 CranMirrorName = settings.CranMirror,
-=======
-                RBasePath = RToolsSettings.Current.RBasePath,
-                RHostCommandLineArguments = RToolsSettings.Current.RCommandLineArguments,
-                CranMirrorName = RToolsSettings.Current.CranMirror,
-                CodePage = RToolsSettings.Current.RCodePage
->>>>>>> 0ed0fbfe
+                CodePage = settings.RCodePage
             }, new RHostClientTestApp(), 50000);
             return workflow;
         }
