--- conflicted
+++ resolved
@@ -9,10 +9,6 @@
 using Microsoft.Common.Core.OS;
 using Microsoft.Common.Core.Services;
 using Microsoft.Common.Core.Shell;
-<<<<<<< HEAD
-=======
-using Microsoft.Common.Core.Test.Fakes.Shell;
->>>>>>> d8558a38
 using Microsoft.Common.Core.UI;
 using Microsoft.R.Components.Sql;
 using Microsoft.UnitTests.Core.XUnit;
@@ -54,7 +50,6 @@
             var process = coreShell.Process();
             var ui = coreShell.UI();
 
-<<<<<<< HEAD
             var sm = new ServiceManager();
             coreShell.Services.Returns(sm);
 
@@ -65,10 +60,6 @@
 
             var registry = Substitute.For<IRegistry>();
             sm.AddService(registry);
-=======
-            fs.FileExists(Arg.Any<string>()).Returns(true);
-            fs.GetFileVersion(driverPath).Returns(new Version(version));
->>>>>>> d8558a38
 
             var odbc13Key = Substitute.For<IRegistryKey>();
             odbc13Key.GetValue("Driver").Returns(driverPath);
@@ -79,21 +70,15 @@
             registry.OpenBaseKey(RegistryHive.LocalMachine, RegistryView.Registry64).Returns(hlkm);
             coreShell.LocaleId.Returns(lcid);
 
-<<<<<<< HEAD
             var ui = Substitute.For<IUIService>();
             sm.AddService(ui);
-=======
->>>>>>> d8558a38
             ui.When(x => x.ShowErrorMessage(Arg.Any<string>())).Do(x => {
                 var arg = x.Args()[0] as string;
                 arg.Should().Contain(CultureInfo.GetCultureInfo(lcid).Name);
             });
 
-<<<<<<< HEAD
             var process = Substitute.For<IProcessServices>();
             sm.AddService(process);
-=======
->>>>>>> d8558a38
             process.When(x => x.Start(Arg.Any<string>())).Do(x => {
                 var arg = x.Args()[0] as string;
                 arg.Should().Contain(CultureInfo.GetCultureInfo(lcid).Name);
@@ -102,13 +87,8 @@
             var service = new DbConnectionService(coreShell);
             service.CheckSqlOdbcDriverVersion().Should().Be(expected);
 
-<<<<<<< HEAD
             if (!expected) {
                 ui.Received(1).ShowErrorMessage(Arg.Any<string>());
-=======
-            if(!expected) {
-                ui.ShowErrorMessage(Arg.Any<string>());
->>>>>>> d8558a38
                 process.Received(1).Start(Arg.Any<string>());
             }
         }
