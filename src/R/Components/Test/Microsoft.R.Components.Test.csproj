﻿<?xml version="1.0" encoding="utf-8"?>
<Project ToolsVersion="14.0" DefaultTargets="Build" xmlns="http://schemas.microsoft.com/developer/msbuild/2003">
  <Import Project="$(MSBuildExtensionsPath)\$(MSBuildToolsVersion)\Microsoft.Common.props" Condition="Exists('$(MSBuildExtensionsPath)\$(MSBuildToolsVersion)\Microsoft.Common.props')" />
  <PropertyGroup>
    <Configuration Condition=" '$(Configuration)' == '' ">Debug</Configuration>
    <Platform Condition=" '$(Platform)' == '' ">AnyCPU</Platform>
    <ProjectGuid>{2AA8762F-3A84-4CD5-9AA0-77829A766769}</ProjectGuid>
    <OutputType>Library</OutputType>
    <AppDesignerFolder>Properties</AppDesignerFolder>
    <RootNamespace>Microsoft.R.Components.Test</RootNamespace>
    <AssemblyName>Microsoft.R.Components.Test</AssemblyName>
    <TargetFrameworkVersion>v4.6</TargetFrameworkVersion>
    <FileAlignment>512</FileAlignment>
    <SccProjectName>SAK</SccProjectName>
    <SccLocalPath>SAK</SccLocalPath>
    <SccAuxPath>SAK</SccAuxPath>
    <SccProvider>SAK</SccProvider>
  </PropertyGroup>
  <Import Project="..\..\..\R.Settings.targets" />
  <PropertyGroup>
    <BaseIntermediateOutputPath>$(RootDirectory)\obj\</BaseIntermediateOutputPath>
    <BaseOutputPath>$(RootDirectory)\bin\</BaseOutputPath>
    <IntermediateOutputPath>$(BaseIntermediateOutputPath)\$(Configuration)\$(AssemblyName)\</IntermediateOutputPath>
    <OutputPath>$(BaseOutputPath)\$(Configuration)\</OutputPath>
  </PropertyGroup>
  <ItemGroup>
    <Reference Include="FluentAssertions, Version=4.1.1.0, Culture=neutral, PublicKeyToken=33f2691a05b67b6a, processorArchitecture=MSIL">
      <HintPath>..\..\..\..\NugetPackages\FluentAssertions.4.1.1\lib\net45\FluentAssertions.dll</HintPath>
      <Private>True</Private>
    </Reference>
    <Reference Include="FluentAssertions.Core, Version=4.1.1.0, Culture=neutral, PublicKeyToken=33f2691a05b67b6a, processorArchitecture=MSIL">
      <HintPath>..\..\..\..\NugetPackages\FluentAssertions.4.1.1\lib\net45\FluentAssertions.Core.dll</HintPath>
      <Private>True</Private>
    </Reference>
    <Reference Include="Microsoft.VisualStudio.CoreUtility, Version=14.0.0.0, Culture=neutral, PublicKeyToken=b03f5f7f11d50a3a, processorArchitecture=MSIL">
      <HintPath>..\..\..\..\NugetPackages\Microsoft.VisualStudio.CoreUtility.14.1.24720\lib\net45\Microsoft.VisualStudio.CoreUtility.dll</HintPath>
      <Private>True</Private>
    </Reference>
    <Reference Include="Microsoft.VisualStudio.Text.Data, Version=14.0.0.0, Culture=neutral, PublicKeyToken=b03f5f7f11d50a3a, processorArchitecture=MSIL">
      <HintPath>..\..\..\..\NugetPackages\Microsoft.VisualStudio.Text.Data.14.1.24720\lib\net45\Microsoft.VisualStudio.Text.Data.dll</HintPath>
      <Private>True</Private>
    </Reference>
    <Reference Include="Microsoft.VisualStudio.Text.Logic, Version=14.0.0.0, Culture=neutral, PublicKeyToken=b03f5f7f11d50a3a, processorArchitecture=MSIL">
      <HintPath>..\..\..\..\NugetPackages\Microsoft.VisualStudio.Text.Logic.14.1.24720\lib\net45\Microsoft.VisualStudio.Text.Logic.dll</HintPath>
      <Private>True</Private>
    </Reference>
    <Reference Include="Microsoft.VisualStudio.Text.UI, Version=14.0.0.0, Culture=neutral, PublicKeyToken=b03f5f7f11d50a3a, processorArchitecture=MSIL">
      <HintPath>..\..\..\..\NugetPackages\Microsoft.VisualStudio.Text.UI.14.1.24720\lib\net45\Microsoft.VisualStudio.Text.UI.dll</HintPath>
      <Private>True</Private>
    </Reference>
    <Reference Include="Microsoft.VisualStudio.Text.UI.Wpf, Version=14.0.0.0, Culture=neutral, PublicKeyToken=b03f5f7f11d50a3a, processorArchitecture=MSIL">
      <HintPath>..\..\..\..\NugetPackages\Microsoft.VisualStudio.Text.UI.Wpf.14.1.24720\lib\net45\Microsoft.VisualStudio.Text.UI.Wpf.dll</HintPath>
      <Private>True</Private>
    </Reference>
    <Reference Include="NSubstitute, Version=1.9.2.0, Culture=neutral, PublicKeyToken=92dd2e9066daa5ca, processorArchitecture=MSIL">
      <HintPath>..\..\..\..\NugetPackages\NSubstitute.1.9.2.0\lib\net45\NSubstitute.dll</HintPath>
      <Private>True</Private>
    </Reference>
    <Reference Include="PresentationCore" />
    <Reference Include="PresentationFramework" />
    <Reference Include="System" />
    <Reference Include="System.ComponentModel.Composition" />
    <Reference Include="System.Core" />
    <Reference Include="Microsoft.CSharp" />
    <Reference Include="System.Xaml" />
    <Reference Include="System.Xml.Linq" />
    <Reference Include="WindowsBase" />
    <Reference Include="xunit.abstractions, Version=2.0.0.0, Culture=neutral, PublicKeyToken=8d05b1bb7a6fdb6c, processorArchitecture=MSIL">
      <HintPath>..\..\..\..\NugetPackages\xunit.abstractions.2.0.0\lib\net35\xunit.abstractions.dll</HintPath>
      <Private>True</Private>
    </Reference>
    <Reference Include="xunit.assert, Version=2.2.0.3239, Culture=neutral, PublicKeyToken=8d05b1bb7a6fdb6c, processorArchitecture=MSIL">
      <HintPath>..\..\..\..\NugetPackages\xunit.assert.2.2.0-beta1-build3239\lib\dotnet\xunit.assert.dll</HintPath>
      <Private>True</Private>
    </Reference>
    <Reference Include="xunit.core, Version=2.2.0.3239, Culture=neutral, PublicKeyToken=8d05b1bb7a6fdb6c, processorArchitecture=MSIL">
      <HintPath>..\..\..\..\NugetPackages\xunit.extensibility.core.2.2.0-beta1-build3239\lib\dotnet\xunit.core.dll</HintPath>
      <Private>True</Private>
    </Reference>
    <Reference Include="xunit.execution.desktop, Version=2.2.0.3239, Culture=neutral, PublicKeyToken=8d05b1bb7a6fdb6c, processorArchitecture=MSIL">
      <HintPath>..\..\..\..\NugetPackages\xunit.extensibility.execution.2.2.0-beta1-build3239\lib\net45\xunit.execution.desktop.dll</HintPath>
      <Private>True</Private>
    </Reference>
    <Reference Include="Microsoft.VisualStudio.InteractiveWindow">
      <Private>False</Private>
      <SpecificVersion>False</SpecificVersion>
      <HintPath>$(RootDirectory)\lib\Microsoft.VisualStudio.InteractiveWindow.dll</HintPath>
    </Reference>
    <Reference Include="$(PrivateAssembliesFolderPath)\Microsoft.VisualStudio.Text.Internal.dll">
      <Private>False</Private>
    </Reference>
  </ItemGroup>
  <ItemGroup>
    <Compile Include="Fakes\InteractiveWindow\TestInteractiveWindowEditorsFactoryService.cs" />
    <Compile Include="Fakes\InteractiveWindow\TestRInteractiveWorkflowProvider.cs" />
    <Compile Include="Fakes\InteractiveWindow\TestWaitIndicator.cs" />
    <Compile Include="Fakes\Trackers\TestActiveWpfTextViewTracker.cs" />
    <Compile Include="Fakes\Trackers\TestDebuggerModeTracker.cs" />
    <Compile Include="Fakes\Undo\AutoEnclose.cs" />
    <Compile Include="Fakes\Undo\CatchOperationsFromHistoryForDelegatedPrimitive.cs" />
    <Compile Include="Fakes\Undo\DelegatedUndoPrimitiveImpl.cs" />
    <Compile Include="Fakes\Undo\DelegatedUndoPrimitiveState.cs" />
    <Compile Include="Fakes\Undo\NullMergeUndoTransactionPolicy.cs" />
    <Compile Include="Fakes\Undo\UndoableOperationCurried.cs" />
    <Compile Include="Fakes\Undo\UndoHistoryImpl.cs" />
    <Compile Include="Fakes\Undo\UndoHistoryRegistryImpl.cs" />
    <Compile Include="Fakes\Undo\UndoTransactionImpl.cs" />
    <Compile Include="Fakes\Undo\WeakReferenceForKey.cs" />
    <Compile Include="Fakes\VisualComponentFactories\Container.cs" />
    <Compile Include="Fakes\VisualComponentFactories\ContainerFactoryBase.cs" />
    <Compile Include="Fakes\VisualComponentFactories\TestRHistoryVisualComponentContainerFactory.cs" />
    <Compile Include="Fakes\VisualComponentFactories\TestRInteractiveWindowComponentContainerFactory.cs" />
    <Compile Include="History\RHistoryIntegrationTest.cs" />
    <Compile Include="History\RHistoryTests.cs" />
    <Compile Include="InteractiveWorkflow\RInteractiveWorkflowOperationsTest.cs" />
    <Compile Include="MefCompositionTests.cs" />
    <Compile Include="PackageManager\PackageManagerIntegrationTest.cs" />
    <Compile Include="PackageManager\TestPackages.cs" />
    <Compile Include="PackageManager\TestRepositories.cs" />
    <Compile Include="RComponentsMefCatalogFixture.cs" />
    <Compile Include="Properties\AssemblyInfo.cs" />
    <Compile Include="StubFactories\InteractiveWorkflowStubFactory.cs" />
    <Compile Include="StubFactories\RHistoryStubFactory.cs" />
    <Compile Include="StubFactories\RHistoryProviderStubFactory.cs" />
    <Compile Include="StubFactories\RPackageManagerProviderStubFactory.cs" />
    <Compile Include="StubFactories\RSettingsStubFactory.cs" />
    <Compile Include="StubFactories\RtfBuilderServiceStubFactory.cs" />
    <Compile Include="StubFactories\TextSearchServiceStubFactory.cs" />
    <Compile Include="Stubs\RSettingsStub.cs" />
    <Compile Include="Stubs\VisualComponents\VisualComponentContainerStub.cs" />
    <Compile Include="TestFilesFixture.cs" />
  </ItemGroup>
  <ItemGroup>
    <Service Include="{82A7F48D-3B50-4B1E-B82E-3ADA8210C358}" />
  </ItemGroup>
  <ItemGroup>
    <FilesToSign Include="$(OutputPath)\$(AssemblyName).dll">
      <Authenticode>Microsoft</Authenticode>
      <StrongName>StrongName</StrongName>
    </FilesToSign>
  </ItemGroup>
  <ItemGroup>
    <None Include="Files\Packages\rtvslib1\.Rbuildignore" />
    <None Include="Files\Packages\rtvslib1\DESCRIPTION" />
    <None Include="Files\Packages\rtvslib1\man\func1.Rd" />
    <None Include="Files\Packages\rtvslib1\NAMESPACE" />
    <None Include="Files\Packages\rtvslib1\rtvslib1.Rproj" />
    <None Include="Files\Packages\rtvslib1\R\func1.R" />
    <None Include="Files\Repos\Repo1\bin\windows\contrib\3.2\PACKAGES" />
    <None Include="Files\Repos\Repo1\bin\windows\contrib\3.2\rtvslib1_0.1.0.zip" />
    <None Include="Files\Repos\Repo1\bin\windows\contrib\3.3\PACKAGES" />
    <None Include="Files\Repos\Repo1\bin\windows\contrib\3.3\rtvslib1_0.1.0.zip" />
    <None Include="Files\Repos\Repo1\src\contrib\PACKAGES" />
    <None Include="Files\Repos\Repo1\src\contrib\rtvslib1_0.1.0.tar.gz" />
    <None Include="packages.config" />
  </ItemGroup>
  <ItemGroup>
    <ProjectReference Include="..\..\..\Common\Core\Impl\Microsoft.Common.Core.csproj">
      <Project>{8D408909-459F-4853-A36C-745118F99869}</Project>
      <Name>Microsoft.Common.Core</Name>
    </ProjectReference>
    <ProjectReference Include="..\..\..\Common\Core\Test\Microsoft.Common.Core.Test.csproj">
      <Project>{FC4AAD0A-13B9-49EE-A59C-F03142958170}</Project>
      <Name>Microsoft.Common.Core.Test</Name>
    </ProjectReference>
    <ProjectReference Include="..\..\..\Host\Client\Impl\Microsoft.R.Host.Client.csproj">
      <Project>{E09D3BDA-2E6B-47B5-87AC-B6FC2D33DFAB}</Project>
      <Name>Microsoft.R.Host.Client</Name>
    </ProjectReference>
    <ProjectReference Include="..\..\..\Host\Client\Test\Microsoft.R.Host.Client.Test.csproj">
<<<<<<< HEAD
      <Project>{E1B1909E-3193-499B-91DB-1E13E6836929}</Project>
=======
      <Project>{e1b1909e-3193-499b-91db-1e13e6836929}</Project>
>>>>>>> 3e99b557
      <Name>Microsoft.R.Host.Client.Test</Name>
    </ProjectReference>
    <ProjectReference Include="..\..\..\UnitTests\Core\Impl\Microsoft.UnitTests.Core.csproj">
      <Project>{5ef2ad64-d6fe-446b-b350-8c7f0df0834d}</Project>
      <Name>Microsoft.UnitTests.Core</Name>
    </ProjectReference>
    <ProjectReference Include="..\..\Support\Impl\Microsoft.R.Support.csproj">
      <Project>{c1957d47-b0b4-42e0-bc08-0d5e96e47fe4}</Project>
      <Name>Microsoft.R.Support</Name>
    </ProjectReference>
    <ProjectReference Include="..\Impl\Microsoft.R.Components.csproj">
      <Project>{506141be-1418-4d75-8e24-54a9280b0a66}</Project>
      <Name>Microsoft.R.Components</Name>
    </ProjectReference>
  </ItemGroup>
  <ItemGroup>
    <Content Include="Files\Packages\readme.txt" />
  </ItemGroup>
  <Import Project="$(MSBuildToolsPath)\Microsoft.CSharp.targets" />
  <Import Project="$(RootDirectory)\src\R.Build.Version.targets" />
  <!-- To modify your build process, add your task inside one of the targets below and uncomment it. 
       Other similar extension points exist, see Microsoft.Common.targets.
  <Target Name="BeforeBuild">
  </Target>
  <Target Name="AfterBuild">
  </Target>
  -->
</Project><|MERGE_RESOLUTION|>--- conflicted
+++ resolved
@@ -168,11 +168,7 @@
       <Name>Microsoft.R.Host.Client</Name>
     </ProjectReference>
     <ProjectReference Include="..\..\..\Host\Client\Test\Microsoft.R.Host.Client.Test.csproj">
-<<<<<<< HEAD
-      <Project>{E1B1909E-3193-499B-91DB-1E13E6836929}</Project>
-=======
       <Project>{e1b1909e-3193-499b-91db-1e13e6836929}</Project>
->>>>>>> 3e99b557
       <Name>Microsoft.R.Host.Client.Test</Name>
     </ProjectReference>
     <ProjectReference Include="..\..\..\UnitTests\Core\Impl\Microsoft.UnitTests.Core.csproj">
