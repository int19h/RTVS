--- conflicted
+++ resolved
@@ -16,17 +16,6 @@
     [Export(typeof(IClassifierProvider))]
     [ContentType(MdContentTypeDefinition.ContentType)]
     internal sealed class MdClassifierProvider : MarkdownClassifierProvider<MdClassifierProvider> {
-<<<<<<< HEAD
-        protected override IClassifier CreateClassifier(ITextBuffer textBuffer, IClassificationTypeRegistryService crs, IContentTypeRegistryService ctrs, IEnumerable<Lazy<IClassificationNameProvider, IComponentContentTypes>> ClassificationNameProviders) {
-            var classifier = ServiceManager.GetService<MdClassifier>(textBuffer);
-            if (classifier == null) {
-                classifier = new MdClassifier(textBuffer, ClassificationRegistryService, ContentTypeRegistryService, ClassificationNameProviders);
-            }
-            return classifier;
-=======
-        private readonly IClassificationTypeRegistryService _classificationRegistryService;
-        private readonly IContentTypeRegistryService _contentTypeRegistryService;
-        private readonly IEnumerable<Lazy<IClassificationNameProvider, IComponentContentTypes>> _classificationNameProviders;
 
         [ImportingConstructor]
         public MdClassifierProvider(IClassificationTypeRegistryService crs, IContentTypeRegistryService ctrs, IEnumerable<Lazy<IClassificationNameProvider, IComponentContentTypes>> cnp) {
@@ -35,9 +24,12 @@
             _classificationNameProviders = cnp;
         }
 
-        protected override IClassifier CreateClassifier(ITextBuffer textBuffer) {
-            return new MdClassifier(textBuffer, _classificationRegistryService, _contentTypeRegistryService, _classificationNameProviders);
->>>>>>> f81a47a0
+        protected override IClassifier CreateClassifier(ITextBuffer textBuffer, IClassificationTypeRegistryService crs, IContentTypeRegistryService ctrs, IEnumerable<Lazy<IClassificationNameProvider, IComponentContentTypes>> ClassificationNameProviders) {
+            var classifier = ServiceManager.GetService<MdClassifier>(textBuffer);
+            if (classifier == null) {
+                classifier = new MdClassifier(textBuffer, ClassificationRegistryService, ContentTypeRegistryService, ClassificationNameProviders);
+            }
+            return classifier;
         }
     }
 }