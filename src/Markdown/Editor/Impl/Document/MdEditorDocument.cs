﻿// Copyright (c) Microsoft Corporation. All rights reserved.
// Licensed under the MIT License. See LICENSE in the project root for license information.

using System;
using System.Diagnostics;
using Microsoft.Languages.Editor.ContainedLanguage;
using Microsoft.Languages.Editor.Extensions;
using Microsoft.Languages.Editor.Projection;
using Microsoft.Languages.Editor.Services;
using Microsoft.Markdown.Editor.ContainedLanguage;
using Microsoft.Markdown.Editor.ContentTypes;
using Microsoft.R.Components.ContentTypes;
using Microsoft.VisualStudio.Text;
using Microsoft.VisualStudio.Text.Projection;
using Microsoft.VisualStudio.Utilities;

namespace Microsoft.Markdown.Editor.Document {
    /// <summary>
    /// Main editor document for Markdown language
    /// </summary>
    public class MdEditorDocument : IMdEditorDocument {
        private readonly RLanguageHandler _rLanguageHandler;
        private readonly IProjectionBufferManager _projectionBufferManager;

        #region Constructors
        public MdEditorDocument(ITextBuffer textBuffer, 
            IProjectionBufferFactoryService projectionBufferFactoryService, 
            IContentTypeRegistryService contentTypeRegistryService) {

            this.TextBuffer = textBuffer;
            ServiceManager.AddService<MdEditorDocument>(this, TextBuffer);

            _projectionBufferManager = new ProjectionBufferManager(textBuffer, 
                        projectionBufferFactoryService, contentTypeRegistryService,
                        MdProjectionContentTypeDefinition.ContentType,
                        RContentTypeDefinition.ContentType);
            ContainedLanguageHandler = _rLanguageHandler = new RLanguageHandler(textBuffer, _projectionBufferManager);
        }
        #endregion

        #region IMdEditorDocument
        public ITextBuffer TextBuffer { get; private set; }

#pragma warning disable 67
        public event EventHandler<EventArgs> DocumentClosing;
#pragma warning restore 67

        public virtual void Close() { }

        public IContainedLanguageHandler ContainedLanguageHandler { get; }
        #endregion

        /// <summary>
        /// Retrieves document instance from text buffer
        /// </summary>
        public static IMdEditorDocument FromTextBuffer(ITextBuffer textBuffer) {
            var document = TryFromTextBuffer(textBuffer);
            Debug.Assert(document != null, "No editor document available");
            return document;
        }

        /// <summary>
        /// Retrieves document instance from text buffer
        /// </summary>
        public static IMdEditorDocument TryFromTextBuffer(ITextBuffer textBuffer) {
            return EditorExtensions.TryFromTextBuffer<IMdEditorDocument>(textBuffer, MdContentTypeDefinition.ContentType);
        }

        /// <summary>
        /// Given text view locates document in underlying text buffer graph.
        /// </summary>
        public static IMdEditorDocument FindInProjectedBuffers(ITextBuffer viewBuffer) {
            return EditorExtensions.FindInProjectedBuffers<IMdEditorDocument>(viewBuffer, MdContentTypeDefinition.ContentType);
        }

        #region IDisposable
        protected virtual void Dispose(bool disposing) {
            if(disposing) {
<<<<<<< HEAD
                _projectionBufferManager?.Dispose();
=======
                _projectionBufferManager.Dispose();
>>>>>>> 3cc796fd
            }
        }

        public void Dispose() {
            this.Dispose(true);
            GC.SuppressFinalize(this);
        }
        #endregion
    }
}<|MERGE_RESOLUTION|>--- conflicted
+++ resolved
@@ -76,11 +76,7 @@
         #region IDisposable
         protected virtual void Dispose(bool disposing) {
             if(disposing) {
-<<<<<<< HEAD
-                _projectionBufferManager?.Dispose();
-=======
                 _projectionBufferManager.Dispose();
->>>>>>> 3cc796fd
             }
         }
 
