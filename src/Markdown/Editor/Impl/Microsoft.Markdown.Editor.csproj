--- conflicted
+++ resolved
@@ -113,15 +113,13 @@
       <Project>{d1895fa9-65f5-4048-a364-f6ab8d1dc981}</Project>
       <Name>Microsoft.Languages.Editor.Windows</Name>
     </ProjectReference>
-<<<<<<< HEAD
+    <ProjectReference Include="..\..\..\Windows\Host\Client\Impl\Microsoft.R.Host.Client.Windows.csproj">
+      <Project>{e09d3bda-2e6b-47b5-87ac-b6fc2d33dfab}</Project>
+      <Name>Microsoft.R.Host.Client.Windows</Name>
+    </ProjectReference>
     <ProjectReference Include="..\..\..\Windows\R\Components\Impl\Microsoft.R.Components.Windows.csproj">
       <Project>{506141be-1418-4d75-8e24-54a9280b0a66}</Project>
       <Name>Microsoft.R.Components.Windows</Name>
-=======
-    <ProjectReference Include="..\..\..\Windows\Host\Client\Impl\Microsoft.R.Host.Client.Windows.csproj">
-      <Project>{e09d3bda-2e6b-47b5-87ac-b6fc2d33dfab}</Project>
-      <Name>Microsoft.R.Host.Client.Windows</Name>
->>>>>>> d73cbb6b
     </ProjectReference>
   </ItemGroup>
   <ItemGroup>
