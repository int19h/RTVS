--- conflicted
+++ resolved
@@ -92,20 +92,6 @@
       <RefTargetDir>INSTALLFOLDER</RefTargetDir>
     </ProjectReference>
   </ItemGroup>
-<<<<<<< HEAD
-  <ItemGroup>
-    <FilesToSign Include="$(OutputPath)$(OutputName).msi">
-      <Authenticode>Microsoft400</Authenticode>
-    </FilesToSign>
-  </ItemGroup>
-  <ItemGroup>
-    <Folder Include="..\" />
-    <Folder Include="..\..\" />
-    <Folder Include="..\..\bin\" />
-    <Folder Include="..\..\bin\Debug\" />
-  </ItemGroup>
-=======
->>>>>>> ad355a95
   <Import Project="$(WixTargetsPath)" />
   <Import Project="$(NuGetPackageRoot)\MicroBuild.Core\0.2.0\build\MicroBuild.Core.targets" Condition="Exists('$(NuGetPackageRoot)\MicroBuild.Core\0.2.0\build\MicroBuild.Core.targets')" />
 </Project>