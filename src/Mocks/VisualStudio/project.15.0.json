﻿{
  "dependencies": {
    "MicroBuild.Core": "0.2.0",
    "Microsoft.VisualStudio.CoreUtility": "15.0.25824-RC",
    "Microsoft.VisualStudio.Editor": "15.0.25824-RC",
    "Microsoft.VisualStudio.ImageCatalog": "15.0.25824-RC",
    "Microsoft.VisualStudio.ProjectSystem": "15.0.561-pre-g30afd8d890",
    "Microsoft.VisualStudio.Imaging.Interop.14.0.DesignTime": "14.3.25407",
    "Microsoft.VisualStudio.Shell.Interop.14.0.DesignTime": "15.0.25726-Preview5",
    "Microsoft.VisualStudio.SDK.EmbedInteropTypes": "14.1.4",
    "Microsoft.VisualStudio.Text.Data": "15.0.25824-RC",
    "Microsoft.VisualStudio.Text.Logic": "15.0.25824-RC",
    "Microsoft.VisualStudio.Text.UI": "15.0.25824-RC",
    "Microsoft.VisualStudio.Text.UI.Wpf": "15.0.25824-RC",
    "Microsoft.VisualStudio.TextManager.Interop.11.0": "11.0.61030",
    "Microsoft.VisualStudio.TextManager.Interop.12.0": "12.0.30110",
    "NSubstitute": "1.10.0",
<<<<<<< HEAD
    "System.Collections.Immutable": "1.3.0",
=======
    "System.Collections.Immutable": "1.3.0",    
>>>>>>> a7992b92
    "xunit": "2.2.0-beta1-build3239",
    "xunit.runner.visualstudio": "2.2.0-beta1-build1144"
  },
  "frameworks": {
    "net46": {}
  },
  "runtimes": {
    "win": {}
  }
}<|MERGE_RESOLUTION|>--- conflicted
+++ resolved
@@ -15,11 +15,7 @@
     "Microsoft.VisualStudio.TextManager.Interop.11.0": "11.0.61030",
     "Microsoft.VisualStudio.TextManager.Interop.12.0": "12.0.30110",
     "NSubstitute": "1.10.0",
-<<<<<<< HEAD
-    "System.Collections.Immutable": "1.3.0",
-=======
     "System.Collections.Immutable": "1.3.0",    
->>>>>>> a7992b92
     "xunit": "2.2.0-beta1-build3239",
     "xunit.runner.visualstudio": "2.2.0-beta1-build1144"
   },
