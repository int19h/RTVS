--- conflicted
+++ resolved
@@ -157,11 +157,7 @@
         /// </summary>
         public bool IsWhiteSpace() {
             // Char.IsWhiteSpace is slow
-<<<<<<< HEAD
-            return (_currentChar <= ' ' || _currentChar == 0x200B);
-=======
             return _currentChar <= ' ' || _currentChar == 0x200B;
->>>>>>> b5c0b4b3
         }
 
         /// <summary>
