<<<<<<< HEAD
﻿using System;
=======
﻿// Copyright (c) Microsoft Corporation. All rights reserved.
// Licensed under the MIT License. See LICENSE in the project root for license information.

using System;
using System.Collections.Generic;
>>>>>>> a7527f93
using System.Diagnostics;
using Microsoft.Languages.Editor.EditorHelpers;
using Microsoft.Languages.Editor.Tasks;
using Microsoft.R.Components.Services;
using Microsoft.VisualStudio.Text;
using Microsoft.VisualStudio.Text.Editor;
using Microsoft.VisualStudio.Utilities;

namespace Microsoft.Languages.Editor.Services {
    public sealed class ServiceManager : ServiceManagerBase {
        public static void AdviseServiceAdded<T>(IPropertyOwner propertyOwner, Action<T> callback) where T : class {
            var sm = FromPropertyOwner(propertyOwner);

            var existingService = sm.GetService<T>();
            if (existingService != null) {
                callback(existingService);
            } else {
                EventHandler<ServiceManagerEventArgs> onServiceAdded = null;
                onServiceAdded = (sender, eventArgs) => {
                    if (eventArgs.ServiceType == typeof (T)) {
                        callback(eventArgs.Service as T);
                        sm.ServiceAdded -= onServiceAdded;
                    }
                };

                sm.ServiceAdded += onServiceAdded;
            }
        }

        public static void AdviseServiceRemoved<T>(IPropertyOwner propertyOwner, Action<T> callback) where T : class {
            var sm = FromPropertyOwner(propertyOwner);

            EventHandler<ServiceManagerEventArgs> onServiceRemoved = null;
            onServiceRemoved = (sender, eventArgs) => {
                if (eventArgs.ServiceType == typeof (T)) {
                    callback(eventArgs.Service as T);
                    sm.ServiceRemoved -= onServiceRemoved;
                }
            };

            sm.ServiceRemoved += onServiceRemoved;
        }

        private ServiceManager(IPropertyOwner propertyOwner) : base(propertyOwner) {

            var textView = propertyOwner as ITextView;
            if (textView != null) {
                textView.Closed += TextViewClosed;
            } else if (propertyOwner is ITextBuffer) {
                var textBuffer = (ITextBuffer) propertyOwner;

                // Need to wait to idle as the TextViewConnectListener.OnTextBufferDisposing hasn't fired yet.
                textBuffer.AddBufferDisposedAction(DisposeServiceManagerOnIdle);
            }
        }

        private static void DisposeServiceManagerOnIdle(IPropertyOwner propertyOwner) {
            var sm = FromPropertyOwner(propertyOwner, null);
            if (sm != null) {
                IdleTimeAction.Create(() => {
                    sm.Dispose();
                }, 150, new object());
            }
        }

        private static void TextViewClosed(object sender, EventArgs e) {
            var textView = (ITextView) sender;
            textView.Closed -= TextViewClosed;

            // Need to wait to idle as taggers can also get disposed during TextView.Closed notifications
            DisposeServiceManagerOnIdle(textView);
        }

        /// <summary>
        /// Returns service manager attached to a given Property owner
        /// </summary>
        /// <param name="propertyOwner">Property owner</param>
        /// <returns>Service manager instance</returns>
        public static ServiceManager FromPropertyOwner(IPropertyOwner propertyOwner) {
            return (ServiceManager)FromPropertyOwner(propertyOwner, po => new ServiceManager(po));
        }
        
        /// <summary>
        /// Add service to a service manager associated with a particular Property owner
        /// </summary>
        /// <typeparam name="T">Service type</typeparam>
        /// <param name="serviceInstance">Service instance</param>
        /// <param name="propertyOwner">Property owner</param>
        public static void AddService<T>(T serviceInstance, IPropertyOwner propertyOwner) where T : class {
            var sm = FromPropertyOwner(propertyOwner);
            Debug.Assert(sm != null);

            sm.AddService(serviceInstance);
        }

        public static void RemoveService<T>(IPropertyOwner propertyOwner) where T : class {
            if (propertyOwner != null) {
                var sm = FromPropertyOwner(propertyOwner);
                Debug.Assert(sm != null);

                sm.RemoveService<T>();
            }
        }
    }
}<|MERGE_RESOLUTION|>--- conflicted
+++ resolved
@@ -1,12 +1,7 @@
-<<<<<<< HEAD
-﻿using System;
-=======
 ﻿// Copyright (c) Microsoft Corporation. All rights reserved.
 // Licensed under the MIT License. See LICENSE in the project root for license information.
 
 using System;
-using System.Collections.Generic;
->>>>>>> a7527f93
 using System.Diagnostics;
 using Microsoft.Languages.Editor.EditorHelpers;
 using Microsoft.Languages.Editor.Tasks;
