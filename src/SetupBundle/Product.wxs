--- conflicted
+++ resolved
@@ -47,13 +47,13 @@
     </dd:UxConfiguration>
 
     <?include VSDetection.wxi?>
-
+    
     <!-- Require VS 2015 Update 1 -->
     <dd:Blocker ShortName="VsCommUpdateBlock" Type="Stop" Condition="Community_VersionKey &lt; v14.0.24720"
                 DisplayText="R Tools require Visual Studio 2015 Update 1 or higher." />
 
     <dd:Blocker ShortName="Win64Block" Type="Stop" Condition="NOT VersionNT64"
-            DisplayText="R Tools for Visual Studio require 64-bit Windows." />
+                DisplayText="R Tools for Visual Studio require 64-bit Windows." />
 
     <!--<dd:Blocker ShortName="MinimumOSLevel" Type="Stop" Condition="(VersionNT &lt; v6.1)" DisplayText="R Tools for Visual Studio require Windows 7 or higher." />-->
     <!--<dd:Blocker ShortName="VsInstalledBlock" Type="Stop" Condition="( NOT ((Professional_DetectKey = 1) OR (Community_DetectKey = 1) OR (Enterprise_DetectKey = 1)) ) AND (CurrentOperation = &quot;Install&quot;)"
@@ -61,15 +61,9 @@
 
     <Chain>
       <MsiPackage SourceFile="$(var.BinDir)\RTVS.msi" />
-<<<<<<< HEAD
-      <MsiPackage Id="RHost" SourceFile="$(var.BinDir)\RHost.msi"
-                  Compressed="no" DownloadUrl="https://ptvs.blob.core.windows.net/temp/RHost.msi" />
-      <PackageGroupRef Id="RTVSPackageId" />
-=======
       <MsiPackage Id="RHost" SourceFile="$(var.BinDir)$(var.RHostMsi)"
                   Compressed="no" DownloadUrl="https://ptvs.blob.core.windows.net/temp/$(var.RHostMsi)" />
       <!--<PackageGroupRef Id="RTVSPackageId" />
->>>>>>> 6ed4a69d
       <PackageGroupRef Id="MROPackageId" />
       <!-- <PackageGroupRef Id="VsCommunityId" />-->
     </Chain>
