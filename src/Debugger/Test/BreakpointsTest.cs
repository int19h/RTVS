--- conflicted
+++ resolved
@@ -1,14 +1,9 @@
-<<<<<<< HEAD
-﻿using System;
-using System.Diagnostics.CodeAnalysis;
-using System.Reflection;
-=======
 ﻿// Copyright (c) Microsoft Corporation. All rights reserved.
 // Licensed under the MIT License. See LICENSE in the project root for license information.
 
+using System;
 using System.Diagnostics.CodeAnalysis;
-using System.Threading;
->>>>>>> a7527f93
+using System.Reflection;
 using System.Threading.Tasks;
 using FluentAssertions;
 using Microsoft.Common.Core.Test.Script;
