--- conflicted
+++ resolved
@@ -136,11 +136,7 @@
   result <- expr;
   changed <- FALSE;
 
-<<<<<<< HEAD
-  for (line_num in line_numbers) {
-=======
   for (line_num in sort(line_numbers)) {
->>>>>>> dd50d880
     step <- steps_for_line_num(expr, line_num);
     if (length(step) > 0) {
      target_expr <- expr[[step]];
