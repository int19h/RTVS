﻿using System;
using System.Collections.Generic;
using System.Diagnostics;
using System.Linq;
using System.Threading;
using System.Threading.Tasks;
using Microsoft.Common.Core;
using Microsoft.R.Host.Client;
using Newtonsoft.Json;
using Newtonsoft.Json.Linq;
using static System.FormattableString;

namespace Microsoft.R.Debugger {
    public sealed class DebugSession : IDisposable {
        private Task _initializeTask;
        private readonly object _initializeLock = new object();

        private CancellationTokenSource _initialPromptCts = new CancellationTokenSource();
        private TaskCompletionSource<bool> _stepTcs;
        private DebugStackFrame _bpHitFrame;
        private volatile EventHandler<DebugBrowseEventArgs> _browse;
        private volatile DebugBrowseEventArgs _currentBrowseEventArgs;
        private readonly object _browseLock = new object();

        private Dictionary<DebugBreakpointLocation, DebugBreakpoint> _breakpoints = new Dictionary<DebugBreakpointLocation, DebugBreakpoint>();

        public IReadOnlyCollection<DebugBreakpoint> Breakpoints => _breakpoints.Values;

        public IRSession RSession { get; private set; }

        public bool IsBrowsing => _currentBrowseEventArgs != null;

        public event EventHandler<DebugBrowseEventArgs> Browse
        {
            add
            {
                var eventArgs = _currentBrowseEventArgs;
                if (eventArgs != null) {
                    value?.Invoke(this, eventArgs);
                }

                lock (_browseLock) {
                    _browse += value;
                }
            }
            remove
            {
                lock (_browseLock) {
                    _browse -= value;
                }
            }
        }

        public DebugSession(IRSession session) {
            RSession = session;
            RSession.Connected += RSession_Connected;
            RSession.BeforeRequest += RSession_BeforeRequest;
            RSession.AfterRequest += RSession_AfterRequest;
        }

        public void Dispose() {
            RSession.Connected -= RSession_Connected;
            RSession.BeforeRequest -= RSession_BeforeRequest;
            RSession.AfterRequest -= RSession_AfterRequest;
            RSession = null;
        }

        private void ThrowIfDisposed() {
            if (RSession == null) {
                throw new ObjectDisposedException(nameof(DebugSession));
            }
        }

        public Task InitializeAsync(CancellationToken cancellationToken = default(CancellationToken)) {
            lock (_initializeLock) {
                if (_initializeTask == null) {
                    _initializeTask = InitializeWorkerAsync(cancellationToken);
                }

                return _initializeTask;
            }
        }

        private async Task InitializeWorkerAsync(CancellationToken cancellationToken = default(CancellationToken)) {
            ThrowIfDisposed();
            await TaskUtilities.SwitchToBackgroundThread();
            try {
                using (var eval = await RSession.BeginEvaluationAsync(cancellationToken: cancellationToken)) {
                    // Re-initialize the breakpoint table.
                    foreach (var bp in _breakpoints.Values) {
                        await eval.EvaluateAsync(bp.GetAddBreakpointExpression(false)); // TODO: mark breakpoint as invalid if this fails.
                    }

                    await eval.EvaluateAsync("rtvs:::reapply_breakpoints()"); // TODO: mark all breakpoints as invalid if this fails.
                }

                // Attach might happen when session is already at the Browse prompt, in which case we have
                // missed the corresponding BeginRequest event, but we want to raise Browse anyway. So
                // grab an interaction and check the prompt.
                RSession.BeginInteractionAsync(cancellationToken: cancellationToken).ContinueWith(async t => {
                    using (var inter = await t) {
                        // If we got AfterRequest before we got here, then that has already taken care of
                        // the prompt; or if it's not a Browse prompt, will do so in a future event. Bail out.'
                        if (_initialPromptCts.IsCancellationRequested) {
                            return;
                        }

                        // Otherwise, treat it the same as if AfterRequest just happened.
                        ProcessBrowsePrompt(inter.Contexts);
                    }
                }, cancellationToken).DoNotWait();
            } catch (Exception ex) when (!ex.IsCriticalException()) {
                Dispose();
                throw;
            }
        }

        public async Task ExecuteBrowserCommandAsync(string command, CancellationToken cancellationToken = default(CancellationToken)) {
            ThrowIfDisposed();
            await TaskUtilities.SwitchToBackgroundThread();

            using (var inter = await RSession.BeginInteractionAsync(isVisible: true, cancellationToken: cancellationToken)) {
                if (IsBrowserContext(inter.Contexts)) {
                    await inter.RespondAsync(command + "\n");
                }
            }
        }

        internal async Task<REvaluationResult> InvokeDebugHelperAsync(string expression, CancellationToken cancellationToken, bool json = false) {
            TaskUtilities.AssertIsOnBackgroundThread();
            ThrowIfDisposed();

            REvaluationResult res;
            using (var eval = await RSession.BeginEvaluationAsync(false, cancellationToken)) {
                res = await eval.EvaluateAsync(expression, json ? REvaluationKind.Json : REvaluationKind.Normal);
                if (res.ParseStatus != RParseStatus.OK || res.Error != null || (json && res.JsonResult == null)) {
                    Trace.Fail(Invariant($"Internal debugger evaluation {expression} failed: {res}"));
                    throw new REvaluationException(res);
                }
            }

            return res;
        }

        internal async Task<TToken> InvokeDebugHelperAsync<TToken>(string expression, CancellationToken cancellationToken)
            where TToken : JToken {

            var res = await InvokeDebugHelperAsync(expression, cancellationToken, json: true);

            var token = res.JsonResult as TToken;
            if (token == null) {
                var err = Invariant($"Expected to receive {typeof(TToken).Name} in response to {expression}, but got {res.JsonResult?.GetType().Name}");
                Trace.Fail(err);
                throw new JsonException(err);
            }

            return token;
        }

        public Task<DebugEvaluationResult> EvaluateAsync(string expression, CancellationToken cancellationToken = default(CancellationToken)) {
            return EvaluateAsync(null, expression, cancellationToken: cancellationToken);
        }

        public async Task<DebugEvaluationResult> EvaluateAsync(
            DebugStackFrame stackFrame,
            string expression,
            string name = null,
            string env = null,
            DebugEvaluationResultFields fields = DebugEvaluationResultFields.All,
            int? reprMaxLength = null,
            CancellationToken cancellationToken = default(CancellationToken)
        ) {
            ThrowIfDisposed();

            await TaskUtilities.SwitchToBackgroundThread();
            await InitializeAsync(cancellationToken);

            env = env ?? stackFrame?.SysFrame ?? "NULL";
            var code = Invariant($"rtvs:::toJSON(rtvs:::eval_and_describe({expression.ToRStringLiteral()}, {env},, {fields.ToRVector()},, {reprMaxLength}))");
            var jEvalResult = await InvokeDebugHelperAsync<JObject>(code, cancellationToken);
            return DebugEvaluationResult.Parse(stackFrame, name, jEvalResult);
        }

        public async Task Break(CancellationToken ct = default(CancellationToken)) {
            await TaskUtilities.SwitchToBackgroundThread();
            using (var inter = await RSession.BeginInteractionAsync(true, ct)) {
                await inter.RespondAsync("browser()\n");
            }
        }

        public async Task Continue(CancellationToken cancellationToken = default(CancellationToken)) {
            await TaskUtilities.SwitchToBackgroundThread();
            ExecuteBrowserCommandAsync("c", cancellationToken)
                .SilenceException<MessageTransportException>()
                .SilenceException<RException>()
                .DoNotWait();
        }

        public Task<bool> StepIntoAsync(CancellationToken cancellationToken = default(CancellationToken)) {
            return StepAsync(cancellationToken, "s");
        }

        public Task<bool> StepOverAsync(CancellationToken cancellationToken = default(CancellationToken)) {
            return StepAsync(cancellationToken, "n");
        }

        public Task<bool> StepOutAsync(CancellationToken cancellationToken = default(CancellationToken)) {
            return StepAsync(cancellationToken, "rtvs:::browser_set_debug()", "c");
        }

        /// <returns>
        /// <c>true</c> if step completed successfully, and <c>false</c> if it was interrupted midway by something
        /// else pausing the process, such as a breakpoint.
        /// </returns>
        private async Task<bool> StepAsync(CancellationToken cancellationToken, params string[] commands) {
            Trace.Assert(commands.Length > 0);
            ThrowIfDisposed();

            await TaskUtilities.SwitchToBackgroundThread();

            _stepTcs = new TaskCompletionSource<bool>();
            for (int i = 0; i < commands.Length - 1; ++i) {
                await ExecuteBrowserCommandAsync(commands[i], cancellationToken);
            }

            // If RException happens, it means that the expression we just stepped over caused an error.
            // The step is still considered successful and complete in that case, so we just ignore it.
            ExecuteBrowserCommandAsync(commands.Last(), cancellationToken)
                .SilenceException<MessageTransportException>()
                .SilenceException<RException>()
                .DoNotWait();

            return await _stepTcs.Task;
        }

        public bool CancelStep() {
            ThrowIfDisposed();

            if (_stepTcs == null) {
                return false;
            }

            _stepTcs.TrySetCanceled();
            _stepTcs = null;
            return true;
        }

        public async Task<IReadOnlyList<DebugStackFrame>> GetStackFramesAsync(CancellationToken cancellationToken = default(CancellationToken)) {
            ThrowIfDisposed();

            await TaskUtilities.SwitchToBackgroundThread();
            await InitializeAsync(cancellationToken);

            var jFrames = await InvokeDebugHelperAsync<JArray>("rtvs:::describe_traceback()", cancellationToken);
            Trace.Assert(jFrames.All(t => t is JObject), "rtvs:::describe_traceback(): array of objects expected.\n\n" + jFrames);

            var stackFrames = new List<DebugStackFrame>();

            DebugStackFrame lastFrame = null;
            int i = 0;
            foreach (JObject jFrame in jFrames) {
                var fallbackFrame = (_bpHitFrame != null && _bpHitFrame.Index == i) ? _bpHitFrame : null;
                lastFrame = new DebugStackFrame(this, i, lastFrame, jFrame, fallbackFrame);
                stackFrames.Add(lastFrame);
                ++i;
            }

            return stackFrames;
        }

<<<<<<< HEAD
        public async Task EnableBreakpoints(bool enable, CancellationToken ct = default(CancellationToken)) {
=======
        public async Task EnableBreakpointsAsync(bool enable, CancellationToken ct = default(CancellationToken)) {
>>>>>>> 04c55d6e
            ThrowIfDisposed();
            await TaskUtilities.SwitchToBackgroundThread();
            await InvokeDebugHelperAsync(Invariant($"rtvs:::enable_breakpoints({(enable ? "TRUE" : "FALSE")})"), ct);
        }

        public async Task<DebugBreakpoint> CreateBreakpointAsync(DebugBreakpointLocation location, CancellationToken cancellationToken = default(CancellationToken)) {
            ThrowIfDisposed();

            await TaskUtilities.SwitchToBackgroundThread();
            await InitializeAsync(cancellationToken);

            DebugBreakpoint bp;
            if (!_breakpoints.TryGetValue(location, out bp)) {
                bp = new DebugBreakpoint(this, location);
                _breakpoints.Add(location, bp);
            }

            await bp.SetBreakpointAsync(cancellationToken);
            return bp;
        }

        internal void RemoveBreakpoint(DebugBreakpoint breakpoint) {
            Trace.Assert(breakpoint.Session == this);
            _breakpoints.Remove(breakpoint.Location);
        }

        private bool IsBrowserContext(IReadOnlyList<IRContext> contexts) {
            return contexts.SkipWhile(context => context.CallFlag.HasFlag(RContextType.Restart))
                .FirstOrDefault()?.CallFlag.HasFlag(RContextType.Browser) == true;
        }

        private void InterruptBreakpointHitProcessing() {
            _bpHitFrame = null;
        }

        private void ProcessBrowsePrompt(IReadOnlyList<IRContext> contexts) {
            if (!IsBrowserContext(contexts)) {
                InterruptBreakpointHitProcessing();
                return;
            }

            RSession.BeginInteractionAsync().ContinueWith(async t => {
                using (var inter = await t) {
                    if (inter.Contexts != contexts) {
                        // Someone else has already responded to this interaction.
                        InterruptBreakpointHitProcessing();
                        return;
                    } else {
                        await ProcessBrowsePromptWorker(inter);
                    }
                }
            }).DoNotWait();
        }

        private async Task ProcessBrowsePromptWorker(IRSessionInteraction inter) {
            var frames = await GetStackFramesAsync();

            // If there's .doTrace(rtvs:::breakpoint) anywhere on the stack, we're inside the internal machinery
            // that triggered Browse> prompt when hitting a breakpoint. We need to step out of it until we're
            // back at the frame where the breakpoint was actually set, so that those internal frames do not show
            // on the call stack, and further stepping does not try to step through them. 
            // Since browserSetDebug-based step out is not reliable in the presence of loops, we'll just keep
            // stepping over with "n" until we're all the way out. Every step will trigger a new prompt, and
            // we will come back to this method again.
            var doTraceFrame = frames.FirstOrDefault(frame => frame.FrameKind == DebugStackFrameKind.DoTrace);
            if (doTraceFrame != null) {
                // Save the .doTrace frame so that we can report file / line number info correctly later, once we're fully stepped out.
                // TODO: remove this hack when injected breakpoints get proper source info (#570).
                _bpHitFrame = doTraceFrame;

                await inter.RespondAsync(Invariant($"n\n"));
                return;
            }

            IReadOnlyCollection<DebugBreakpoint> breakpointsHit = null;
            var lastFrame = frames.LastOrDefault();
            if (lastFrame != null) {
                // Report breakpoints first, so that by the time step completion is reported, all actions associated
                // with breakpoints (e.g. printing messages for tracepoints) have already been completed.
                if (lastFrame.FileName != null && lastFrame.LineNumber != null) {
                    var location = new DebugBreakpointLocation(lastFrame.FileName, lastFrame.LineNumber.Value);
                    DebugBreakpoint bp;
                    if (_breakpoints.TryGetValue(location, out bp)) {
                        bp.RaiseBreakpointHit();
                        breakpointsHit = Enumerable.Repeat(bp, bp.UseCount).ToArray();
                    }
                }
            }

            bool isStepCompleted = false;
            if (_stepTcs != null) {
                var stepTcs = _stepTcs;
                _stepTcs = null;
                stepTcs.TrySetResult(breakpointsHit == null || breakpointsHit.Count == 0);
                isStepCompleted = true;
            }

            EventHandler<DebugBrowseEventArgs> browse;
            lock (_browseLock) {
                browse = _browse;
            }

            var eventArgs = new DebugBrowseEventArgs(inter.Contexts, isStepCompleted, breakpointsHit);
            _currentBrowseEventArgs = eventArgs;
            browse?.Invoke(this, eventArgs);
        }

        private void RSession_Connected(object sender, EventArgs e) {
            lock (_initializeLock) {
                _initializeTask = null;
            }

            InitializeAsync().DoNotWait();
        }

        private void RSession_BeforeRequest(object sender, RRequestEventArgs e) {
            _initialPromptCts.Cancel();
            ProcessBrowsePrompt(e.Contexts);
        }

        private void RSession_AfterRequest(object sender, RRequestEventArgs e) {
            _currentBrowseEventArgs = null;
        }
    }

    public class REvaluationException : Exception {
        public REvaluationResult Result { get; }

        public REvaluationException(REvaluationResult result) {
            Result = result;
        }
    }

    public class DebugBrowseEventArgs : EventArgs {
        public IReadOnlyList<IRContext> Contexts { get; }
        public bool IsStepCompleted { get; }
        public IReadOnlyCollection<DebugBreakpoint> BreakpointsHit { get; }

        public DebugBrowseEventArgs(IReadOnlyList<IRContext> contexts, bool isStepCompleted, IReadOnlyCollection<DebugBreakpoint> breakpointsHit) {
            Contexts = contexts;
            IsStepCompleted = isStepCompleted;
            BreakpointsHit = breakpointsHit ?? new DebugBreakpoint[0];
        }
    }
}<|MERGE_RESOLUTION|>--- conflicted
+++ resolved
@@ -268,11 +268,7 @@
             return stackFrames;
         }
 
-<<<<<<< HEAD
-        public async Task EnableBreakpoints(bool enable, CancellationToken ct = default(CancellationToken)) {
-=======
         public async Task EnableBreakpointsAsync(bool enable, CancellationToken ct = default(CancellationToken)) {
->>>>>>> 04c55d6e
             ThrowIfDisposed();
             await TaskUtilities.SwitchToBackgroundThread();
             await InvokeDebugHelperAsync(Invariant($"rtvs:::enable_breakpoints({(enable ? "TRUE" : "FALSE")})"), ct);
