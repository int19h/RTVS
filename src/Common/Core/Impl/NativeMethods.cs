﻿// Copyright (c) Microsoft Corporation. All rights reserved.
// Licensed under the MIT License. See LICENSE in the project root for license information.

using System;
using System.Drawing;
using System.Runtime.InteropServices;
using System.Text;
using Microsoft.Win32.SafeHandles;

namespace Microsoft.Common.Core {
    public static unsafe class NativeMethods {
        public enum LogonType : int {
            LOGON32_LOGON_INTERACTIVE = 2,
            LOGON32_LOGON_NETWORK = 3,
            LOGON32_LOGON_BATCH = 4,
            LOGON32_LOGON_SERVICE = 5,
            LOGON32_LOGON_UNLOCK = 7,
            LOGON32_LOGON_NETWORK_CLEARTEXT = 8,
            LOGON32_LOGON_NEW_CREDENTIALS = 9,
        }

        public enum LogonProvider : int {
            LOGON32_PROVIDER_DEFAULT = 0,
            LOGON32_PROVIDER_WINNT35 = 1,
            LOGON32_PROVIDER_WINNT40 = 2,
            LOGON32_PROVIDER_WINNT50 = 3
        }

        public const uint FORMAT_MESSAGE_ALLOCATE_BUFFER = 0x00000100;
        public const uint FORMAT_MESSAGE_IGNORE_INSERTS = 0x00000200;
        public const uint FORMAT_MESSAGE_FROM_SYSTEM = 0x00001000;
        public const uint FORMAT_MESSAGE_ARGUMENT_ARRAY = 0x00002000;
        public const uint FORMAT_MESSAGE_FROM_HMODULE = 0x00000800;
        public const uint FORMAT_MESSAGE_FROM_STRING = 0x00000400;

        [DllImport("kernel32.dll", CharSet = CharSet.Unicode)]
        public static extern uint FormatMessage(uint dwFlags, IntPtr lpSource, int dwMessageId,
             uint dwLanguageId, ref IntPtr lpBuffer, uint nSize, IntPtr pArguments);

        [DllImport("ntdll.dll")]
        public static extern int RtlNtStatusToDosError(int Status);

        public const int MAX_PATH = 260;

        public const int STARTF_USESTDHANDLES = 0x00000100;
        public const int STD_INPUT_HANDLE = -10;
        public const int STD_OUTPUT_HANDLE = -11;
        public const int STD_ERROR_HANDLE = -12;

        public const int CRED_MAX_USERNAME_LENGTH = 513;
        public const int CRED_MAX_CREDENTIAL_BLOB_SIZE = 512;
        public const int CREDUI_MAX_USERNAME_LENGTH = CRED_MAX_USERNAME_LENGTH;
        public const int CREDUI_MAX_PASSWORD_LENGTH = (CRED_MAX_CREDENTIAL_BLOB_SIZE / 2);

        public const int CREDUI_FLAGS_INCORRECT_PASSWORD = 0x1;
        public const int CREDUI_FLAGS_DO_NOT_PERSIST = 0x2;
        public const int CREDUI_FLAGS_REQUEST_ADMINISTRATOR = 0x4;
        public const int CREDUI_FLAGS_EXCLUDE_CERTIFICATES = 0x8;
        public const int CREDUI_FLAGS_REQUIRE_CERTIFICATE = 0x10;
        public const int CREDUI_FLAGS_SHOW_SAVE_CHECK_BOX = 0x40;
        public const int CREDUI_FLAGS_ALWAYS_SHOW_UI = 0x80;
        public const int CREDUI_FLAGS_REQUIRE_SMARTCARD = 0x100;
        public const int CREDUI_FLAGS_PASSWORD_ONLY_OK = 0x200;
        public const int CREDUI_FLAGS_VALIDATE_USERNAME = 0x400;
        public const int CREDUI_FLAGS_COMPLETE_USERNAME = 0x800;
        public const int CREDUI_FLAGS_PERSIST = 0x1000;
        public const int CREDUI_FLAGS_SERVER_CREDENTIAL = 0x4000;
        public const int CREDUI_FLAGS_EXPECT_CONFIRMATION = 0x20000;
        public const int CREDUI_FLAGS_GENERIC_CREDENTIALS = 0x40000;
        public const int CREDUI_FLAGS_USERNAME_TARGET_CREDENTIALS = 0x80000;
        public const int CREDUI_FLAGS_KEEP_USERNAME = 0x100000;

        public const int ERROR_NOT_FOUND = 1168;

        public const int CRED_PACK_PROTECTED_CREDENTIALS = 0x1;
        public const int CRED_PACK_WOW_BUFFER = 0x2;
        public const int CRED_PACK_GENERIC_CREDENTIALS = 0x4;
        public const int CRED_PACK_ID_PROVIDER_CREDENTIALS = 0x8;

        [StructLayout(LayoutKind.Sequential, CharSet = CharSet.Auto)]
        public struct CREDUI_INFO {
            public int cbSize;
            public IntPtr hwndParent;
            public string pszMessageText;
            public string pszCaptionText;
            public IntPtr hbmBanner;
        }

        public enum CRED_TYPE {
            GENERIC = 1,
            DOMAIN_PASSWORD = 2,
            DOMAIN_CERTIFICATE = 3,
            DOMAIN_VISIBLE_PASSWORD = 4,
            MAXIMUM = 5
        }

        public enum CRED_PERSIST : uint {
            CRED_PERSIST_SESSION = 1,
            CRED_PERSIST_LOCAL_MACHINE = 2,
            CRED_PERSIST_ENTERPRISE = 3
        }

        [StructLayout(LayoutKind.Sequential, CharSet = CharSet.Unicode)]
        internal struct CredentialData {
            public uint Flags;
            public CRED_TYPE Type;
            public string TargetName;
            public string Comment;
            public System.Runtime.InteropServices.ComTypes.FILETIME LastWritten;
            public uint CredentialBlobSize;
            public IntPtr CredentialBlob;
            public CRED_PERSIST Persist;
            public uint AttributeCount;
            public IntPtr Attributes;
            public string TargetAlias;
            public string UserName;
        }

        [DllImport("Advapi32.dll", SetLastError = true, EntryPoint = "CredWriteW", CharSet = CharSet.Unicode)]
        internal static extern bool CredWrite(ref CredentialData userCredential, uint flags);

        [DllImport("Advapi32.dll", EntryPoint = "CredReadW", CharSet = CharSet.Unicode, SetLastError = true)]
        internal static extern bool CredRead(
            string target,
            CRED_TYPE type,
            int reservedFlag,
            out IntPtr userCredential);

        [DllImport("advapi32.dll", SetLastError = true)]
        public static extern bool CredFree([In] IntPtr buffer);

        [DllImport("advapi32.dll", EntryPoint = "CredDeleteW", CharSet = CharSet.Unicode)]
        public static extern bool CredDelete(string target, CRED_TYPE type, int flags);

        [DllImport("advapi32.dll", SetLastError = true, CharSet = CharSet.Auto)]
        public static extern bool LogonUser(
            string lpszUsername,
            string lpszDomain,
            IntPtr lpszPassword,
            int dwLogonType,
            int dwLogonProvider,
            out IntPtr phToken);

        [DllImport("userenv.dll", SetLastError = true, CharSet = CharSet.Auto)]
        public static extern bool GetUserProfileDirectory(
            IntPtr hToken,
            StringBuilder pszProfilePath,
            ref uint cchProfilePath);

        [DllImport("userenv.dll", CharSet = CharSet.Auto)]
        public static extern uint CreateProfile(
            [MarshalAs(UnmanagedType.LPWStr)] string pszUserSid,
            [MarshalAs(UnmanagedType.LPWStr)] string pszUserName,
            [Out][MarshalAs(UnmanagedType.LPWStr)] StringBuilder pszProfilePath,
            uint cchProfilePath);

        [DllImport("userenv.dll", CharSet = CharSet.Auto, SetLastError = true)]

        public static extern bool DeleteProfile(
            [MarshalAs(UnmanagedType.LPWStr)] string lpSidString,
            [MarshalAs(UnmanagedType.LPWStr)] string lpProfilePath,
            [MarshalAs(UnmanagedType.LPWStr)] string lpComputerName);

        [DllImport("kernel32.dll", SetLastError = true)]
        public static extern bool CloseHandle(IntPtr hObject);

        [DllImport("user32.dll", CharSet = CharSet.Unicode, SetLastError = true)]
        public static extern uint RegisterClipboardFormat(string lpszFormat);

        [DllImport("Oleaut32.dll", PreserveSig = false)]
        public static extern void VariantClear(IntPtr variant);

        [DllImport("Oleaut32.dll", PreserveSig = false)]
        public static extern void VariantInit(IntPtr variant);

        [DllImport("gdi32.dll")]
        public static extern bool DeleteObject(IntPtr hObject);

        public const int
            IDOK = 1,
            IDCANCEL = 2,
            IDABORT = 3,
            IDRETRY = 4,
            IDIGNORE = 5,
            IDYES = 6,
            IDNO = 7,
            IDCLOSE = 8,
            IDHELP = 9,
            IDTRYAGAIN = 10,
            IDCONTINUE = 11;

        [DllImport("shell32.dll")]
        public static extern int SHOpenFolderAndSelectItems(IntPtr pidlFolder, uint cidl, IntPtr apidl, uint dwFlags);

        [DllImport("shell32.dll", CharSet = CharSet.Unicode)]
        public static extern IntPtr ILCreateFromPath(string fileName);

        [DllImport("shell32.dll")]
        public static extern void ILFree(IntPtr pidl);

        [DllImport("kernel32.dll", CharSet = CharSet.Unicode)]
        public static extern int GetDriveType([MarshalAs(UnmanagedType.LPWStr)] string lpRootPathName);

        public enum DriveType {
            /// <summary>The drive type cannot be determined.</summary>
            Unknown = 0,
            /// <summary>The root path is invalid, for example, no volume is mounted at the path.</summary>
            Error = 1,
            /// <summary>The drive is a type that has removable media, for example, a floppy drive or removable hard disk.</summary>
            Removable = 2,
            /// <summary>The drive is a type that cannot be removed, for example, a fixed hard drive.</summary>
            Fixed = 3,
            /// <summary>The drive is a remote (network) drive.</summary>
            Remote = 4,
            /// <summary>The drive is a CD-ROM drive.</summary>
            CDROM = 5,
            /// <summary>The drive is a RAM disk.</summary>
            RAMDisk = 6
        }

        [DllImport("shlwapi.dll", CharSet = CharSet.Unicode)]
        [return: MarshalAsAttribute(UnmanagedType.Bool)]
        public static extern bool PathIsUNC([MarshalAs(UnmanagedType.LPWStr), In] string pszPath);

        [Flags]
        public enum CredUIWinFlags {
            /// <summary>
            /// The caller is requesting that the credential provider return the user name and password in plain text.
            /// This value cannot be combined with SECURE_PROMPT.
            /// </summary>
            CREDUIWIN_GENERIC = 0x1,
            /// <summary>
            /// The Save check box is displayed in the dialog box.
            /// </summary>
            CREDUIWIN_CHECKBOX = 0x2,
            /// <summary>
            /// Only credential providers that support the authentication package specified by the authPackage parameter should be enumerated.
            /// This value cannot be combined with CREDUIWIN_IN_CRED_ONLY.
            /// </summary>
            CREDUIWIN_AUTHPACKAGE_ONLY = 0x10,
            /// <summary>
            /// Only the credentials specified by the InAuthBuffer parameter for the authentication package specified by the authPackage parameter should be enumerated.
            /// If this flag is set, and the InAuthBuffer parameter is NULL, the function fails.
            /// This value cannot be combined with CREDUIWIN_AUTHPACKAGE_ONLY.
            /// </summary>
            CREDUIWIN_IN_CRED_ONLY = 0x20,
            /// <summary>
            /// Credential providers should enumerate only administrators. This value is intended for User Account Control (UAC) purposes only. We recommend that external callers not set this flag.
            /// </summary>
            CREDUIWIN_ENUMERATE_ADMINS = 0x100,
            /// <summary>
            /// Only the incoming credentials for the authentication package specified by the authPackage parameter should be enumerated.
            /// </summary>
            CREDUIWIN_ENUMERATE_CURRENT_USER = 0x200,
            /// <summary>
            /// The credential dialog box should be displayed on the secure desktop. This value cannot be combined with CREDUIWIN_GENERIC.
            /// Windows Vista: This value is not supported until Windows Vista with SP1.
            /// </summary>
            CREDUIWIN_SECURE_PROMPT = 0x1000,
            /// <summary>
            /// The credential provider should align the credential BLOB pointed to by the refOutAuthBuffer parameter to a 32-bit boundary, even if the provider is running on a 64-bit system.
            /// </summary>
            CREDUIWIN_PACK_32_WOW = 0x10000000,
        }

        [DllImport("credui.dll", CharSet = CharSet.Auto)]
        public static extern uint CredUIPromptForWindowsCredentials(
            ref CREDUI_INFO credInfo,
            int authError,
            ref uint authPackage,
            IntPtr InAuthBuffer,
            uint InAuthBufferSize,
            out IntPtr refOutAuthBuffer,
            out uint refOutAuthBufferSize,
            ref bool fSave,
            CredUIWinFlags flags);

        [DllImport("credui.dll", CharSet = CharSet.Auto)]
        public static extern bool CredUnPackAuthenticationBuffer(
            int dwFlags,
            IntPtr pAuthBuffer,
            uint cbAuthBuffer,
            StringBuilder pszUserName,
            ref int pcchMaxUserName,
            StringBuilder pszDomainName,
            ref int pcchMaxDomainame,
            IntPtr ptrPassword,
            ref int pcchMaxPassword);

        [DllImport("credui.dll", CharSet = CharSet.Unicode, SetLastError = true)]
        public static extern bool CredPackAuthenticationBuffer(
          int dwFlags,
          string pszUserName,
          string pszPassword,
          IntPtr pPackedCredentials,
          ref int pcbPackedCredentials);

        [DllImport("userenv.dll", SetLastError = true, CharSet = CharSet.Unicode)]
        [return: MarshalAs(UnmanagedType.Bool)]
        public static extern bool CreateEnvironmentBlock(out IntPtr lpEnvironment, IntPtr hToken, bool bInherit);

        [DllImport("userenv.dll", SetLastError = true, CharSet = CharSet.Unicode)]
        [return: MarshalAs(UnmanagedType.Bool)]
        public static extern bool DestroyEnvironmentBlock(IntPtr lpEnvironment);

        [Flags]
        public enum HANDLE_FLAGS : uint {
            None = 0,
            INHERIT = 1,
            PROTECT_FROM_CLOSE = 2
        }

        [DllImport("kernel32.dll", SetLastError = true)]
        public static extern bool SetHandleInformation(IntPtr hObject, HANDLE_FLAGS dwMask, HANDLE_FLAGS dwFlags);

        [DllImport("kernel32.dll", SetLastError = true)]
        public static extern IntPtr GetStdHandle(int nStdHandle);

        public enum CREATE_PROCESS_FLAGS : uint {
            CREATE_BREAKAWAY_FROM_JOB = 0x01000000,
            CREATE_DEFAULT_ERROR_MODE = 0x04000000,
            CREATE_NEW_CONSOLE = 0x00000010,
            CREATE_NEW_PROCESS_GROUP = 0x00000200,
            CREATE_NO_WINDOW = 0x08000000,
            CREATE_PROTECTED_PROCESS = 0x00040000,
            CREATE_PRESERVE_CODE_AUTHZ_LEVEL = 0x02000000,
            CREATE_SEPARATE_WOW_VDM = 0x00000800,
            CREATE_SHARED_WOW_VDM = 0x00001000,
            CREATE_SUSPENDED = 0x00000004,
            CREATE_UNICODE_ENVIRONMENT = 0x00000400,
            DEBUG_ONLY_THIS_PROCESS = 0x00000002,
            DEBUG_PROCESS = 0x00000001,
            DETACHED_PROCESS = 0x00000008,
            EXTENDED_STARTUPINFO_PRESENT = 0x00080000,
            INHERIT_PARENT_AFFINITY = 0x00010000,
        }

        [DllImport("kernel32.dll")]
        public static extern bool CreatePipe(
            out IntPtr hReadPipe,
            out IntPtr hWritePipe,
            ref SECURITY_ATTRIBUTES lpPipeAttributes,
            uint nSize);

        [Flags]
        public enum DuplicateOptions : uint {
            DUPLICATE_CLOSE_SOURCE = (0x00000001),// Closes the source handle. This occurs regardless of any error status returned.
            DUPLICATE_SAME_ACCESS = (0x00000002), //Ignores the dwDesiredAccess parameter. The duplicate handle has the same access as the source handle.
        }

        [DllImport("kernel32.dll", SetLastError = true)]
        [return: MarshalAs(UnmanagedType.Bool)]
        public static extern bool DuplicateHandle(
            IntPtr hSourceProcessHandle,
            SafeHandle hSourceHandle,
            IntPtr hTargetProcessHandle,
            out SafeWaitHandle lpTargetHandle,
            uint dwDesiredAccess,
            [MarshalAs(UnmanagedType.Bool)] bool bInheritHandle,
            uint dwOptions);

        [DllImport("kernel32.dll", CharSet = CharSet.Auto, SetLastError = true)]
        public static extern IntPtr GetCurrentProcess();

        [StructLayout(LayoutKind.Sequential)]
        public struct SECURITY_ATTRIBUTES {
            public int nLength;
            public IntPtr lpSecurityDescriptor;
            public bool bInheritHandle;
        }

        [StructLayout(LayoutKind.Sequential)]
        public struct PROCESS_INFORMATION {
            public IntPtr hProcess;
            public IntPtr hThread;
            public int dwProcessId;
            public int dwThreadId;
        }

        [StructLayout(LayoutKind.Sequential, CharSet = CharSet.Unicode)]
        public struct STARTUPINFO {
            public int cb;
            public string lpReserved;
            public string lpDesktop;
            public string lpTitle;
            public int dwX;
            public int dwY;
            public int dwXSize;
            public int dwYSize;
            public int dwXCountChars;
            public int dwYCountChars;
            public int dwFillAttribute;
            public int dwFlags;
            public short wShowWindow;
            public short cbReserved2;
            public IntPtr lpReserved2;
            public IntPtr hStdInput;
            public IntPtr hStdOutput;
            public IntPtr hStdError;
        }

        [DllImport("advapi32.dll", SetLastError = true, CharSet = CharSet.Auto)]
        public static extern bool CreateProcessAsUser(
            IntPtr hToken,
            string lpApplicationName,
            string lpCommandLine,
            ref SECURITY_ATTRIBUTES lpProcessAttributes,
            ref SECURITY_ATTRIBUTES lpThreadAttributes,
            bool bInheritHandles,
            uint dwCreationFlags,
            IntPtr lpEnvironment,
            string lpCurrentDirectory,
            ref STARTUPINFO lpStartupInfo,
            out PROCESS_INFORMATION lpProcessInformation);

        [DllImport("kernel32.dll", SetLastError = true, CharSet = CharSet.Auto)]
        public static extern bool CreateProcess(
            string lpApplicationName,
            string lpCommandLine,
            ref SECURITY_ATTRIBUTES lpProcessAttributes,
            ref SECURITY_ATTRIBUTES lpThreadAttributes,
            bool bInheritHandles,
            uint dwCreationFlags,
            IntPtr lpEnvironment,
            string lpCurrentDirectory,
            [In] ref STARTUPINFO lpStartupInfo,
            out PROCESS_INFORMATION lpProcessInformation);

        [DllImport("Kernel32.dll", SetLastError = true)]
        public static extern bool GetExitCodeProcess(SafeHandle processHandle, out uint Wait);

        [DllImport("Kernel32.dll", SetLastError = true)]
        public static extern bool TerminateProcess(SafeHandle processHandle, IntPtr exitCode);

        /// <summary>
        /// Represents possible values returned by the MessageBox function.
        /// </summary>
<<<<<<< HEAD
        public enum MessageBoxResult : uint
        {
            Ok = 1,
            Cancel = 2,
            Abort = 3,
            Retry = 4,
            Ignore = 5,
            Yes = 6,
            No = 7,
            Close = 8,
            Help = 9,
            TryAgain = 10,
            Continue = 11,
            Timeout = 32000
        }

=======

        [DllImport("user32.dll", CharSet = CharSet.Unicode)]
        public static extern uint MessageBox(IntPtr hWnd, string text, string caption, uint options);

        [DllImport("user32.dll")]
        public static extern IntPtr FindWindow(string classname, string title);

        [DllImport("user32.dll")]
        public static extern void MoveWindow(IntPtr hwnd, int X, int Y, int nWidth, int nHeight, bool rePaint);

        [DllImport("user32.dll")]
        public  static extern bool GetWindowRect(IntPtr hwnd, out RECT rect);

        [StructLayout(LayoutKind.Sequential)]
        public struct RECT {
            public int Left;
            public int Top;
            public int Right;
            public int Bottom;

            public int Width => Right - Left;
            public int Height => Bottom - Top;
        }
>>>>>>> 6fbd45c8
    }
}<|MERGE_RESOLUTION|>--- conflicted
+++ resolved
@@ -435,24 +435,6 @@
         /// <summary>
         /// Represents possible values returned by the MessageBox function.
         /// </summary>
-<<<<<<< HEAD
-        public enum MessageBoxResult : uint
-        {
-            Ok = 1,
-            Cancel = 2,
-            Abort = 3,
-            Retry = 4,
-            Ignore = 5,
-            Yes = 6,
-            No = 7,
-            Close = 8,
-            Help = 9,
-            TryAgain = 10,
-            Continue = 11,
-            Timeout = 32000
-        }
-
-=======
 
         [DllImport("user32.dll", CharSet = CharSet.Unicode)]
         public static extern uint MessageBox(IntPtr hWnd, string text, string caption, uint options);
@@ -476,6 +458,5 @@
             public int Width => Right - Left;
             public int Height => Bottom - Top;
         }
->>>>>>> 6fbd45c8
     }
 }