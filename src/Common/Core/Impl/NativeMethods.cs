﻿// Copyright (c) Microsoft Corporation. All rights reserved.
// Licensed under the MIT License. See LICENSE in the project root for license information.

using System;
using System.Runtime.InteropServices;
using System.Text;
using Microsoft.Win32.SafeHandles;

namespace Microsoft.Common.Core {
    public static unsafe class NativeMethods {
        public enum LogonType : int {
            LOGON32_LOGON_INTERACTIVE = 2,
            LOGON32_LOGON_NETWORK = 3,
            LOGON32_LOGON_BATCH = 4,
            LOGON32_LOGON_SERVICE = 5,
            LOGON32_LOGON_UNLOCK = 7,
            LOGON32_LOGON_NETWORK_CLEARTEXT = 8,
            LOGON32_LOGON_NEW_CREDENTIALS = 9,
        }

        public enum LogonProvider : int {
            LOGON32_PROVIDER_DEFAULT = 0,
            LOGON32_PROVIDER_WINNT35 = 1,
            LOGON32_PROVIDER_WINNT40 = 2,
            LOGON32_PROVIDER_WINNT50 = 3
        }

        public const uint FORMAT_MESSAGE_ALLOCATE_BUFFER = 0x00000100;
        public const uint FORMAT_MESSAGE_IGNORE_INSERTS = 0x00000200;
        public const uint FORMAT_MESSAGE_FROM_SYSTEM = 0x00001000;
        public const uint FORMAT_MESSAGE_ARGUMENT_ARRAY = 0x00002000;
        public const uint FORMAT_MESSAGE_FROM_HMODULE = 0x00000800;
        public const uint FORMAT_MESSAGE_FROM_STRING = 0x00000400;

        [DllImport("kernel32.dll", CharSet = CharSet.Unicode)]
        public static extern uint FormatMessage(uint dwFlags, IntPtr lpSource, int dwMessageId,
             uint dwLanguageId, ref IntPtr lpBuffer, uint nSize, IntPtr pArguments);

        [DllImport("ntdll.dll")]
        public static extern int RtlNtStatusToDosError(int Status);

        public const int MAX_PATH = 260;

        public const int STARTF_USESTDHANDLES = 0x00000100;
        public const int STD_INPUT_HANDLE = -10;
        public const int STD_OUTPUT_HANDLE = -11;
        public const int STD_ERROR_HANDLE = -12;

        public const int CRED_MAX_USERNAME_LENGTH = 513;
        public const int CRED_MAX_CREDENTIAL_BLOB_SIZE = 512;
        public const int CREDUI_MAX_USERNAME_LENGTH = CRED_MAX_USERNAME_LENGTH;
        public const int CREDUI_MAX_PASSWORD_LENGTH = (CRED_MAX_CREDENTIAL_BLOB_SIZE / 2);

        public const int CREDUI_FLAGS_INCORRECT_PASSWORD = 0x1;
        public const int CREDUI_FLAGS_DO_NOT_PERSIST = 0x2;
        public const int CREDUI_FLAGS_REQUEST_ADMINISTRATOR = 0x4;
        public const int CREDUI_FLAGS_EXCLUDE_CERTIFICATES = 0x8;
        public const int CREDUI_FLAGS_REQUIRE_CERTIFICATE = 0x10;
        public const int CREDUI_FLAGS_SHOW_SAVE_CHECK_BOX = 0x40;
        public const int CREDUI_FLAGS_ALWAYS_SHOW_UI = 0x80;
        public const int CREDUI_FLAGS_REQUIRE_SMARTCARD = 0x100;
        public const int CREDUI_FLAGS_PASSWORD_ONLY_OK = 0x200;
        public const int CREDUI_FLAGS_VALIDATE_USERNAME = 0x400;
        public const int CREDUI_FLAGS_COMPLETE_USERNAME = 0x800;
        public const int CREDUI_FLAGS_PERSIST = 0x1000;
        public const int CREDUI_FLAGS_SERVER_CREDENTIAL = 0x4000;
        public const int CREDUI_FLAGS_EXPECT_CONFIRMATION = 0x20000;
        public const int CREDUI_FLAGS_GENERIC_CREDENTIALS = 0x40000;
        public const int CREDUI_FLAGS_USERNAME_TARGET_CREDENTIALS = 0x80000;
        public const int CREDUI_FLAGS_KEEP_USERNAME = 0x100000;

        public const int ERROR_NOT_FOUND = 1168;

        public const int CRED_PACK_PROTECTED_CREDENTIALS = 0x1;
        public const int CRED_PACK_WOW_BUFFER = 0x2;
        public const int CRED_PACK_GENERIC_CREDENTIALS = 0x4;
        public const int CRED_PACK_ID_PROVIDER_CREDENTIALS = 0x8;

        [StructLayout(LayoutKind.Sequential, CharSet = CharSet.Auto)]
        public struct CREDUI_INFO {
            public int cbSize;
            public IntPtr hwndParent;
            public string pszMessageText;
            public string pszCaptionText;
            public IntPtr hbmBanner;
        }

        public enum CRED_TYPE {
            GENERIC = 1,
            DOMAIN_PASSWORD = 2,
            DOMAIN_CERTIFICATE = 3,
            DOMAIN_VISIBLE_PASSWORD = 4,
            MAXIMUM = 5
        }

        public enum CRED_PERSIST : uint {
            CRED_PERSIST_SESSION = 1,
            CRED_PERSIST_LOCAL_MACHINE = 2,
            CRED_PERSIST_ENTERPRISE = 3
        }

        [StructLayout(LayoutKind.Sequential, CharSet = CharSet.Unicode)]
        internal struct CredentialData {
            public uint Flags;
            public CRED_TYPE Type;
            public string TargetName;
            public string Comment;
            public System.Runtime.InteropServices.ComTypes.FILETIME LastWritten;
            public uint CredentialBlobSize;
            public IntPtr CredentialBlob;
            public CRED_PERSIST Persist;
            public uint AttributeCount;
            public IntPtr Attributes;
            public string TargetAlias;
            public string UserName;
        }

        [DllImport("Advapi32.dll", SetLastError = true, EntryPoint = "CredWriteW", CharSet = CharSet.Unicode)]
        internal static extern bool CredWrite(ref CredentialData userCredential, uint flags);

        [DllImport("Advapi32.dll", EntryPoint = "CredReadW", CharSet = CharSet.Unicode, SetLastError = true)]
        internal static extern bool CredRead(
            string target,
            CRED_TYPE type,
            int reservedFlag,
            out IntPtr userCredential);

        [DllImport("advapi32.dll", SetLastError = true)]
        public static extern bool CredFree([In] IntPtr buffer);

        [DllImport("advapi32.dll", EntryPoint = "CredDeleteW", CharSet = CharSet.Unicode)]
        public static extern bool CredDelete(string target, CRED_TYPE type, int flags);

        [DllImport("advapi32.dll", SetLastError = true, CharSet = CharSet.Auto)]
        public static extern bool LogonUser(
            string lpszUsername,
            string lpszDomain,
            IntPtr lpszPassword,
            int dwLogonType,
            int dwLogonProvider,
            out IntPtr phToken);

        [DllImport("userenv.dll", SetLastError = true, CharSet = CharSet.Auto)]
        public static extern bool GetUserProfileDirectory(
            IntPtr hToken,
            StringBuilder pszProfilePath,
            ref uint cchProfilePath);

        [DllImport("userenv.dll", CharSet = CharSet.Auto)]
        public static extern uint CreateProfile(
            [MarshalAs(UnmanagedType.LPWStr)] string pszUserSid,
            [MarshalAs(UnmanagedType.LPWStr)] string pszUserName,
            [Out][MarshalAs(UnmanagedType.LPWStr)] StringBuilder pszProfilePath,
            uint cchProfilePath);

        [DllImport("userenv.dll", CharSet = CharSet.Auto, SetLastError = true)]

        public static extern bool DeleteProfile(
            [MarshalAs(UnmanagedType.LPWStr)] string lpSidString,
            [MarshalAs(UnmanagedType.LPWStr)] string lpProfilePath,
            [MarshalAs(UnmanagedType.LPWStr)] string lpComputerName);

        [DllImport("kernel32.dll", SetLastError = true)]
        public static extern bool CloseHandle(IntPtr hObject);

        [DllImport("user32.dll", CharSet = CharSet.Unicode, SetLastError = true)]
        public static extern uint RegisterClipboardFormat(string lpszFormat);

        [DllImport("Oleaut32.dll", PreserveSig = false)]
        public static extern void VariantClear(IntPtr variant);

        [DllImport("Oleaut32.dll", PreserveSig = false)]
        public static extern void VariantInit(IntPtr variant);

        [DllImport("gdi32.dll")]
        public static extern bool DeleteObject(IntPtr hObject);

        public const int
            IDOK = 1,
            IDCANCEL = 2,
            IDABORT = 3,
            IDRETRY = 4,
            IDIGNORE = 5,
            IDYES = 6,
            IDNO = 7,
            IDCLOSE = 8,
            IDHELP = 9,
            IDTRYAGAIN = 10,
            IDCONTINUE = 11;

        [DllImport("shell32.dll")]
        public static extern int SHOpenFolderAndSelectItems(IntPtr pidlFolder, uint cidl, IntPtr apidl, uint dwFlags);

        [DllImport("shell32.dll", CharSet = CharSet.Unicode)]
        public static extern IntPtr ILCreateFromPath(string fileName);

        [DllImport("shell32.dll")]
        public static extern void ILFree(IntPtr pidl);

        [DllImport("kernel32.dll", CharSet = CharSet.Unicode)]
        public static extern int GetDriveType([MarshalAs(UnmanagedType.LPWStr)] string lpRootPathName);

        public enum DriveType {
            /// <summary>The drive type cannot be determined.</summary>
            Unknown = 0,
            /// <summary>The root path is invalid, for example, no volume is mounted at the path.</summary>
            Error = 1,
            /// <summary>The drive is a type that has removable media, for example, a floppy drive or removable hard disk.</summary>
            Removable = 2,
            /// <summary>The drive is a type that cannot be removed, for example, a fixed hard drive.</summary>
            Fixed = 3,
            /// <summary>The drive is a remote (network) drive.</summary>
            Remote = 4,
            /// <summary>The drive is a CD-ROM drive.</summary>
            CDROM = 5,
            /// <summary>The drive is a RAM disk.</summary>
            RAMDisk = 6
        }

        [DllImport("shlwapi.dll", CharSet = CharSet.Unicode)]
        [return: MarshalAsAttribute(UnmanagedType.Bool)]
        public static extern bool PathIsUNC([MarshalAs(UnmanagedType.LPWStr), In] string pszPath);

        [Flags]
        public enum CredUIWinFlags {
            /// <summary>
            /// The caller is requesting that the credential provider return the user name and password in plain text.
            /// This value cannot be combined with SECURE_PROMPT.
            /// </summary>
            CREDUIWIN_GENERIC = 0x1,
            /// <summary>
            /// The Save check box is displayed in the dialog box.
            /// </summary>
            CREDUIWIN_CHECKBOX = 0x2,
            /// <summary>
            /// Only credential providers that support the authentication package specified by the authPackage parameter should be enumerated.
            /// This value cannot be combined with CREDUIWIN_IN_CRED_ONLY.
            /// </summary>
            CREDUIWIN_AUTHPACKAGE_ONLY = 0x10,
            /// <summary>
            /// Only the credentials specified by the InAuthBuffer parameter for the authentication package specified by the authPackage parameter should be enumerated.
            /// If this flag is set, and the InAuthBuffer parameter is NULL, the function fails.
            /// This value cannot be combined with CREDUIWIN_AUTHPACKAGE_ONLY.
            /// </summary>
            CREDUIWIN_IN_CRED_ONLY = 0x20,
            /// <summary>
            /// Credential providers should enumerate only administrators. This value is intended for User Account Control (UAC) purposes only. We recommend that external callers not set this flag.
            /// </summary>
            CREDUIWIN_ENUMERATE_ADMINS = 0x100,
            /// <summary>
            /// Only the incoming credentials for the authentication package specified by the authPackage parameter should be enumerated.
            /// </summary>
            CREDUIWIN_ENUMERATE_CURRENT_USER = 0x200,
            /// <summary>
            /// The credential dialog box should be displayed on the secure desktop. This value cannot be combined with CREDUIWIN_GENERIC.
            /// Windows Vista: This value is not supported until Windows Vista with SP1.
            /// </summary>
            CREDUIWIN_SECURE_PROMPT = 0x1000,
            /// <summary>
            /// The credential provider should align the credential BLOB pointed to by the refOutAuthBuffer parameter to a 32-bit boundary, even if the provider is running on a 64-bit system.
            /// </summary>
            CREDUIWIN_PACK_32_WOW = 0x10000000,
        }

        [DllImport("credui.dll", CharSet = CharSet.Auto)]
        public static extern uint CredUIPromptForWindowsCredentials(
            ref CREDUI_INFO credInfo,
            int authError,
            ref uint authPackage,
            IntPtr InAuthBuffer,
            uint InAuthBufferSize,
            out IntPtr refOutAuthBuffer,
            out uint refOutAuthBufferSize,
            ref bool fSave,
            CredUIWinFlags flags);

        [DllImport("credui.dll", CharSet = CharSet.Auto)]
        public static extern bool CredUnPackAuthenticationBuffer(
            int dwFlags,
            IntPtr pAuthBuffer,
            uint cbAuthBuffer,
            StringBuilder pszUserName,
            ref int pcchMaxUserName,
            StringBuilder pszDomainName,
            ref int pcchMaxDomainame,
            IntPtr ptrPassword,
            ref int pcchMaxPassword);

        [DllImport("credui.dll", CharSet = CharSet.Unicode, SetLastError = true)]
        public static extern bool CredPackAuthenticationBuffer(
          int dwFlags,
          string pszUserName,
          string pszPassword,
          IntPtr pPackedCredentials,
          ref int pcbPackedCredentials);
<<<<<<< HEAD
        /// <summary>
        /// Represents possible values returned by the MessageBox function.
        /// </summary>

        [DllImport("user32.dll", CharSet = CharSet.Unicode)]
        public static extern uint MessageBox(IntPtr hWnd, string text, string caption, uint options);
=======

        [DllImport("userenv.dll", SetLastError = true, CharSet = CharSet.Unicode)]
        [return: MarshalAs(UnmanagedType.Bool)]
        public static extern bool CreateEnvironmentBlock(out IntPtr lpEnvironment, IntPtr hToken, bool bInherit);

        [DllImport("userenv.dll", SetLastError = true, CharSet = CharSet.Unicode)]
        [return: MarshalAs(UnmanagedType.Bool)]
        public static extern bool DestroyEnvironmentBlock(IntPtr lpEnvironment);

        [Flags]
        public enum HANDLE_FLAGS : uint {
            None = 0,
            INHERIT = 1,
            PROTECT_FROM_CLOSE = 2
        }

        [DllImport("kernel32.dll", SetLastError = true)]
        public static extern bool SetHandleInformation(IntPtr hObject, HANDLE_FLAGS dwMask, HANDLE_FLAGS dwFlags);

        [DllImport("kernel32.dll", SetLastError = true)]
        public static extern IntPtr GetStdHandle(int nStdHandle);

        public enum CREATE_PROCESS_FLAGS : uint {
            CREATE_BREAKAWAY_FROM_JOB = 0x01000000,
            CREATE_DEFAULT_ERROR_MODE = 0x04000000,
            CREATE_NEW_CONSOLE = 0x00000010,
            CREATE_NEW_PROCESS_GROUP = 0x00000200,
            CREATE_NO_WINDOW = 0x08000000,
            CREATE_PROTECTED_PROCESS = 0x00040000,
            CREATE_PRESERVE_CODE_AUTHZ_LEVEL = 0x02000000,
            CREATE_SEPARATE_WOW_VDM = 0x00000800,
            CREATE_SHARED_WOW_VDM = 0x00001000,
            CREATE_SUSPENDED = 0x00000004,
            CREATE_UNICODE_ENVIRONMENT = 0x00000400,
            DEBUG_ONLY_THIS_PROCESS = 0x00000002,
            DEBUG_PROCESS = 0x00000001,
            DETACHED_PROCESS = 0x00000008,
            EXTENDED_STARTUPINFO_PRESENT = 0x00080000,
            INHERIT_PARENT_AFFINITY = 0x00010000,
        }

        [DllImport("kernel32.dll")]
        public static extern bool CreatePipe(
            out IntPtr hReadPipe,
            out IntPtr hWritePipe,
            ref SECURITY_ATTRIBUTES lpPipeAttributes,
            uint nSize);

        [Flags]
        public enum DuplicateOptions : uint {
            DUPLICATE_CLOSE_SOURCE = (0x00000001),// Closes the source handle. This occurs regardless of any error status returned.
            DUPLICATE_SAME_ACCESS = (0x00000002), //Ignores the dwDesiredAccess parameter. The duplicate handle has the same access as the source handle.
        }

        [DllImport("kernel32.dll", SetLastError = true)]
        [return: MarshalAs(UnmanagedType.Bool)]
        public static extern bool DuplicateHandle(
            IntPtr hSourceProcessHandle,
            SafeHandle hSourceHandle,
            IntPtr hTargetProcessHandle,
            out SafeWaitHandle lpTargetHandle,
            uint dwDesiredAccess,
            [MarshalAs(UnmanagedType.Bool)] bool bInheritHandle,
            uint dwOptions);

        [DllImport("kernel32.dll", CharSet = CharSet.Auto, SetLastError = true)]
        public static extern IntPtr GetCurrentProcess();

        [StructLayout(LayoutKind.Sequential)]
        public struct SECURITY_ATTRIBUTES {
            public int nLength;
            public IntPtr lpSecurityDescriptor;
            public bool bInheritHandle;
        }

        [StructLayout(LayoutKind.Sequential)]
        public struct PROCESS_INFORMATION {
            public IntPtr hProcess;
            public IntPtr hThread;
            public int dwProcessId;
            public int dwThreadId;
        }

        [StructLayout(LayoutKind.Sequential, CharSet = CharSet.Unicode)]
        public struct STARTUPINFO {
            public int cb;
            public string lpReserved;
            public string lpDesktop;
            public string lpTitle;
            public int dwX;
            public int dwY;
            public int dwXSize;
            public int dwYSize;
            public int dwXCountChars;
            public int dwYCountChars;
            public int dwFillAttribute;
            public int dwFlags;
            public short wShowWindow;
            public short cbReserved2;
            public IntPtr lpReserved2;
            public IntPtr hStdInput;
            public IntPtr hStdOutput;
            public IntPtr hStdError;
        }

        [DllImport("advapi32.dll", SetLastError = true, CharSet = CharSet.Auto)]
        public static extern bool CreateProcessAsUser(
            IntPtr hToken,
            string lpApplicationName,
            string lpCommandLine,
            ref SECURITY_ATTRIBUTES lpProcessAttributes,
            ref SECURITY_ATTRIBUTES lpThreadAttributes,
            bool bInheritHandles,
            uint dwCreationFlags,
            IntPtr lpEnvironment,
            string lpCurrentDirectory,
            ref STARTUPINFO lpStartupInfo,
            out PROCESS_INFORMATION lpProcessInformation);

        [DllImport("kernel32.dll", SetLastError = true, CharSet = CharSet.Auto)]
        public static extern bool CreateProcess(
            string lpApplicationName,
            string lpCommandLine,
            ref SECURITY_ATTRIBUTES lpProcessAttributes,
            ref SECURITY_ATTRIBUTES lpThreadAttributes,
            bool bInheritHandles,
            uint dwCreationFlags,
            IntPtr lpEnvironment,
            string lpCurrentDirectory,
            [In] ref STARTUPINFO lpStartupInfo,
            out PROCESS_INFORMATION lpProcessInformation);

        [DllImport("Kernel32.dll", SetLastError = true)]
        public static extern bool GetExitCodeProcess(SafeHandle processHandle, out uint Wait);

        [DllImport("Kernel32.dll", SetLastError = true)]
        public static extern bool TerminateProcess(SafeHandle processHandle, IntPtr exitCode);

>>>>>>> 5e3f7fa9
    }
}<|MERGE_RESOLUTION|>--- conflicted
+++ resolved
@@ -293,14 +293,6 @@
           string pszPassword,
           IntPtr pPackedCredentials,
           ref int pcbPackedCredentials);
-<<<<<<< HEAD
-        /// <summary>
-        /// Represents possible values returned by the MessageBox function.
-        /// </summary>
-
-        [DllImport("user32.dll", CharSet = CharSet.Unicode)]
-        public static extern uint MessageBox(IntPtr hWnd, string text, string caption, uint options);
-=======
 
         [DllImport("userenv.dll", SetLastError = true, CharSet = CharSet.Unicode)]
         [return: MarshalAs(UnmanagedType.Bool)]
@@ -439,6 +431,11 @@
         [DllImport("Kernel32.dll", SetLastError = true)]
         public static extern bool TerminateProcess(SafeHandle processHandle, IntPtr exitCode);
 
->>>>>>> 5e3f7fa9
+        /// <summary>
+        /// Represents possible values returned by the MessageBox function.
+        /// </summary>
+
+        [DllImport("user32.dll", CharSet = CharSet.Unicode)]
+        public static extern uint MessageBox(IntPtr hWnd, string text, string caption, uint options);
     }
 }