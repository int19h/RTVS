﻿// Copyright (c) Microsoft Corporation. All rights reserved.
// Licensed under the MIT License. See LICENSE in the project root for license information.

using Microsoft.Common.Core.IO;
using Microsoft.Common.Core.Logging;
using Microsoft.Common.Core.OS;
using Microsoft.Common.Core.Security;
<<<<<<< HEAD
using Microsoft.Common.Core.Shell;
=======
using Microsoft.Common.Core.Tasks;
>>>>>>> 3cb19ec2
using Microsoft.Common.Core.Telemetry;

namespace Microsoft.Common.Core.Services {
    public interface ICoreServices {
        IActionLog Log { get; }
        IFileSystem FileSystem { get; }
        ILoggingServices LoggingServices { get; }
        IProcessServices ProcessServices { get; }
        IRegistry Registry { get; }
        ISecurityService Security { get; }
        ITelemetryService Telemetry { get; }
<<<<<<< HEAD
        IColorService ColorService { get; }
=======
        ITaskService Tasks { get; }
>>>>>>> 3cb19ec2
    }
}<|MERGE_RESOLUTION|>--- conflicted
+++ resolved
@@ -5,11 +5,8 @@
 using Microsoft.Common.Core.Logging;
 using Microsoft.Common.Core.OS;
 using Microsoft.Common.Core.Security;
-<<<<<<< HEAD
 using Microsoft.Common.Core.Shell;
-=======
 using Microsoft.Common.Core.Tasks;
->>>>>>> 3cb19ec2
 using Microsoft.Common.Core.Telemetry;
 
 namespace Microsoft.Common.Core.Services {
@@ -21,10 +18,7 @@
         IRegistry Registry { get; }
         ISecurityService Security { get; }
         ITelemetryService Telemetry { get; }
-<<<<<<< HEAD
+        ITaskService Tasks { get; }
         IColorService ColorService { get; }
-=======
-        ITaskService Tasks { get; }
->>>>>>> 3cb19ec2
     }
 }