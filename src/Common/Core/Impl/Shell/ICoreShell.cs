<<<<<<< HEAD
﻿using System;
using System.ComponentModel.Design;
=======
﻿// Copyright (c) Microsoft Corporation. All rights reserved.
// Licensed under the MIT License. See LICENSE in the project root for license information.

using System;
>>>>>>> a7527f93
using System.Threading;
using System.Threading.Tasks;

namespace Microsoft.Common.Core.Shell {
    /// <summary>
    /// Basic shell provides access to services such as 
    /// composition container, export provider, global VS IDE
    /// services and so on.
    /// </summary>
    public interface ICoreShell: ICompositionCatalog {
        /// <summary>
        /// Provides a way to execute action on UI thread while
        /// UI thread is waiting for the completion of the action.
        /// May be implemented using ThreadHelper in VS or via
        /// SynchronizationContext in all-managed application.
        /// 
        /// This can be blocking or non blocking dispatch, preferrably
        /// non blocking
        /// </summary>
        /// <param name="action">Action to execute</param>
        void DispatchOnUIThread(Action action);

        /// <summary>
        /// Async version of DispatchOnUIThread
        /// </summary>
        /// <param name="action">Action to execute</param>
        /// <param name="cancellationToken">A token whose cancellation will immediately schedule the continuation on calling thread</param>
        /// <returns></returns>
        Task DispatchOnMainThreadAsync(Action action, CancellationToken cancellationToken = default (CancellationToken));

        /// <summary>
        /// Provides access to the application main thread, so users can know if the task they are trying
        /// to execute is executing from the right thread.
        /// </summary>
        Thread MainThread { get; }

        /// <summary>
        /// Fires when host application enters idle state.
        /// </summary>
        event EventHandler<EventArgs> Idle;

        /// <summary>
        /// Fires when host application is terminating
        /// </summary>
        event EventHandler<EventArgs> Terminating;

        /// <summary>
        /// Displays error message in a host-specific UI
        /// </summary>
        void ShowErrorMessage(string message);

        /// <summary>
        /// Shows the context menu with the specified command ID at the specified location
        /// </summary>
        /// <param name="commandId"></param>
        /// <param name="x"></param>
        /// <param name="y"></param>
        void ShowContextMenu(CommandID commandId, int x, int y);

        /// <summary>
        /// Displays message with specified buttons in a host-specific UI
        /// </summary>
        MessageButtons ShowMessage(string message, MessageButtons buttons);

        /// <summary>
        /// Returns host locale ID
        /// </summary>
        int LocaleId { get; }
    }
}<|MERGE_RESOLUTION|>--- conflicted
+++ resolved
@@ -1,12 +1,8 @@
-<<<<<<< HEAD
-﻿using System;
-using System.ComponentModel.Design;
-=======
 ﻿// Copyright (c) Microsoft Corporation. All rights reserved.
 // Licensed under the MIT License. See LICENSE in the project root for license information.
 
 using System;
->>>>>>> a7527f93
+using System.ComponentModel.Design;
 using System.Threading;
 using System.Threading.Tasks;
 
