﻿// Copyright (c) Microsoft Corporation. All rights reserved.
// Licensed under the MIT License. See LICENSE in the project root for license information.

using System;
using System.ComponentModel.Design;
using System.Threading;
using Microsoft.Common.Core.Telemetry;

namespace Microsoft.Common.Core.Shell {
    /// <summary>
    /// Basic shell provides access to services such as 
    /// composition container, export provider, global VS IDE
    /// services and so on.
    /// </summary>
    public interface ICoreShell: ICompositionCatalog {
        /// <summary>
        /// Provides a way to execute action on UI thread while
        /// UI thread is waiting for the completion of the action.
        /// May be implemented using ThreadHelper in VS or via
        /// SynchronizationContext in all-managed application.
        /// 
        /// This can be blocking or non blocking dispatch, preferrably
        /// non blocking
        /// </summary>
        /// <param name="action">Action to execute</param>
        void DispatchOnUIThread(Action action);

        /// <summary>
        /// Provides access to the application main thread, so users can know if the task they are trying
        /// to execute is executing from the right thread.
        /// </summary>
        Thread MainThread { get; }

        /// <summary>
        /// Fires when host application enters idle state.
        /// </summary>
        event EventHandler<EventArgs> Idle;

        /// <summary>
        /// Fires when host application is terminating
        /// </summary>
        event EventHandler<EventArgs> Terminating;

        /// <summary>
        /// Displays error message in a host-specific UI
        /// </summary>
        void ShowErrorMessage(string message);

        /// <summary>
        /// Shows the context menu with the specified command ID at the specified location
        /// </summary>
        /// <param name="commandId"></param>
        /// <param name="x"></param>
        /// <param name="y"></param>
        void ShowContextMenu(CommandID commandId, int x, int y);

        /// <summary>
        /// Displays message with specified buttons in a host-specific UI
        /// </summary>
        MessageButtons ShowMessage(string message, MessageButtons buttons);

        /// <summary>
        /// Returns host locale ID
        /// </summary>
        int LocaleId { get; }

        /// <summary>
        /// If the specified file is opened as a document, and it has unsaved changes, save those changes.
        /// </summary>
        /// <param name="fullPath">The full path to the document to be saved.</param>
        /// <returns> The path to which the file was saved. This is either the original path or a new path specified by the user.</returns>
        string SaveFileIfDirty(string fullPath);

        /// <summary>
<<<<<<< HEAD
        /// Application telemetry service
        /// </summary>
        ITelemetryService TelemetryService { get; }
=======
        /// Shows the open file dialog.
        /// </summary>
        /// <param name="filter"></param>
        /// <param name="initialPath"></param>
        /// <param name="title"></param>
        /// <returns>Full path to the file selected, or <c>null</c>.</returns>
        string ShowOpenFileDialog(string filter, string initialPath = null, string title = null);

        /// <summary>
        /// Shows the save file dialog.
        /// </summary>
        /// <param name="filter"></param>
        /// <param name="initialPath"></param>
        /// <param name="title"></param>
        /// <returns>Full path to the file selected, or <c>null</c>.</returns>
        string ShowSaveFileDialog(string filter, string initialPath = null, string title = null);
>>>>>>> 3749166a
    }
}<|MERGE_RESOLUTION|>--- conflicted
+++ resolved
@@ -72,11 +72,6 @@
         string SaveFileIfDirty(string fullPath);
 
         /// <summary>
-<<<<<<< HEAD
-        /// Application telemetry service
-        /// </summary>
-        ITelemetryService TelemetryService { get; }
-=======
         /// Shows the open file dialog.
         /// </summary>
         /// <param name="filter"></param>
@@ -93,6 +88,10 @@
         /// <param name="title"></param>
         /// <returns>Full path to the file selected, or <c>null</c>.</returns>
         string ShowSaveFileDialog(string filter, string initialPath = null, string title = null);
->>>>>>> 3749166a
+
+        /// <summary>
+        /// Application telemetry service
+        /// </summary>
+        ITelemetryService TelemetryService { get; }
     }
 }