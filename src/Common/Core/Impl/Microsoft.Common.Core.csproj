--- conflicted
+++ resolved
@@ -83,15 +83,12 @@
     <Compile Include="OS\IUserCredentials.cs" />
     <Compile Include="OS\IUserProfileCreatorResult.cs" />
     <Compile Include="OS\IUserProfileServices.cs" />
-<<<<<<< HEAD
-    <Compile Include="OS\Win32MessageBox.cs" />
-=======
     <Compile Include="OS\ProcessWaitHandle.cs" />
     <Compile Include="OS\SafeThreadHandle.cs" />
     <Compile Include="OS\Win32EnvironmentBlock.cs" />
     <Compile Include="OS\Win32NativeEnvironmentBlock.cs" />
     <Compile Include="OS\Win32Process.cs" />
->>>>>>> 5e3f7fa9
+    <Compile Include="OS\Win32MessageBox.cs" />
     <Compile Include="Resources.Designer.cs">
       <AutoGen>True</AutoGen>
       <DesignTime>True</DesignTime>
