--- conflicted
+++ resolved
@@ -20,11 +20,8 @@
                 Substitute.For<ITelemetryService>(),
                 null,
                 Substitute.For<ISecurityService>(),
-<<<<<<< HEAD
+                Substitute.For<ITaskService>(),
                 Substitute.For<IColorService>(),
-=======
-                Substitute.For<ITaskService>(),
->>>>>>> 3cb19ec2
                 Substitute.For<IActionLog>(),
                 fs ?? Substitute.For<IFileSystem>(),
                 registry ?? Substitute.For<IRegistry>(),
@@ -37,11 +34,8 @@
                 new TelemetryTestService(),
                 null,
                 Substitute.For<ISecurityService>(),
-<<<<<<< HEAD
+                new TestTaskService(),
                 Substitute.For<IColorService>(),
-=======
-                new TestTaskService(),
->>>>>>> 3cb19ec2
                 Substitute.For<IActionLog>(),
                 new FileSystem(),
                 new RegistryImpl(),
