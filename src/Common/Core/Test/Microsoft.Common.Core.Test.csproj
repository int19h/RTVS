--- conflicted
+++ resolved
@@ -89,7 +89,7 @@
     <Compile Include="IO\SubstituteFactories\FileInfoFactory.cs" />
     <Compile Include="StackExtensionsTest.cs" />
     <Compile Include="StringBuilderExtensionsTest.cs" />
-<<<<<<< HEAD
+    <Compile Include="StringExtensionsTest.cs" />
     <Compile Include="Telemetry\FileTelemetryRecorder.cs" />
     <Compile Include="Telemetry\ITelemetryTestSupport.cs" />
     <Compile Include="Telemetry\SimpleTelemetryEvent.cs" />
@@ -97,9 +97,6 @@
     <Compile Include="Telemetry\StringTelemetryRecorderTests.cs" />
     <Compile Include="Telemetry\TelemetryTestService.cs" />
     <Compile Include="Telemetry\TelemetryTestServiceTests.cs" />
-=======
-    <Compile Include="StringExtensionsTest.cs" />
->>>>>>> 228677fb
   </ItemGroup>
   <ItemGroup>
     <None Include="packages.config" />
