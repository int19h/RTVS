--- conflicted
+++ resolved
@@ -64,12 +64,9 @@
     <Compile Include="Fakes\Shell\TestFileDialog.cs" />
     <Compile Include="Fakes\Shell\TestProgressDialog.cs" />
     <Compile Include="Fakes\Shell\TestServiceManager.cs" />
-<<<<<<< HEAD
     <Compile Include="Fakes\Shell\TestUIServices.cs" />
     <Compile Include="Fixtures\ServiceManagerFixture.cs" />
-=======
     <Compile Include="Services\ServiceManagerTests.cs" />
->>>>>>> 9b75bc9b
     <Compile Include="Stubs\Shell\SecurityServiceStub.cs" />
     <Compile Include="Fakes\Shell\TestTaskService.cs" />
     <Compile Include="Logging\LoggerTest.cs" />
