--- conflicted
+++ resolved
@@ -1,13 +1,8 @@
-<<<<<<< HEAD
-﻿using System.Diagnostics.CodeAnalysis;
-=======
 ﻿// Copyright (c) Microsoft Corporation. All rights reserved.
 // Licensed under the MIT License. See LICENSE in the project root for license information.
 
 using System;
 using System.Diagnostics.CodeAnalysis;
-using System.IO;
->>>>>>> 1010d9e1
 using System.Threading.Tasks;
 using Microsoft.Common.Core.Test.Controls;
 using Microsoft.UnitTests.Core.XUnit;
