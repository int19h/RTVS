--- conflicted
+++ resolved
@@ -112,7 +112,7 @@
                     evalSource.TryCancel();
                 }
             }
-
+            
             _contexts = null;
             Prompt = string.Empty;
 
@@ -142,8 +142,8 @@
                     // If it was canceled through the token, then host itself is shutting down, and cancellation
                     // will be propagated on the entry to next iteration of this loop.
                 }
-            }
-        }
+                }
+            }
 
         private async Task<string> ReadNextRequest(string prompt, int len, CancellationToken ct) {
             var requestSource = await _pendingRequestSources.ReceiveAsync(ct);
@@ -202,7 +202,6 @@
             }
         }
 
-<<<<<<< HEAD
         async Task IRCallbacks.PlotXaml(IReadOnlyCollection<IRContext> contexts, string xamlFilePath, CancellationToken ct) {
             await ThreadHelper.JoinableTaskFactory.SwitchToMainThreadAsync(CancellationToken.None);
 
@@ -215,7 +214,7 @@
                     pane.DisplayXamlFile(xamlFilePath);
                 }
             }
-        }
+            }
 
         private static IVsWindowFrame FindPlotWindow(__VSFINDTOOLWIN flags) {
             IVsUIShell shell = AppShell.Current.GetGlobalService<IVsUIShell>(typeof(SVsUIShell));
@@ -231,12 +230,6 @@
             var handlers = BeforeRequest;
             if (handlers != null && _currentRequestSources.All(rs => rs.IsVisible)) {
                 var args = new RBeforeRequestEventArgs(contexts, prompt, maxLength, addToHistory);
-=======
-        private void OnBeforeRequest(IReadOnlyCollection<IRContext> contexts, string prompt, int maxLength, bool addToHistoty) {
-            var handlers = BeforeRequest;
-            if (handlers != null && _currentRequestSources.All(rs => rs.IsVisible)) {
-                var args = new RBeforeRequestEventArgs(contexts, prompt, maxLength, addToHistoty);
->>>>>>> 968032bb
                 Task.Run(() => handlers(this, args));
             }
         }
