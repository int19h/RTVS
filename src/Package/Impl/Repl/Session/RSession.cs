﻿using System;
using System.Collections.Generic;
using System.Diagnostics;
using System.Threading;
using System.Threading.Tasks;
using System.Threading.Tasks.Dataflow;
using Microsoft.Languages.Editor.Shell;
using Microsoft.R.Host.Client;
using Microsoft.R.Support.Settings;
using Microsoft.VisualStudio.R.Package.Plots;
using Microsoft.VisualStudio.R.Package.Shell;
using Microsoft.VisualStudio.Shell;
using Microsoft.VisualStudio.Shell.Interop;
using Task = System.Threading.Tasks.Task;

namespace Microsoft.VisualStudio.R.Package.Repl.Session {
    internal sealed class RSession : IRSession, IRCallbacks {
        private readonly BufferBlock<RSessionRequestSource> _pendingRequestSources = new BufferBlock<RSessionRequestSource>();
        private readonly BufferBlock<RSessionEvaluationSource> _pendingEvaluationSources = new BufferBlock<RSessionEvaluationSource>();

        public event EventHandler<RRequestEventArgs> BeforeRequest;
        public event EventHandler<RRequestEventArgs> AfterRequest;
        public event EventHandler<RResponseEventArgs> Response;
        public event EventHandler<RErrorEventArgs> Error;
        public event EventHandler<EventArgs> Disconnected;
        public event EventHandler<EventArgs> Disposed;

        /// <summary>
        /// ReadConsole requires a task even if there are no pending requests
        /// </summary>
        private IReadOnlyList<IRContext> _contexts;
        private RHost _host;
        private Task _hostRunTask;
        private TaskCompletionSource<object> _initializationTcs;
        private RSessionRequestSource _currentRequestSource;

        public string Prompt { get; private set; } = "> ";
        public int MaxLength { get; private set; } = 0x1000;
        public bool IsHostRunning => _hostRunTask != null && !_hostRunTask.IsCompleted;

        public void Dispose() {
            _host?.Dispose();
            Disposed?.Invoke(this, EventArgs.Empty);
        }

        public Task<IRSessionInteraction> BeginInteractionAsync(bool isVisible = true) {
            RSessionRequestSource requestSource = new RSessionRequestSource(isVisible, _contexts);
            _pendingRequestSources.Post(requestSource);
            return requestSource.CreateRequestTask;
        }

        public Task<IRSessionEvaluation> BeginEvaluationAsync() {
            var source = new RSessionEvaluationSource();
            _pendingEvaluationSources.Post(source);
            return source.Task;
        }

        public Task StartHostAsync() {
            if (_hostRunTask != null && !_hostRunTask.IsCompleted) {
                throw new InvalidOperationException("Another instance of RHost is running for this RSession. Stop it before starting new one.");
            }

            _host = new RHost(this);
            _initializationTcs = new TaskCompletionSource<object>();

            _hostRunTask = Task.Run(() => _host.CreateAndRun(RToolsSettings.GetRVersionPath()));
            this.ScheduleEvaluation(async e => {
                await e.SetVsGraphicsDevice();
                await e.SetDefaultWorkingDirectory();
            });

            var initializationTask = _initializationTcs.Task;

            return Task.WhenAny(initializationTask, _hostRunTask).Unwrap();
        }

        public async Task StopHostAsync() {
            if (_hostRunTask.IsCompleted) {
                return;
            }

            var request = await BeginInteractionAsync(false);
            if (_hostRunTask.IsCompleted) {
                request.Dispose();
                return;
            }

            await request.Quit();
            await _hostRunTask;
        }

        Task IRCallbacks.Connected(string rVersion) {
            _initializationTcs.SetResult(null);
            return Task.CompletedTask;
        }

        Task IRCallbacks.Disconnected() {

            var currentRequest = Interlocked.Exchange(ref _currentRequestSource, null);
            currentRequest?.Complete();

            IList<RSessionRequestSource> requestSources;
            if (_pendingRequestSources.TryReceiveAll(out requestSources)) {
                foreach (var requestSource in requestSources) {
                    requestSource.TryCancel();
                }
            }

            IList<RSessionEvaluationSource> evalSources;
            if (_pendingEvaluationSources.TryReceiveAll(out evalSources)) {
                foreach (var evalSource in evalSources) {
                    evalSource.TryCancel();
                }
            }

            _contexts = null;
            Prompt = string.Empty;

            OnDisconnected();
            return Task.CompletedTask;
        }

        async Task<string> IRCallbacks.ReadConsole(IReadOnlyList<IRContext> contexts, string prompt, string buf, int len, bool addToHistory, bool isEvaluationAllowed, CancellationToken ct) {
            var currentRequest = Interlocked.Exchange(ref _currentRequestSource, null);

            _contexts = contexts;
            Prompt = prompt;
            MaxLength = len;

            OnBeforeRequest(contexts, prompt, len, addToHistory);

            CancellationTokenSource evaluationCts;
            Task evaluationTask;

            if (isEvaluationAllowed) {
                await EvaluateAll(contexts, ct);
                evaluationCts = new CancellationTokenSource();
                evaluationTask = EvaluateUntilCancelled(contexts, evaluationCts.Token, ct);
            } else {
                evaluationCts = null;
                evaluationTask = Task.CompletedTask;
            }

            currentRequest?.Complete();

            string consoleInput = null;

            while (consoleInput == null) {
                ct.ThrowIfCancellationRequested();

                try {
                    consoleInput = await ReadNextRequest(prompt, len, ct);
                } catch (TaskCanceledException) {
                    // If request was canceled through means other than our token, it indicates the refusal of
                    // that requestor to respond to that particular prompt, so move on to the next requestor.
                    // If it was canceled through the token, then host itself is shutting down, and cancellation
                    // will be propagated on the entry to next iteration of this loop.
                }
            }

            // If evaluation was allowed, cancel evaluation processing but await evaluation that is in progress
            evaluationCts?.Cancel();
            await evaluationTask;

            OnAfterRequest(contexts, prompt, len, addToHistory);

            return consoleInput;
        }

        private async Task<string> ReadNextRequest(string prompt, int len, CancellationToken ct) {
            var requestSource = await _pendingRequestSources.ReceiveAsync(ct);

            TaskCompletionSource<string> requestTcs = new TaskCompletionSource<string>();
            Interlocked.Exchange(ref _currentRequestSource, requestSource);

            requestSource.Request(prompt, len, requestTcs);
            ct.Register(delegate { requestTcs.TrySetCanceled(); });

            string response = await requestTcs.Task;

            Debug.Assert(response.Length < len); // len includes null terminator
            if (response.Length >= len) {
                response = response.Substring(0, len - 1);
            }

            return response;
        }

        private async Task EvaluateUntilCancelled(IReadOnlyList<IRContext> contexts, CancellationToken evaluationCancellationToken, CancellationToken hostCancellationToken) {
            var ct = CancellationTokenSource.CreateLinkedTokenSource(hostCancellationToken, evaluationCancellationToken).Token;

            while (!ct.IsCancellationRequested) {
                try {
                    var evaluationSource = await _pendingEvaluationSources.ReceiveAsync(ct);
                    await evaluationSource.BeginEvaluationAsync(contexts, _host, hostCancellationToken);
                } catch (TaskCanceledException) {
                    return;
                }
            }
        }

        private async Task EvaluateAll(IReadOnlyList<IRContext> contexts, CancellationToken ct) {
            RSessionEvaluationSource source;
            while (!ct.IsCancellationRequested && _pendingEvaluationSources.TryReceive(out source)) {
                await source.BeginEvaluationAsync(contexts, _host, ct);
            }
        }

        Task IRCallbacks.WriteConsoleEx(IReadOnlyList<IRContext> contexts, string buf, OutputType otype, CancellationToken ct) {
            if (otype == OutputType.Error) {
                OnError(contexts, buf);

                var currentRequest = Interlocked.Exchange(ref _currentRequestSource, null);
                currentRequest?.Fail(buf);
            } else {
                OnResponse(contexts, buf);
            }

            return Task.CompletedTask;
        }

        async Task IRCallbacks.ShowMessage(IReadOnlyList<IRContext> contexts, string message, CancellationToken ct) {
            await ThreadHelper.JoinableTaskFactory.SwitchToMainThreadAsync(CancellationToken.None);
            EditorShell.Current.ShowErrorMessage(message);
        }

        async Task<YesNoCancel> IRCallbacks.YesNoCancel(IReadOnlyList<IRContext> contexts, string s, bool isEvaluationAllowed, CancellationToken ct) {
            if (isEvaluationAllowed) {
                await EvaluateAll(contexts, ct);
            }

            return YesNoCancel.Yes;
        }

        Task IRCallbacks.Busy(IReadOnlyList<IRContext> contexts, bool which, CancellationToken ct) {
            return Task.CompletedTask;
        }

        async Task IRCallbacks.PlotXaml(IReadOnlyList<IRContext> contexts, string xamlFilePath, CancellationToken ct) {
            await ThreadHelper.JoinableTaskFactory.SwitchToMainThreadAsync(CancellationToken.None);

<<<<<<< HEAD
            var frame = FindPlotWindow(0);  // TODO: acquire plot content provider through service
=======
            // find first, then create. If created, show it.
            // if found and not visible, user has closed or covered with other window. Here respect user action
            var frame = FindPlotWindow(__VSFINDTOOLWIN.FTW_fFindFirst);  // TODO: acquire plot content provider through service
            if (frame == null)
            {
                frame = FindPlotWindow(__VSFINDTOOLWIN.FTW_fFindFirst | __VSFINDTOOLWIN.FTW_fForceCreate);
                if (frame != null)
                {
                    frame.ShowNoActivate();
                }
            }

>>>>>>> f95bebd4
            if (frame != null) {
                object docView;
                ErrorHandler.ThrowOnFailure(frame.GetProperty((int)__VSFPROPID.VSFPROPID_DocView, out docView));
                if (docView != null) {
                    PlotWindowPane pane = (PlotWindowPane)docView;
                    pane.PlotContentProvider.LoadFile(xamlFilePath);
                }
            }
        }

        private static IVsWindowFrame FindPlotWindow(__VSFINDTOOLWIN flags) {
            IVsUIShell shell = AppShell.Current.GetGlobalService<IVsUIShell>(typeof(SVsUIShell));

            // First just find. If it exists, use it. 
            IVsWindowFrame frame;
            Guid persistenceSlot = typeof(PlotWindowPane).GUID;
            shell.FindToolWindow((uint)flags, ref persistenceSlot, out frame);
            return frame;
        }

        private void OnBeforeRequest(IReadOnlyList<IRContext> contexts, string prompt, int maxLength, bool addToHistory) {
            var handlers = BeforeRequest;
            if (handlers != null) {
                var args = new RRequestEventArgs(contexts, prompt, maxLength, addToHistory);
                handlers(this, args);
            }
        }

        private void OnAfterRequest(IReadOnlyList<IRContext> contexts, string prompt, int maxLength, bool addToHistory) {
            var handlers = AfterRequest;
            if (handlers != null) {
                var args = new RRequestEventArgs(contexts, prompt, maxLength, addToHistory);
                handlers(this, args);
            }
        }

        private void OnResponse(IReadOnlyList<IRContext> contexts, string message) {
            var handlers = Response;
            if (handlers != null) {
                var args = new RResponseEventArgs(contexts, message);
                handlers(this, args);
            }
        }

        private void OnError(IReadOnlyList<IRContext> contexts, string message) {
            var handlers = Error;
            if (handlers != null) {
                var args = new RErrorEventArgs(contexts, message);
                handlers(this, args);
            }
        }

        private void OnDisconnected() {
            var handlers = Disconnected;
            if (handlers != null) {
                var args = new EventArgs();
                handlers(this, args);
            }
        }
    }
}<|MERGE_RESOLUTION|>--- conflicted
+++ resolved
@@ -239,9 +239,6 @@
         async Task IRCallbacks.PlotXaml(IReadOnlyList<IRContext> contexts, string xamlFilePath, CancellationToken ct) {
             await ThreadHelper.JoinableTaskFactory.SwitchToMainThreadAsync(CancellationToken.None);
 
-<<<<<<< HEAD
-            var frame = FindPlotWindow(0);  // TODO: acquire plot content provider through service
-=======
             // find first, then create. If created, show it.
             // if found and not visible, user has closed or covered with other window. Here respect user action
             var frame = FindPlotWindow(__VSFINDTOOLWIN.FTW_fFindFirst);  // TODO: acquire plot content provider through service
@@ -254,7 +251,6 @@
                 }
             }
 
->>>>>>> f95bebd4
             if (frame != null) {
                 object docView;
                 ErrorHandler.ThrowOnFailure(frame.GetProperty((int)__VSFPROPID.VSFPROPID_DocView, out docView));
