﻿using System;
using Microsoft.Common.Core;
using Microsoft.R.Components.InteractiveWorkflow;
using Microsoft.R.Host.Client;
using Microsoft.VisualStudio.R.Package.Commands;
using Microsoft.VisualStudio.R.Packages.R;
using Microsoft.VisualStudio.Shell.Interop;

namespace Microsoft.VisualStudio.R.Package.Repl.Workspace {
    internal sealed class InterruptRCommand : PackageCommand {
<<<<<<< HEAD
        private readonly IRInteractiveWorkflow _interactiveWorkflow;
        private readonly IRSession _session;
        private readonly IRInteractiveWorkflowOperations _operations;

        private volatile bool _enabled;

        public InterruptRCommand(IRInteractiveWorkflow interactiveWorkflow) : base(RGuidList.RCmdSetGuid, RPackageCommandId.icmdInterruptR) {
            _interactiveWorkflow = interactiveWorkflow;
            _operations = interactiveWorkflow.Operations;
            _session = interactiveWorkflow.RSession;
=======
        private IReplWindow _replWindow;
        private readonly IRSession _session;
        private IVsDebugger _debugger;
        private volatile bool _enabled;

        public InterruptRCommand(IReplWindow replWindow, IRSessionProvider rSessionProvider, IVsDebugger debugger) : 
            base(RGuidList.RCmdSetGuid, RPackageCommandId.icmdInterruptR) {
            _replWindow = replWindow;
            _debugger = debugger;
            _session = rSessionProvider.GetInteractiveWindowRSession();
>>>>>>> 7224ab69
            _session.Disconnected += OnDisconnected;
            _session.BeforeRequest += OnBeforeRequest;
            _session.AfterRequest += OnAfterRequest;
        }

        private void OnDisconnected(object sender, EventArgs e) {
            _enabled = false;
        }

        private void OnBeforeRequest(object sender, RRequestEventArgs e) {
            _enabled = e.Contexts.Count != 1; // Disable command only if prompt is in the top level
        }

        private void OnAfterRequest(object sender, RRequestEventArgs e) {
            _enabled = true;
        }

<<<<<<< HEAD
        protected override void SetStatus() {
            var window = _interactiveWorkflow.ActiveWindow;
            if (window != null && window.Container.IsOnScreen) {
=======
        internal override void SetStatus() {
            DBGMODE[] mode = new DBGMODE[1];
            _debugger.GetMode(mode);

            if (_replWindow.IsActive) {
>>>>>>> 7224ab69
                Visible = true;
                Enabled = _session.IsHostRunning && _enabled && mode[0] != DBGMODE.DBGMODE_Break;
            } else {
                Visible = false;
                Enabled = false;
            }
        }

<<<<<<< HEAD
        protected override void Handle() {
            if (_enabled) {
                _operations.ClearPendingInputs();
=======
        internal override void Handle() {
            if (_enabled) {
                _replWindow.ClearPendingInputs();
>>>>>>> 7224ab69
                _session.CancelAllAsync().DoNotWait();
                _enabled = false;
            }
        }
    }
}<|MERGE_RESOLUTION|>--- conflicted
+++ resolved
@@ -4,33 +4,20 @@
 using Microsoft.R.Host.Client;
 using Microsoft.VisualStudio.R.Package.Commands;
 using Microsoft.VisualStudio.R.Packages.R;
-using Microsoft.VisualStudio.Shell.Interop;
 
 namespace Microsoft.VisualStudio.R.Package.Repl.Workspace {
     internal sealed class InterruptRCommand : PackageCommand {
-<<<<<<< HEAD
         private readonly IRInteractiveWorkflow _interactiveWorkflow;
         private readonly IRSession _session;
-        private readonly IRInteractiveWorkflowOperations _operations;
-
+        private readonly IDebuggerModeTracker _debuggerModeTracker;
         private volatile bool _enabled;
 
-        public InterruptRCommand(IRInteractiveWorkflow interactiveWorkflow) : base(RGuidList.RCmdSetGuid, RPackageCommandId.icmdInterruptR) {
+        public InterruptRCommand(IRInteractiveWorkflow interactiveWorkflow, IDebuggerModeTracker debuggerModeTracker)
+            : base(RGuidList.RCmdSetGuid, RPackageCommandId.icmdInterruptR) {
+
             _interactiveWorkflow = interactiveWorkflow;
-            _operations = interactiveWorkflow.Operations;
             _session = interactiveWorkflow.RSession;
-=======
-        private IReplWindow _replWindow;
-        private readonly IRSession _session;
-        private IVsDebugger _debugger;
-        private volatile bool _enabled;
-
-        public InterruptRCommand(IReplWindow replWindow, IRSessionProvider rSessionProvider, IVsDebugger debugger) : 
-            base(RGuidList.RCmdSetGuid, RPackageCommandId.icmdInterruptR) {
-            _replWindow = replWindow;
-            _debugger = debugger;
-            _session = rSessionProvider.GetInteractiveWindowRSession();
->>>>>>> 7224ab69
+            _debuggerModeTracker = debuggerModeTracker;
             _session.Disconnected += OnDisconnected;
             _session.BeforeRequest += OnBeforeRequest;
             _session.AfterRequest += OnAfterRequest;
@@ -48,34 +35,20 @@
             _enabled = true;
         }
 
-<<<<<<< HEAD
         protected override void SetStatus() {
             var window = _interactiveWorkflow.ActiveWindow;
             if (window != null && window.Container.IsOnScreen) {
-=======
-        internal override void SetStatus() {
-            DBGMODE[] mode = new DBGMODE[1];
-            _debugger.GetMode(mode);
-
-            if (_replWindow.IsActive) {
->>>>>>> 7224ab69
                 Visible = true;
-                Enabled = _session.IsHostRunning && _enabled && mode[0] != DBGMODE.DBGMODE_Break;
+                Enabled = _session.IsHostRunning && _enabled && !_debuggerModeTracker.IsEnteredBreakMode;
             } else {
                 Visible = false;
                 Enabled = false;
             }
         }
 
-<<<<<<< HEAD
         protected override void Handle() {
             if (_enabled) {
-                _operations.ClearPendingInputs();
-=======
-        internal override void Handle() {
-            if (_enabled) {
-                _replWindow.ClearPendingInputs();
->>>>>>> 7224ab69
+                _interactiveWorkflow.Operations.ClearPendingInputs();
                 _session.CancelAllAsync().DoNotWait();
                 _enabled = false;
             }
