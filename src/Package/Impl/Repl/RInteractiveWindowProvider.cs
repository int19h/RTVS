--- conflicted
+++ resolved
@@ -1,5 +1,4 @@
-﻿using System;
-using System.ComponentModel.Composition;
+﻿using System.ComponentModel.Composition;
 using Microsoft.R.Editor.ContentType;
 using Microsoft.R.Host.Client;
 using Microsoft.VisualStudio.InteractiveWindow.Shell;
@@ -18,29 +17,17 @@
         [Import]
         private IVsInteractiveWindowFactory VsInteractiveWindowFactory { get; set; }
 
-<<<<<<< HEAD
-        private readonly Lazy<IRSessionProvider> _sessionProvider;
-=======
         [Import]
         private IRSessionProvider SessionProvider { get; set; }
->>>>>>> 1bcedde8
 
         public RInteractiveWindowProvider()
         {
             AppShell.Current.CompositionService.SatisfyImportsOnce(this);
-<<<<<<< HEAD
-            _sessionProvider = AppShell.Current.ExportProvider.GetExport<IRSessionProvider>();
-=======
->>>>>>> 1bcedde8
         }
 
         public IVsInteractiveWindow Create(int instanceId)
         {
-<<<<<<< HEAD
-            var session = _sessionProvider.Value.Create(instanceId);
-=======
             var session = SessionProvider.Create(instanceId);
->>>>>>> 1bcedde8
             var evaluator = new RInteractiveEvaluator(session);
             var vsWindow = VsInteractiveWindowFactory.Create(RGuidList.ReplInteractiveWindowProviderGuid, instanceId, Resources.ReplWindowName, evaluator);
             vsWindow.SetLanguage(RGuidList.RLanguageServiceGuid, ContentTypeRegistryService.GetContentType(RContentTypeDefinition.ContentType));
