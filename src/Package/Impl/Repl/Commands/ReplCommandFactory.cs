﻿using System.Collections.Generic;
using Microsoft.Languages.Editor.BraceMatch;
using Microsoft.Languages.Editor.Controller;
using Microsoft.R.Components.InteractiveWorkflow;
using Microsoft.R.Editor.Commands;
using Microsoft.R.Editor.Formatting;
<<<<<<< HEAD
using Microsoft.VisualStudio.Language.Intellisense;
using Microsoft.VisualStudio.R.Package.Shell;
=======
using Microsoft.R.Editor.Selection;
>>>>>>> e659e398
using Microsoft.VisualStudio.Text;
using Microsoft.VisualStudio.Text.Editor;
using Microsoft.VisualStudio.Text.Operations;

namespace Microsoft.VisualStudio.R.Package.Repl.Commands {
    internal sealed class ReplCommandFactory : ICommandFactory {
        public IEnumerable<ICommand> GetCommands(ITextView textView, ITextBuffer textBuffer) {
            var exportProvider = VsAppShell.Current.ExportProvider;
            var interactiveWorkflowProvider = exportProvider.GetExportedValue<IRInteractiveWorkflowProvider>();
            var interactiveWorkflow = interactiveWorkflowProvider.GetOrCreate();
            var completionBroker = exportProvider.GetExportedValue<ICompletionBroker>();
            var editorFactory = exportProvider.GetExportedValue<IEditorOperationsFactoryService>();

            return new ICommand[] {
                new GotoBraceCommand(textView, textBuffer),
                new WorkingDirectoryCommand(interactiveWorkflow),
                new HistoryNavigationCommand(textView, interactiveWorkflow, completionBroker, editorFactory),
                new ReplFormatDocumentCommand(textView, textBuffer),
                new FormatSelectionCommand(textView, textBuffer),
                new FormatOnPasteCommand(textView, textBuffer),
                new SendToReplCommand(textView, interactiveWorkflow),
                new RTypingCommandHandler(textView),
                new RCompletionCommandHandler(textView),
<<<<<<< HEAD
                new ExecuteCurrentCodeCommand(textView, interactiveWorkflow),
                new PasteCurrentCodeCommand(textView, interactiveWorkflow)
=======
                new ExecuteCurrentCodeCommand(textView),
                new PasteCurrentCodeCommand(textView),
                new SelectWordCommand(textView, textBuffer)
>>>>>>> e659e398
            };
        }
    }
}<|MERGE_RESOLUTION|>--- conflicted
+++ resolved
@@ -4,12 +4,9 @@
 using Microsoft.R.Components.InteractiveWorkflow;
 using Microsoft.R.Editor.Commands;
 using Microsoft.R.Editor.Formatting;
-<<<<<<< HEAD
+using Microsoft.R.Editor.Selection;
 using Microsoft.VisualStudio.Language.Intellisense;
 using Microsoft.VisualStudio.R.Package.Shell;
-=======
-using Microsoft.R.Editor.Selection;
->>>>>>> e659e398
 using Microsoft.VisualStudio.Text;
 using Microsoft.VisualStudio.Text.Editor;
 using Microsoft.VisualStudio.Text.Operations;
@@ -33,14 +30,9 @@
                 new SendToReplCommand(textView, interactiveWorkflow),
                 new RTypingCommandHandler(textView),
                 new RCompletionCommandHandler(textView),
-<<<<<<< HEAD
                 new ExecuteCurrentCodeCommand(textView, interactiveWorkflow),
-                new PasteCurrentCodeCommand(textView, interactiveWorkflow)
-=======
-                new ExecuteCurrentCodeCommand(textView),
-                new PasteCurrentCodeCommand(textView),
+                new PasteCurrentCodeCommand(textView, interactiveWorkflow),
                 new SelectWordCommand(textView, textBuffer)
->>>>>>> e659e398
             };
         }
     }
