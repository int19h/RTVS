﻿using System;
using Microsoft.Languages.Editor.Controller.Command;
using Microsoft.R.Components.Controller;
using Microsoft.R.Components.InteractiveWorkflow;
using Microsoft.VisualStudio.Editor;
using Microsoft.VisualStudio.R.Package.Shell;
using Microsoft.VisualStudio.Text;
using Microsoft.VisualStudio.Text.Editor;
using Microsoft.VisualStudio.TextManager.Interop;

namespace Microsoft.VisualStudio.R.Package.Repl.Commands {
    public sealed class SendToReplCommand : ViewCommand {
        private readonly IRInteractiveWorkflow _interactiveWorkflow;

        public SendToReplCommand(ITextView textView, IRInteractiveWorkflow interactiveWorkflow) :
            base(textView, new[] {
                new CommandId(VSConstants.VsStd11, (int)VSConstants.VSStd11CmdID.ExecuteLineInInteractive),
                new CommandId(VSConstants.VsStd11, (int)VSConstants.VSStd11CmdID.ExecuteSelectionInInteractive)
            }, false) {

            _interactiveWorkflow = interactiveWorkflow;
        }

        public override CommandStatus Status(Guid group, int id) {
            return (TextView.Selection.Mode == TextSelectionMode.Stream) ? CommandStatus.SupportedAndEnabled : CommandStatus.Supported;
        }

        public override CommandResult Invoke(Guid group, int id, object inputArg, ref object outputArg) {
            ITextSelection selection = TextView.Selection;
            ITextSnapshot snapshot = TextView.TextBuffer.CurrentSnapshot;
            int position = selection.Start.Position;
            ITextSnapshotLine line = snapshot.GetLineFromPosition(position);

            var window = _interactiveWorkflow.ActiveWindow;
            if (window == null) {
                return CommandResult.Disabled;
            }

            string text;
            if (selection.StreamSelectionSpan.Length == 0) {
                text = line.GetText();
            } else {
                text = TextView.Selection.StreamSelectionSpan.GetText();
                line = TextView.Selection.End.Position.GetContainingLine();
            }

<<<<<<< HEAD
            window.Container.Show(true);
            _interactiveWorkflow.Operations.EnqueueExpression(text, true);
=======
            _replWindow.Show(activate: false);
            replWindow.EnqueueCode(text, addNewLine: true);
>>>>>>> 3c1c1598

            var targetLine = line;
            while (targetLine.LineNumber < snapshot.LineCount - 1) {
                targetLine = snapshot.GetLineFromLineNumber(targetLine.LineNumber + 1);
                // skip over blank lines, unless it's the last line, in which case we want to land on it no matter what
                if (!string.IsNullOrWhiteSpace(targetLine.GetText()) || targetLine.LineNumber == snapshot.LineCount - 1) {
                    TextView.Caret.MoveTo(new SnapshotPoint(snapshot, targetLine.Start));
                    TextView.Caret.EnsureVisible();
                    break;
                }
            }

            // Take focus back if REPL window has stolen it
            if (!TextView.HasAggregateFocus) {
                IVsEditorAdaptersFactoryService adapterService = VsAppShell.Current.ExportProvider.GetExportedValue<IVsEditorAdaptersFactoryService>();
                IVsTextView tv = adapterService.GetViewAdapter(TextView);
                tv.SendExplicitFocus();
            }

            return CommandResult.Executed;
        }
    }
}<|MERGE_RESOLUTION|>--- conflicted
+++ resolved
@@ -44,13 +44,8 @@
                 line = TextView.Selection.End.Position.GetContainingLine();
             }
 
-<<<<<<< HEAD
-            window.Container.Show(true);
+            window.Container.Show(false);
             _interactiveWorkflow.Operations.EnqueueExpression(text, true);
-=======
-            _replWindow.Show(activate: false);
-            replWindow.EnqueueCode(text, addNewLine: true);
->>>>>>> 3c1c1598
 
             var targetLine = line;
             while (targetLine.LineNumber < snapshot.LineCount - 1) {
@@ -69,7 +64,7 @@
                 IVsTextView tv = adapterService.GetViewAdapter(TextView);
                 tv.SendExplicitFocus();
             }
-
+            
             return CommandResult.Executed;
         }
     }
