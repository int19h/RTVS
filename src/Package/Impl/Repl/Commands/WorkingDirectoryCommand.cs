﻿using System;
using System.Linq;
using System.Threading.Tasks;
using Microsoft.Common.Core;
using Microsoft.Languages.Editor.Controller.Command;
using Microsoft.R.Components.Controller;
using Microsoft.R.Components.InteractiveWorkflow;
using Microsoft.R.Host.Client;
using Microsoft.R.Host.Client.Session;
using Microsoft.R.Support.Settings;
using Microsoft.VisualStudio.ProjectSystem.Utilities;
using Microsoft.VisualStudio.R.Package.Commands;
using Microsoft.VisualStudio.R.Package.Shell;
using Microsoft.VisualStudio.R.Packages.R;
using Microsoft.VisualStudio.Shell.Interop;
using Microsoft.VisualStudioTools;

namespace Microsoft.VisualStudio.R.Package.Repl.Commands {
    public sealed class WorkingDirectoryCommand : Command, IDisposable {
<<<<<<< HEAD
        private readonly IRInteractiveWorkflow _interactiveWorkflow;
        private string _userDirectory;
=======
>>>>>>> 078e316d
        private IRSession _session;

        public Task InitializationTask { get; }

<<<<<<< HEAD
        public WorkingDirectoryCommand(IRInteractiveWorkflow interactiveWorkflow) :
            base(new [] {
=======
        public WorkingDirectoryCommand() :
            base(new[] {
>>>>>>> 078e316d
                new CommandId(RGuidList.RCmdSetGuid, RPackageCommandId.icmdSelectWorkingDirectory),
                new CommandId(RGuidList.RCmdSetGuid, RPackageCommandId.icmdGetDirectoryList),
                new CommandId(RGuidList.RCmdSetGuid, RPackageCommandId.icmdSetWorkingDirectory)
            }, false) {

            _interactiveWorkflow = interactiveWorkflow;
            _session = interactiveWorkflow.RSession;
            _session.Connected += OnSessionConnected;
            _session.DirectoryChanged += OnCurrentDirectoryChanged;

            if (InitializationTask == null && _session.IsHostRunning) {
                InitializationTask = GetRUserDirectoryAsync();
            }
        }

        internal string UserDirectory { get; private set; }

        public void Dispose() {
            if (_session != null) {
                _session.Connected -= OnSessionConnected;
                _session.DirectoryChanged -= OnCurrentDirectoryChanged;
            }
            _session = null;
        }

        private void OnCurrentDirectoryChanged(object sender, EventArgs e) {
            FetchRWorkingDirectoryAsync().DoNotWait();
        }

        private void OnSessionConnected(object sender, EventArgs e) {
            FetchRWorkingDirectoryAsync().DoNotWait();
        }

        private async Task FetchRWorkingDirectoryAsync() {
            if (UserDirectory == null) {
                await GetRUserDirectoryAsync();
            }

            string directory = await GetRWorkingDirectoryAsync();
            if (!string.IsNullOrEmpty(directory)) {
                RToolsSettings.Current.WorkingDirectory = directory;
            }
        }

        public override CommandStatus Status(Guid group, int id) {
<<<<<<< HEAD
            return _interactiveWorkflow.ActiveWindow != null ? CommandStatus.SupportedAndEnabled : CommandStatus.Supported;
=======
            if (ReplWindow.ReplWindowExists) {
                return CommandStatus.SupportedAndEnabled;
            }
            return CommandStatus.Supported;
>>>>>>> 078e316d
        }

        public override CommandResult Invoke(Guid group, int id, object inputArg, ref object outputArg) {
            switch (id) {
                case RPackageCommandId.icmdSelectWorkingDirectory:
                    SelectDirectory();
                    break;

                case RPackageCommandId.icmdGetDirectoryList:
                    // Return complete list
                    outputArg = GetFriendlyDirectoryNames();
                    break;

                case RPackageCommandId.icmdSetWorkingDirectory:
                    if (inputArg == null) {
                        // Return currently selected item
                        if (!string.IsNullOrEmpty(RToolsSettings.Current.WorkingDirectory)) {
                            outputArg = GetFriendlyDirectoryName(RToolsSettings.Current.WorkingDirectory);
                        }
                    } else {
                        SetDirectory(inputArg as string);
                    }
                    break;
            }

            return CommandResult.Executed;
        }

        internal Task SetDirectory(string friendlyName) {
            string currentDirectory = RToolsSettings.Current.WorkingDirectory;
            string newDirectory = GetFullPathName(friendlyName);
            if (newDirectory != null && currentDirectory != newDirectory) {
                RToolsSettings.Current.WorkingDirectory = newDirectory;
                return Task.Run(async () => {
                    await TaskUtilities.SwitchToBackgroundThread();
                    _session.ScheduleEvaluation(async e => {
                        await e.SetWorkingDirectory(newDirectory);
                    });
                });
            }

            return Task.CompletedTask;
        }

        internal void SelectDirectory() {
            IVsUIShell uiShell = VsAppShell.Current.GetGlobalService<IVsUIShell>(typeof(SVsUIShell));
            IntPtr dialogOwner;
            uiShell.GetDialogOwnerHwnd(out dialogOwner);

            string currentDirectory = RToolsSettings.Current.WorkingDirectory;
            string newDirectory = Dialogs.BrowseForDirectory(dialogOwner, currentDirectory, Resources.ChooseDirectory);
            SetDirectory(newDirectory);
        }

        internal string[] GetFriendlyDirectoryNames() {
            return RToolsSettings.Current.WorkingDirectoryList
                .Select(GetFriendlyDirectoryName)
                .ToArray();
        }

        internal string GetFriendlyDirectoryName(string directory) {
            if (!string.IsNullOrEmpty(UserDirectory)) {
                if (directory.StartsWithIgnoreCase(UserDirectory)) {
                    var relativePath = PathHelper.MakeRelative(UserDirectory, directory);
                    if (relativePath.Length > 0) {
                        return "~/" + relativePath.Replace('\\', '/');
                    }
                    return "~";
                }
                else {
                    return directory.Replace('\\', '/');
                }
            }
            return directory;
        }

        internal string GetFullPathName(string friendlyName) {
            string folder = friendlyName;
            if (friendlyName == null) {
                return folder;
            }

            if (!friendlyName.StartsWithIgnoreCase("~")) {
                return folder;
            }

            string myDocuments = Environment.GetFolderPath(Environment.SpecialFolder.MyDocuments);
            if (friendlyName.EqualsIgnoreCase("~")) {
                return myDocuments;
            }

            return PathHelper.MakeRooted(PathHelper.EnsureTrailingSlash(myDocuments), friendlyName.Substring(2));
        }

        internal async Task<string> GetRWorkingDirectoryAsync() {
            try {
                using (IRSessionEvaluation eval = await _session.BeginEvaluationAsync(false)) {
                    REvaluationResult result = await eval.EvaluateAsync("getwd()");
                    return ToWindowsPath(result.StringResult);
                }
            } catch (TaskCanceledException) { }
            return null;
        }

        internal Task GetRUserDirectoryAsync() {
            return Task.Run(async () => {
                using (IRSessionEvaluation eval = await _session.BeginEvaluationAsync(false)) {
                    REvaluationResult result = await eval.EvaluateAsync("Sys.getenv('R_USER')");
                    UserDirectory = ToWindowsPath(result.StringResult);
                }
            });
        }

        private static string ToWindowsPath(string rPath) {
            return rPath.Replace('/', '\\');
        }
    }
}<|MERGE_RESOLUTION|>--- conflicted
+++ resolved
@@ -17,22 +17,13 @@
 
 namespace Microsoft.VisualStudio.R.Package.Repl.Commands {
     public sealed class WorkingDirectoryCommand : Command, IDisposable {
-<<<<<<< HEAD
         private readonly IRInteractiveWorkflow _interactiveWorkflow;
-        private string _userDirectory;
-=======
->>>>>>> 078e316d
         private IRSession _session;
 
         public Task InitializationTask { get; }
 
-<<<<<<< HEAD
         public WorkingDirectoryCommand(IRInteractiveWorkflow interactiveWorkflow) :
-            base(new [] {
-=======
-        public WorkingDirectoryCommand() :
             base(new[] {
->>>>>>> 078e316d
                 new CommandId(RGuidList.RCmdSetGuid, RPackageCommandId.icmdSelectWorkingDirectory),
                 new CommandId(RGuidList.RCmdSetGuid, RPackageCommandId.icmdGetDirectoryList),
                 new CommandId(RGuidList.RCmdSetGuid, RPackageCommandId.icmdSetWorkingDirectory)
@@ -78,14 +69,7 @@
         }
 
         public override CommandStatus Status(Guid group, int id) {
-<<<<<<< HEAD
             return _interactiveWorkflow.ActiveWindow != null ? CommandStatus.SupportedAndEnabled : CommandStatus.Supported;
-=======
-            if (ReplWindow.ReplWindowExists) {
-                return CommandStatus.SupportedAndEnabled;
-            }
-            return CommandStatus.Supported;
->>>>>>> 078e316d
         }
 
         public override CommandResult Invoke(Guid group, int id, object inputArg, ref object outputArg) {
