--- conflicted
+++ resolved
@@ -69,14 +69,7 @@
         }
 
         public override CommandStatus Status(Guid group, int id) {
-<<<<<<< HEAD
-            return _interactiveWorkflow.ActiveWindow != null ? CommandStatus.SupportedAndEnabled : CommandStatus.Supported;
-=======
-            if (ReplWindow.ReplWindowExists) {
-                return CommandStatus.SupportedAndEnabled;
-            }
-            return CommandStatus.Invisible;
->>>>>>> bb3400bc
+            return _interactiveWorkflow.ActiveWindow != null ? CommandStatus.SupportedAndEnabled : CommandStatus.Invisible;
         }
 
         public override CommandResult Invoke(Guid group, int id, object inputArg, ref object outputArg) {
