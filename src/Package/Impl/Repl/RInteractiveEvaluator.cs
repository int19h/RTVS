--- conflicted
+++ resolved
@@ -103,20 +103,12 @@
                 return ExecutionResult.Failure;
             }
 
-<<<<<<< HEAD
-=======
-            if (!CheckConvertableToDefaultCodepage(text)) {
-                CurrentWindow.WriteErrorLine(Resources.Error_ReplUnicodeCoversion);
-                request.Dispose();
-                return ExecutionResult.Failure;
-            }
 
             // TODO: Workaround for bug https://github.com/dotnet/roslyn/issues/8569
             if (text[0] == '\u0002') {
                 text = text.Substring(1);
             }
 
->>>>>>> 3b3b505d
             try {
                 await request.RespondAsync(text);
                 return ExecutionResult.Success;
