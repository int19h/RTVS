﻿<?xml version="1.0" encoding="utf-8"?>
<root>
  <!-- 
    Microsoft ResX Schema 
    
    Version 2.0
    
    The primary goals of this format is to allow a simple XML format 
    that is mostly human readable. The generation and parsing of the 
    various data types are done through the TypeConverter classes 
    associated with the data types.
    
    Example:
    
    ... ado.net/XML headers & schema ...
    <resheader name="resmimetype">text/microsoft-resx</resheader>
    <resheader name="version">2.0</resheader>
    <resheader name="reader">System.Resources.ResXResourceReader, System.Windows.Forms, ...</resheader>
    <resheader name="writer">System.Resources.ResXResourceWriter, System.Windows.Forms, ...</resheader>
    <data name="Name1"><value>this is my long string</value><comment>this is a comment</comment></data>
    <data name="Color1" type="System.Drawing.Color, System.Drawing">Blue</data>
    <data name="Bitmap1" mimetype="application/x-microsoft.net.object.binary.base64">
        <value>[base64 mime encoded serialized .NET Framework object]</value>
    </data>
    <data name="Icon1" type="System.Drawing.Icon, System.Drawing" mimetype="application/x-microsoft.net.object.bytearray.base64">
        <value>[base64 mime encoded string representing a byte array form of the .NET Framework object]</value>
        <comment>This is a comment</comment>
    </data>
                
    There are any number of "resheader" rows that contain simple 
    name/value pairs.
    
    Each data row contains a name, and value. The row also contains a 
    type or mimetype. Type corresponds to a .NET class that support 
    text/value conversion through the TypeConverter architecture. 
    Classes that don't support this are serialized and stored with the 
    mimetype set.
    
    The mimetype is used for serialized objects, and tells the 
    ResXResourceReader how to depersist the object. This is currently not 
    extensible. For a given mimetype the value must be set accordingly:
    
    Note - application/x-microsoft.net.object.binary.base64 is the format 
    that the ResXResourceWriter will generate, however the reader can 
    read any of the formats listed below.
    
    mimetype: application/x-microsoft.net.object.binary.base64
    value   : The object must be serialized with 
            : System.Runtime.Serialization.Formatters.Binary.BinaryFormatter
            : and then encoded with base64 encoding.
    
    mimetype: application/x-microsoft.net.object.soap.base64
    value   : The object must be serialized with 
            : System.Runtime.Serialization.Formatters.Soap.SoapFormatter
            : and then encoded with base64 encoding.

    mimetype: application/x-microsoft.net.object.bytearray.base64
    value   : The object must be serialized into a byte array 
            : using a System.ComponentModel.TypeConverter
            : and then encoded with base64 encoding.
    -->
  <xsd:schema id="root" xmlns="" xmlns:xsd="http://www.w3.org/2001/XMLSchema" xmlns:msdata="urn:schemas-microsoft-com:xml-msdata">
    <xsd:import namespace="http://www.w3.org/XML/1998/namespace" />
    <xsd:element name="root" msdata:IsDataSet="true">
      <xsd:complexType>
        <xsd:choice maxOccurs="unbounded">
          <xsd:element name="metadata">
            <xsd:complexType>
              <xsd:sequence>
                <xsd:element name="value" type="xsd:string" minOccurs="0" />
              </xsd:sequence>
              <xsd:attribute name="name" use="required" type="xsd:string" />
              <xsd:attribute name="type" type="xsd:string" />
              <xsd:attribute name="mimetype" type="xsd:string" />
              <xsd:attribute ref="xml:space" />
            </xsd:complexType>
          </xsd:element>
          <xsd:element name="assembly">
            <xsd:complexType>
              <xsd:attribute name="alias" type="xsd:string" />
              <xsd:attribute name="name" type="xsd:string" />
            </xsd:complexType>
          </xsd:element>
          <xsd:element name="data">
            <xsd:complexType>
              <xsd:sequence>
                <xsd:element name="value" type="xsd:string" minOccurs="0" msdata:Ordinal="1" />
                <xsd:element name="comment" type="xsd:string" minOccurs="0" msdata:Ordinal="2" />
              </xsd:sequence>
              <xsd:attribute name="name" type="xsd:string" use="required" msdata:Ordinal="1" />
              <xsd:attribute name="type" type="xsd:string" msdata:Ordinal="3" />
              <xsd:attribute name="mimetype" type="xsd:string" msdata:Ordinal="4" />
              <xsd:attribute ref="xml:space" />
            </xsd:complexType>
          </xsd:element>
          <xsd:element name="resheader">
            <xsd:complexType>
              <xsd:sequence>
                <xsd:element name="value" type="xsd:string" minOccurs="0" msdata:Ordinal="1" />
              </xsd:sequence>
              <xsd:attribute name="name" type="xsd:string" use="required" />
            </xsd:complexType>
          </xsd:element>
        </xsd:choice>
      </xsd:complexType>
    </xsd:element>
  </xsd:schema>
  <resheader name="resmimetype">
    <value>text/microsoft-resx</value>
  </resheader>
  <resheader name="version">
    <value>2.0</value>
  </resheader>
  <resheader name="reader">
    <value>System.Resources.ResXResourceReader, System.Windows.Forms, Version=4.0.0.0, Culture=neutral, PublicKeyToken=b77a5c561934e089</value>
  </resheader>
  <resheader name="writer">
    <value>System.Resources.ResXResourceWriter, System.Windows.Forms, Version=4.0.0.0, Culture=neutral, PublicKeyToken=b77a5c561934e089</value>
  </resheader>
  <data name="106" xml:space="preserve">
    <value>R</value>
    <comment>Do not localize (programming language name)</comment>
  </data>
  <data name="107" xml:space="preserve">
    <value>R Markdown</value>
    <comment>Do not localize (programming language name)</comment>
  </data>
<<<<<<< HEAD
  <data name="150" xml:space="preserve">
    <value>Advanced</value>
  </data>
  <data name="151" xml:space="preserve">
    <value>Lint</value>
  </data>
=======
>>>>>>> 15af088a
  <data name="200" xml:space="preserve">
    <value>R Editor</value>
  </data>
  <data name="20116" xml:space="preserve">
    <value>R Tools</value>
  </data>
  <data name="20135" xml:space="preserve">
    <value>Package Sources</value>
  </data>
  <data name="20136" xml:space="preserve">
    <value>Advanced</value>
  </data>
  <data name="20137" xml:space="preserve">
    <value>Options for automatic formatting and case preferences for all tags, checking tag syntax, paste behavior, outline mode, absolute or static positioning, and Design view settings.</value>
  </data>
  <data name="20138" xml:space="preserve">
    <value>Options for statement completion, word wrap, and line number display.</value>
  </data>
  <data name="20139" xml:space="preserve">
    <value>Lint</value>
  </data>
  <data name="300" xml:space="preserve">
    <value>RStudio Project Files (*.rproj);*.rproj</value>
    <comment>"RStudio" is a trademark</comment>
  </data>
  <data name="3001" xml:space="preserve">
    <value>R Script</value>
  </data>
  <data name="3002" xml:space="preserve">
    <value>R Markdown</value>
    <comment>Do not localize (programming language name)</comment>
  </data>
  <data name="3003" xml:space="preserve">
    <value>R  Documentation</value>
  </data>
  <data name="3004" xml:space="preserve">
    <value>R Documentation (Function)</value>
  </data>
  <data name="3005" xml:space="preserve">
    <value>R Documentation (Dataset)</value>
  </data>
  <data name="3006" xml:space="preserve">
    <value>SQL Query</value>
  </data>
  <data name="3007" xml:space="preserve">
    <value>Stored Procedure with R</value>
  </data>
  <data name="3008" xml:space="preserve">
    <value>R Settings</value>
  </data>
  <data name="301" xml:space="preserve">
    <value>R Project</value>
  </data>
  <data name="3011" xml:space="preserve">
    <value>R script is a text file containing same commands that can be entered on the command line of R</value>
  </data>
  <data name="3012" xml:space="preserve">
    <value>R Markdown is an authoring format that enables easy creation of dynamic documents, presentations, and reports from R</value>
    <comment>'R Markdown' is a common name</comment>
  </data>
  <data name="3013" xml:space="preserve">
    <value>Generic R Documentation file </value>
  </data>
  <data name="3014" xml:space="preserve">
    <value>R Documentation file for a function</value>
  </data>
  <data name="3015" xml:space="preserve">
    <value>R Documentation file for a dataset</value>
  </data>
  <data name="3016" xml:space="preserve">
    <value>SQL Database Query</value>
  </data>
  <data name="3017" xml:space="preserve">
    <value>R script, SQL query and the stored procedure template combination.</value>
  </data>
  <data name="3018" xml:space="preserve">
    <value>File that holds R application settings</value>
  </data>
  <data name="302" xml:space="preserve">
    <value>A project for creating a new R working directory</value>
  </data>
  <data name="3111" xml:space="preserve">
    <value>Script.R</value>
  </data>
  <data name="3112" xml:space="preserve">
    <value>Markdown.rmd</value>
  </data>
  <data name="3113" xml:space="preserve">
    <value>Document.rd</value>
  </data>
  <data name="3114" xml:space="preserve">
    <value>Function.rd</value>
  </data>
  <data name="3115" xml:space="preserve">
    <value>Dataset.rd</value>
  </data>
  <data name="3116" xml:space="preserve">
    <value>SqlQuery.sql</value>
  </data>
  <data name="3117" xml:space="preserve">
    <value>RScript.R</value>
  </data>
  <assembly alias="System.Windows.Forms" name="System.Windows.Forms, Version=4.0.0.0, Culture=neutral, PublicKeyToken=b77a5c561934e089" />
  <data name="400" type="System.Resources.ResXFileRef, System.Windows.Forms">
    <value>Resources\Package.ico;System.Drawing.Icon, System.Drawing, Version=4.0.0.0, Culture=neutral, PublicKeyToken=b03f5f7f11d50a3a</value>
  </data>
  <data name="500" type="System.Resources.ResXFileRef, System.Windows.Forms">
    <value>resources\rapplication.ico;System.Drawing.Icon, System.Drawing, Version=4.0.0.0, Culture=neutral, PublicKeyToken=b03f5f7f11d50a3a</value>
  </data>
  <data name="501" type="System.Resources.ResXFileRef, System.Windows.Forms">
    <value>resources\rfile.ico;System.Drawing.Icon, System.Drawing, Version=4.0.0.0, Culture=neutral, PublicKeyToken=b03f5f7f11d50a3a</value>
  </data>
  <data name="502" type="System.Resources.ResXFileRef, System.Windows.Forms">
    <value>resources\rmarkdownfile.ico;System.Drawing.Icon, System.Drawing, Version=4.0.0.0, Culture=neutral, PublicKeyToken=b03f5f7f11d50a3a</value>
  </data>
  <data name="503" type="System.Resources.ResXFileRef, System.Windows.Forms">
    <value>resources\rdocumentationfile.ico;System.Drawing.Icon, System.Drawing, Version=4.0.0.0, Culture=neutral, PublicKeyToken=b03f5f7f11d50a3a</value>
  </data>
  <data name="504" type="System.Resources.ResXFileRef, System.Windows.Forms">
    <value>resources\sql.ico;System.Drawing.Icon, System.Drawing, Version=4.0.0.0, Culture=neutral, PublicKeyToken=b03f5f7f11d50a3a</value>
  </data>
  <data name="505" type="System.Resources.ResXFileRef, System.Windows.Forms">
    <value>resources\procedure.ico;System.Drawing.Icon, System.Drawing, Version=4.0.0.0, Culture=neutral, PublicKeyToken=b03f5f7f11d50a3a</value>
  </data>
  <data name="6000" xml:space="preserve">
    <value>Options for statement completion, word wrap, and line-number display.</value>
  </data>
  <data name="6001" xml:space="preserve">
    <value>Options for checking language syntax, automatic formatting.</value>
  </data>
  <data name="7002" xml:space="preserve">
    <value>R Tools for Visual Studio</value>
  </data>
  <data name="7003" xml:space="preserve">
    <value>Provides project system, R Interactive window, plotting, and more for the R programming language.</value>
  </data>
  <data name="8000" xml:space="preserve">
    <value>Data Science (R)</value>
  </data>
  <data name="8001" xml:space="preserve">
    <value>Data Science (R) - RStudio shortcuts</value>
    <comment>"RStudio" is a trademark</comment>
  </data>
  <data name="8002" xml:space="preserve">
    <value>Data Science (R) with RStudio shortcuts</value>
    <comment>"RStudio" is a trademark</comment>
  </data>
  <data name="8010" xml:space="preserve">
    <value>Customizes the environment to improve the visibility of commands and options that are most relevant to doing data science and machine learning work using R.</value>
  </data>
  <data name="8011" xml:space="preserve">
    <value>Provides RStudio-compatible keyboard shortcuts for many functions in R Tools for Visual Studio.</value>
    <comment>"RStudio" is a trademark</comment>
  </data>
  <data name="8012" xml:space="preserve">
    <value>Customizes the environment to improve the visibility of commands and options that are most relevant to doing data science and machine learning work using R. Includes RStudio-compatible keyboard shortcuts.</value>
  </data>
  <data name="9001" xml:space="preserve">
    <value>SQL Stored Procedure with R</value>
  </data>
  <data name="9002" xml:space="preserve">
    <value>SQL script for Stored Procedure with R</value>
  </data>
</root><|MERGE_RESOLUTION|>--- conflicted
+++ resolved
@@ -125,15 +125,6 @@
     <value>R Markdown</value>
     <comment>Do not localize (programming language name)</comment>
   </data>
-<<<<<<< HEAD
-  <data name="150" xml:space="preserve">
-    <value>Advanced</value>
-  </data>
-  <data name="151" xml:space="preserve">
-    <value>Lint</value>
-  </data>
-=======
->>>>>>> 15af088a
   <data name="200" xml:space="preserve">
     <value>R Editor</value>
   </data>
