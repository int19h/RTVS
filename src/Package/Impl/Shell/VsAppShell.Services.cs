--- conflicted
+++ resolved
@@ -57,15 +57,10 @@
                 .AddService(new FileSystem())
                 .AddService(new ProcessServices())
                 .AddService(new RegistryImpl())
-<<<<<<< HEAD
                 .AddService(new MicrosoftRClientInstaller())
-                .AddService(new RInstallation());
-=======
-                .AddService<IMicrosoftRClientInstaller>(new MicrosoftRClientInstaller())
-                .AddService<IRInstallationService>(new RInstallation())
-                .AddService<IRemotingWebServer>(new RemotingWebServer())
-                .AddService<IWebSocketClientService>(new WebSocketClientService());
->>>>>>> 97d935ef
+                .AddService(new RInstallation())
+                .AddService(new RemotingWebServer())
+                .AddService(new WebSocketClientService());
             // TODO: add more
 
             settings.LoadSettings();
