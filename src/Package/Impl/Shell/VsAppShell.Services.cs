--- conflicted
+++ resolved
@@ -71,11 +71,7 @@
                 .AddService(new REditorSettings(this))
                 .AddService(new VsEditorViewLocator())
                 .AddService<IStatusBar, VsStatusBar>()
-<<<<<<< HEAD
-                .AddService(typeof(RPackageToolWindowProvider))
-=======
                 .AddService<RPackageToolWindowProvider>()
->>>>>>> cd657a57
                 .AddWindowsRInterpretersServices()
                 .AddWindowsHostClientServices()
                 .AddWindowsRComponentstServices()
