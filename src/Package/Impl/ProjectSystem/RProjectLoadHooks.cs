--- conflicted
+++ resolved
@@ -179,29 +179,29 @@
 
             _unconfiguredProject.ProjectUnloading -= ProjectUnloading;
             _fileWatcher.Dispose();
-
-            if (_fileSystem.DirectoryExists(_projectDirectory)) {
-                if (_toolsSettings.AlwaysSaveHistory) {
-                    _history.TrySaveToFile(Path.Combine(_projectDirectory, DefaultRHistoryName));
+            
+            if (!_fileSystem.DirectoryExists(_projectDirectory)) {
+                return;
+            }
+
+            if (_toolsSettings.AlwaysSaveHistory) {
+                _history.TrySaveToFile(Path.Combine(_projectDirectory, DefaultRHistoryName));
+            }
+
+            var rdataPath = Path.Combine(_projectDirectory, DefaultRDataName);
+            var saveDefaultWorkspace = await GetSaveDefaultWorkspace(rdataPath);
+            if (!_session.IsHostRunning) {
+                return;
+            }
+
+            Task.Run(async () => {
+                using (var evaluation = await _session.BeginEvaluationAsync()) {
+                    if (saveDefaultWorkspace) {
+                        await evaluation.SaveWorkspace(rdataPath);
+                    }
+                    await evaluation.SetDefaultWorkingDirectory();
                 }
-
-                var rdataPath = Path.Combine(_projectDirectory, DefaultRDataName);
-                var saveDefaultWorkspace = await GetSaveDefaultWorkspace(rdataPath);
-                if (_session.IsHostRunning) {
-                    Task.Run(async () => {
-                        using (var evaluation = await _session.BeginEvaluationAsync()) {
-                            if (saveDefaultWorkspace) {
-                                await evaluation.SaveWorkspace(rdataPath);
-                            }
-                            await evaluation.SetDefaultWorkingDirectory();
-                        }
-                    }).DoNotWait();
-                }
-<<<<<<< HEAD
-            }
-=======
             }).SilenceException<RException>().SilenceException<MessageTransportException>().DoNotWait();
->>>>>>> 0ed0fbfe
         }
 
         private async Task<bool> GetLoadDefaultWorkspace(string rdataPath) {
