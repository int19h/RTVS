--- conflicted
+++ resolved
@@ -159,11 +159,7 @@
             try {
                 await _surveyNews.CheckSurveyNewsAsync(false);
             } catch (Exception ex) when (!ex.IsCriticalException()) {
-<<<<<<< HEAD
-                _coreShell.Logger.WriteAsync(LogVerbosity.Normal, MessageCategory.Error, "SurveyNews exception: " + ex.Message).DoNotWait();
-=======
                 _coreShell.Services.Log.WriteAsync(LogVerbosity.Normal, MessageCategory.Error, "SurveyNews exception: " + ex.Message).DoNotWait();
->>>>>>> e23617f2
             }
         }
 
