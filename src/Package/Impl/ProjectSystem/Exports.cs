--- conflicted
+++ resolved
@@ -3,19 +3,17 @@
 
 using System.ComponentModel.Composition;
 using Microsoft.Common.Core.IO;
-<<<<<<< HEAD
-using Microsoft.VisualStudio.ProjectSystem;
+
 #if VS14
 using Microsoft.VisualStudio.ProjectSystem.Utilities;
+#endif
+#if VS15
+using Microsoft.VisualStudio.ProjectSystem;
 #endif
 
 namespace Microsoft.VisualStudio.R.Package.ProjectSystem {
 
     [AppliesTo(Constants.RtvsProjectCapability)]
-=======
-
-namespace Microsoft.VisualStudio.R.Package.ProjectSystem {
->>>>>>> 0ed0fbfe
     internal sealed class Export {
 
         [Export(typeof(IFileSystem))]
