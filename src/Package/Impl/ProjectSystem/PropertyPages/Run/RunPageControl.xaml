﻿<local:PropertyPageControl x:Class="Microsoft.VisualStudio.R.Package.ProjectSystem.PropertyPages.RunPageControl"
             x:ClassModifier="internal"
             xmlns="http://schemas.microsoft.com/winfx/2006/xaml/presentation"
             xmlns:x="http://schemas.microsoft.com/winfx/2006/xaml"
             xmlns:mc="http://schemas.openxmlformats.org/markup-compatibility/2006"
             xmlns:d="http://schemas.microsoft.com/expression/blend/2008"
             xmlns:local="clr-namespace:Microsoft.VisualStudio.R.Package.ProjectSystem.PropertyPages"
             xmlns:c="clr-namespace:System;assembly=mscorlib"
             mc:Ignorable="d"
             d:DesignHeight="200" d:DesignWidth="600">
    <local:PropertyPageControl.Resources>
        <ResourceDictionary>
            <c:Double x:Key="gridMinColumnWidth">130</c:Double>
            <Style TargetType="Label">
                <Setter Property="Margin" Value="4"/>
                <Setter Property="VerticalAlignment" Value="Center"/>
                <Setter Property="VerticalContentAlignment" Value="Center"/>
            </Style>
            <Style TargetType="TextBlock">
                <Setter Property="Margin" Value="4"/>
                <Setter Property="VerticalAlignment" Value="Center"/>
            </Style>
            <Style TargetType="TextBox">
                <Setter Property="Margin" Value="4"/>
                <Setter Property="MinHeight" Value="23"/>
                <Setter Property="TextWrapping" Value="NoWrap"/>
                <Setter Property="VerticalAlignment" Value="Center"/>
                <Setter Property="VerticalContentAlignment" Value="Center"/>
            </Style>
            <Style TargetType="CheckBox">
                <Setter Property="Margin" Value="9 7 9 7"/>
                <Setter Property="VerticalAlignment" Value="Center"/>
            </Style>
            <Style TargetType="ComboBox">
                <Setter Property="Margin" Value="4"/>
                <Setter Property="MinHeight" Value="23"/>
                <Setter Property="VerticalAlignment" Value="Center"/>
                <Setter Property="VerticalContentAlignment" Value="Center"/>
            </Style>
        </ResourceDictionary>
    </local:PropertyPageControl.Resources>
    <StackPanel HorizontalAlignment="Stretch" Orientation="Vertical">
        <Grid HorizontalAlignment="Stretch">
            <Grid.ColumnDefinitions>
                <ColumnDefinition MinWidth="{StaticResource gridMinColumnWidth}" Width="Auto"/>
                <ColumnDefinition Width="Auto"/>
                <ColumnDefinition />
            </Grid.ColumnDefinitions>
            <Label Grid.Column="0" x:Uid="StartupFileLabel" Content="Startup file" Target="{Binding ElementName=txtStartupFile, Mode=OneWay}" />
            <TextBlock Grid.Column="1" Text=":"/>
            <ComboBox Grid.Column="2" SelectedItem="{Binding Path=StartupFile, Mode=TwoWay, UpdateSourceTrigger=PropertyChanged}" ItemsSource="{Binding Path=RFilePaths}"/>
        </Grid>

        <CheckBox 
            x:Name="chkResetReplOnRun" 
            x:Uid="chkResetReplOnRun"
            Content="_Reset R Interactive on run"
            IsChecked="{Binding Path=ResetReplOnRun, Mode=TwoWay}"/>

        <Separator/>

        <Grid HorizontalAlignment="Stretch">
            <Grid.ColumnDefinitions>
                <ColumnDefinition MinWidth="{StaticResource gridMinColumnWidth}" Width="Auto"/>
                <ColumnDefinition Width="Auto"/>
                <ColumnDefinition />
            </Grid.ColumnDefinitions>
            <Grid.RowDefinitions>
                <RowDefinition Height="Auto"/>
                <RowDefinition Height="Auto"/>
            </Grid.RowDefinitions>
            <Label Grid.Column="0" x:Uid="RemoteProjectPathLabel" Content="Remote Project Path" Target="{Binding ElementName=txtRemoteProjectPath, Mode=OneWay}" />
            <TextBlock Grid.Column="1" Text=":" />
            <TextBox Grid.Column="2" x:Name="txtRemoteProjectPath" Text="{Binding Path=RemoteProjectPath, Mode=TwoWay, UpdateSourceTrigger=PropertyChanged}" />
            <TextBlock Grid.Row="1" Grid.Column="2" >
<<<<<<< HEAD
                <Run Text="{Binding ElementName=txtRemoteProjectPath, Path=Text, UpdateSourceTrigger=PropertyChanged, Mode=OneWay}"/>
=======
                <Run Text="{Binding ElementName=txtRemoteProjectPath, Path=Text, Mode=OneWay, UpdateSourceTrigger=PropertyChanged}"/>
>>>>>>> 7ecfc09d
                <Run Text="{Binding Path=ProjectName, Mode=OneWay}"/>
            </TextBlock>
        </Grid>

        <Separator/>

        <CheckBox 
            x:Name="chkTransferFilesOnRun" 
            x:Uid="chkTransferFilesOnRun"
            Content="_Transfer files on run"
            IsChecked="{Binding Path=TransferProjectOnRun, Mode=TwoWay}"/>

        <Grid HorizontalAlignment="Stretch" IsEnabled="{Binding ElementName=chkTransferFilesOnRun, Path=IsChecked}">
            <Grid.ColumnDefinitions>
                <ColumnDefinition MinWidth="{StaticResource gridMinColumnWidth}" Width="Auto"/>
                <ColumnDefinition Width="Auto"/>
                <ColumnDefinition />
            </Grid.ColumnDefinitions>
            <Label Grid.Column="0" x:Uid="TransferFilesFilterLabel" Content="Files to transfer" Target="{Binding ElementName=txtTransferFilesFilter, Mode=OneWay}" />
            <Label Grid.Column="1" Content=":" />
            <TextBox Grid.Column="2" x:Name="txtTransferFilesFilter" Text="{Binding Path=TransferFilesFilter, Mode=TwoWay, UpdateSourceTrigger=PropertyChanged}" />
        </Grid>
        <!-- Temporarily hiding command line args, as F5/CTRL-F5 doesn't support them yet
        <Grid HorizontalAlignment="Stretch">
            <Grid.ColumnDefinitions>
                <ColumnDefinition MinWidth="{StaticResource gridMinColumnWidth}" Width="Auto"/>
                <ColumnDefinition Width="Auto"/>
                <ColumnDefinition />
            </Grid.ColumnDefinitions>
            <Label Grid.Column="0" x:Uid="CommandLineArgsLabel" Content="Remote Project Path" Target="{Binding ElementName=txtCommandLineArgs}" />
            <Label Grid.Column="1" Content=":" />
            <TextBox Grid.Column="2" x:Name="txtCommandLineArgs" Text="{Binding Path=CommandLineArgs, Mode=TwoWay, UpdateSourceTrigger=PropertyChanged}">
            </TextBox>
        </Grid>
        -->
    </StackPanel>
</local:PropertyPageControl><|MERGE_RESOLUTION|>--- conflicted
+++ resolved
@@ -73,11 +73,7 @@
             <TextBlock Grid.Column="1" Text=":" />
             <TextBox Grid.Column="2" x:Name="txtRemoteProjectPath" Text="{Binding Path=RemoteProjectPath, Mode=TwoWay, UpdateSourceTrigger=PropertyChanged}" />
             <TextBlock Grid.Row="1" Grid.Column="2" >
-<<<<<<< HEAD
-                <Run Text="{Binding ElementName=txtRemoteProjectPath, Path=Text, UpdateSourceTrigger=PropertyChanged, Mode=OneWay}"/>
-=======
                 <Run Text="{Binding ElementName=txtRemoteProjectPath, Path=Text, Mode=OneWay, UpdateSourceTrigger=PropertyChanged}"/>
->>>>>>> 7ecfc09d
                 <Run Text="{Binding Path=ProjectName, Mode=OneWay}"/>
             </TextBlock>
         </Grid>
