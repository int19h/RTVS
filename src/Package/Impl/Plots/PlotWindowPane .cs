﻿using System;
using System.Collections.Generic;
using System.ComponentModel.Design;
using System.Globalization;
using System.Runtime.InteropServices;
using Microsoft.Languages.Editor.Controller;
using Microsoft.Languages.Editor.Shell;
using Microsoft.VisualStudio.R.Package.Commands;
using Microsoft.VisualStudio.R.Package.Interop;
using Microsoft.VisualStudio.R.Package.Plots.Commands;
using Microsoft.VisualStudio.R.Package.Utilities;
using Microsoft.VisualStudio.R.Packages.R;
using Microsoft.VisualStudio.Shell;

namespace Microsoft.VisualStudio.R.Package.Plots
{
    [Guid(WindowGuid)]
    internal class PlotWindowPane : ToolWindowPane
    {
        internal const string WindowGuid = "970AD71C-2B08-4093-8EA9-10840BC726A3";

        private SavePlotCommand _saveCommand;

        public PlotWindowPane()
        {
            Caption = Resources.PlotWindowCaption;

            // set content with presenter
            PlotContentProvider = new PlotContentProvider();
            PlotContentProvider.PlotChanged += ContentProvider_PlotChanged; // TODO: when to unregister the event? for now, it's fine as 1:1 match Provider:Pane
            Content = new XamlPresenter(PlotContentProvider);

            // initialize toolbar
            this.ToolBar = new CommandID(RGuidList.RCmdSetGuid, RPackageCommandId.plotWindowToolBarId);
            Controller c = new Controller();
            c.AddCommandSet(GetCommands());
            this.ToolBarCommandTarget = new CommandTargetToOleShim(null, c);
        }

        public IPlotContentProvider PlotContentProvider { get; }

        private IEnumerable<ICommand> GetCommands()
        {
            List<ICommand> commands = new List<ICommand>();

            commands.Add(new OpenPlotCommand(this));

            _saveCommand = new SavePlotCommand(this);
            commands.Add(_saveCommand);

            commands.Add(new ExportPlotCommand(this));
            commands.Add(new FixPlotCommand(this));
            commands.Add(new CopyPlotCommand(this));
            commands.Add(new PrintPlotCommand(this));
            commands.Add(new ZoomInPlotCommand(this));
            commands.Add(new ZoomOutPlotCommand(this));

            return commands;
        }

        private void ContentProvider_PlotChanged(object sender, PlotChangedEventArgs e)
        {
            if (e.NewPlotElement == null)
            {
                _saveCommand.Disable();
            }
            else
            {
                _saveCommand.Enable();
            }
        }

        public void OpenPlot()
        {
            string filePath = GetLoadFilePath();
            if (!string.IsNullOrEmpty(filePath))
            {
                try
                {
                    PlotContentProvider.LoadFile(filePath);
                }
<<<<<<< HEAD
                catch(Exception ex)
=======
                catch (Exception ex)
>>>>>>> f95bebd4
                {
                    EditorShell.Current.ShowErrorMessage(
                        string.Format(CultureInfo.InvariantCulture, Resources.CannotOpenPlotFile, ex.Message));
                }
            }
        }

        public void SavePlot()
        {
            string destinationFilePath = GetSaveFilePath();
            if (!string.IsNullOrEmpty(destinationFilePath))
            {
<<<<<<< HEAD
                try
                {
                    PlotContentProvider.SaveFile(destinationFilePath);
                }
                catch (Exception ex)
                {
                    throw;
                    //EditorShell.Current.ShowErrorMessage(
                    //    string.Format(CultureInfo.InvariantCulture, Resources.CannotOpenPlotFile, ex.Message));
                }
=======
                PlotContentProvider.SaveFile(destinationFilePath);
>>>>>>> f95bebd4
            }
        }

        private string GetLoadFilePath()
        {
            return FileUtilities.BrowseForFileOpen(
                IntPtr.Zero,
                Resources.PlotFileFilter,
                // TODO: open in current project folder if one is active
                Environment.GetFolderPath(Environment.SpecialFolder.MyDocuments) + "\\",
                Resources.OpenPlotDialogTitle);
        }

        private string GetSaveFilePath()
        {
            return FileUtilities.BrowseForFileSave(
                IntPtr.Zero,
                Resources.PlotFileFilter,
                null,
                Resources.SavePlotDialogTitle);
        }
    }
}<|MERGE_RESOLUTION|>--- conflicted
+++ resolved
@@ -79,11 +79,7 @@
                 {
                     PlotContentProvider.LoadFile(filePath);
                 }
-<<<<<<< HEAD
-                catch(Exception ex)
-=======
                 catch (Exception ex)
->>>>>>> f95bebd4
                 {
                     EditorShell.Current.ShowErrorMessage(
                         string.Format(CultureInfo.InvariantCulture, Resources.CannotOpenPlotFile, ex.Message));
@@ -96,20 +92,7 @@
             string destinationFilePath = GetSaveFilePath();
             if (!string.IsNullOrEmpty(destinationFilePath))
             {
-<<<<<<< HEAD
-                try
-                {
-                    PlotContentProvider.SaveFile(destinationFilePath);
-                }
-                catch (Exception ex)
-                {
-                    throw;
-                    //EditorShell.Current.ShowErrorMessage(
-                    //    string.Format(CultureInfo.InvariantCulture, Resources.CannotOpenPlotFile, ex.Message));
-                }
-=======
                 PlotContentProvider.SaveFile(destinationFilePath);
->>>>>>> f95bebd4
             }
         }
 
