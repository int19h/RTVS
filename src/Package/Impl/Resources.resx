﻿<?xml version="1.0" encoding="utf-8"?>
<root>
  <!-- 
    Microsoft ResX Schema 
    
    Version 2.0
    
    The primary goals of this format is to allow a simple XML format 
    that is mostly human readable. The generation and parsing of the 
    various data types are done through the TypeConverter classes 
    associated with the data types.
    
    Example:
    
    ... ado.net/XML headers & schema ...
    <resheader name="resmimetype">text/microsoft-resx</resheader>
    <resheader name="version">2.0</resheader>
    <resheader name="reader">System.Resources.ResXResourceReader, System.Windows.Forms, ...</resheader>
    <resheader name="writer">System.Resources.ResXResourceWriter, System.Windows.Forms, ...</resheader>
    <data name="Name1"><value>this is my long string</value><comment>this is a comment</comment></data>
    <data name="Color1" type="System.Drawing.Color, System.Drawing">Blue</data>
    <data name="Bitmap1" mimetype="application/x-microsoft.net.object.binary.base64">
        <value>[base64 mime encoded serialized .NET Framework object]</value>
    </data>
    <data name="Icon1" type="System.Drawing.Icon, System.Drawing" mimetype="application/x-microsoft.net.object.bytearray.base64">
        <value>[base64 mime encoded string representing a byte array form of the .NET Framework object]</value>
        <comment>This is a comment</comment>
    </data>
                
    There are any number of "resheader" rows that contain simple 
    name/value pairs.
    
    Each data row contains a name, and value. The row also contains a 
    type or mimetype. Type corresponds to a .NET class that support 
    text/value conversion through the TypeConverter architecture. 
    Classes that don't support this are serialized and stored with the 
    mimetype set.
    
    The mimetype is used for serialized objects, and tells the 
    ResXResourceReader how to depersist the object. This is currently not 
    extensible. For a given mimetype the value must be set accordingly:
    
    Note - application/x-microsoft.net.object.binary.base64 is the format 
    that the ResXResourceWriter will generate, however the reader can 
    read any of the formats listed below.
    
    mimetype: application/x-microsoft.net.object.binary.base64
    value   : The object must be serialized with 
            : System.Runtime.Serialization.Formatters.Binary.BinaryFormatter
            : and then encoded with base64 encoding.
    
    mimetype: application/x-microsoft.net.object.soap.base64
    value   : The object must be serialized with 
            : System.Runtime.Serialization.Formatters.Soap.SoapFormatter
            : and then encoded with base64 encoding.

    mimetype: application/x-microsoft.net.object.bytearray.base64
    value   : The object must be serialized into a byte array 
            : using a System.ComponentModel.TypeConverter
            : and then encoded with base64 encoding.
    -->
  <xsd:schema id="root" xmlns="" xmlns:xsd="http://www.w3.org/2001/XMLSchema" xmlns:msdata="urn:schemas-microsoft-com:xml-msdata">
    <xsd:import namespace="http://www.w3.org/XML/1998/namespace" />
    <xsd:element name="root" msdata:IsDataSet="true">
      <xsd:complexType>
        <xsd:choice maxOccurs="unbounded">
          <xsd:element name="metadata">
            <xsd:complexType>
              <xsd:sequence>
                <xsd:element name="value" type="xsd:string" minOccurs="0" />
              </xsd:sequence>
              <xsd:attribute name="name" use="required" type="xsd:string" />
              <xsd:attribute name="type" type="xsd:string" />
              <xsd:attribute name="mimetype" type="xsd:string" />
              <xsd:attribute ref="xml:space" />
            </xsd:complexType>
          </xsd:element>
          <xsd:element name="assembly">
            <xsd:complexType>
              <xsd:attribute name="alias" type="xsd:string" />
              <xsd:attribute name="name" type="xsd:string" />
            </xsd:complexType>
          </xsd:element>
          <xsd:element name="data">
            <xsd:complexType>
              <xsd:sequence>
                <xsd:element name="value" type="xsd:string" minOccurs="0" msdata:Ordinal="1" />
                <xsd:element name="comment" type="xsd:string" minOccurs="0" msdata:Ordinal="2" />
              </xsd:sequence>
              <xsd:attribute name="name" type="xsd:string" use="required" msdata:Ordinal="1" />
              <xsd:attribute name="type" type="xsd:string" msdata:Ordinal="3" />
              <xsd:attribute name="mimetype" type="xsd:string" msdata:Ordinal="4" />
              <xsd:attribute ref="xml:space" />
            </xsd:complexType>
          </xsd:element>
          <xsd:element name="resheader">
            <xsd:complexType>
              <xsd:sequence>
                <xsd:element name="value" type="xsd:string" minOccurs="0" msdata:Ordinal="1" />
              </xsd:sequence>
              <xsd:attribute name="name" type="xsd:string" use="required" />
            </xsd:complexType>
          </xsd:element>
        </xsd:choice>
      </xsd:complexType>
    </xsd:element>
  </xsd:schema>
  <resheader name="resmimetype">
    <value>text/microsoft-resx</value>
  </resheader>
  <resheader name="version">
    <value>2.0</value>
  </resheader>
  <resheader name="reader">
    <value>System.Resources.ResXResourceReader, System.Windows.Forms, Version=4.0.0.0, Culture=neutral, PublicKeyToken=b77a5c561934e089</value>
  </resheader>
  <resheader name="writer">
    <value>System.Resources.ResXResourceWriter, System.Windows.Forms, Version=4.0.0.0, Culture=neutral, PublicKeyToken=b77a5c561934e089</value>
  </resheader>
  <data name="AdvancedEditorOptions" xml:space="preserve">
    <value>Advanced</value>
  </data>
  <data name="EditorName" xml:space="preserve">
    <value>R Language Editor</value>
  </data>
  <data name="LanguageName" xml:space="preserve">
    <value>R</value>
  </data>
  <data name="UndoActionFormatDocument" xml:space="preserve">
    <value>Format Document</value>
  </data>
  <data name="Settings_CompletionCategory" xml:space="preserve">
    <value>Completion</value>
  </data>
  <data name="Settings_EnableSyntaxCheck" xml:space="preserve">
    <value>Show syntax errors</value>
  </data>
  <data name="Settings_EnableSyntaxCheck_Description" xml:space="preserve">
    <value>Enable automatic syntax checking in the code</value>
  </data>
  <data name="Settings_FormattingCategory" xml:space="preserve">
    <value>Formatting</value>
  </data>
  <data name="Settings_FormatOnPaste" xml:space="preserve">
    <value>Format on paste</value>
  </data>
  <data name="Settings_FormatOnPaste_Description" xml:space="preserve">
    <value>Automatically format and indent code fragment on paste</value>
  </data>
  <data name="Settings_BracesExpanded" xml:space="preserve">
    <value>Expanded braces</value>
  </data>
  <data name="Settings_BracesExpanded_Description" xml:space="preserve">
    <value>Place open curly brace on a new line</value>
  </data>
  <data name="Off" xml:space="preserve">
    <value>Off</value>
  </data>
  <data name="On" xml:space="preserve">
    <value>On</value>
  </data>
  <data name="Settings_AutoFormat" xml:space="preserve">
    <value>Automatic formatting</value>
  </data>
  <data name="Settings_AutoFormat_Description" xml:space="preserve">
    <value>Reformat code as you type</value>
  </data>
  <data name="SaveAsFilterR" xml:space="preserve">
    <value>R Language Files (*.r)|*.r|</value>
  </data>
  <data name="Settings_IntellisenseCategory" xml:space="preserve">
    <value>IntelliSense</value>
  </data>
  <data name="Settings_ShowInternalFunctions" xml:space="preserve">
    <value>Show internal functions</value>
  </data>
  <data name="Settings_ShowInternalFunctions_Description" xml:space="preserve">
    <value>Show internal functions (functions beginning with dot) in the statement completion list</value>
  </data>
  <data name="Settings_ShowTclFunctions" xml:space="preserve">
    <value>Show TCL functions</value>
  </data>
  <data name="Settings_ShowTclFunctions_Description" xml:space="preserve">
    <value>Show functions from TCL/TK package in the statement completion list</value>
  </data>
  <data name="Settings_CommitOnSpace" xml:space="preserve">
    <value>Commit on Space key</value>
  </data>
  <data name="Settings_CommitOnSpace_Description" xml:space="preserve">
    <value>Commit intellisense selection when Space key is pressed</value>
  </data>
  <data name="Settings_SpaceAfterComma" xml:space="preserve">
    <value>Space after comma</value>
  </data>
  <data name="Settings_SpaceAfterComma_Description" xml:space="preserve">
    <value>Insert space after comma in function arguments</value>
  </data>
  <data name="Settings_SpaceAfterKeyword" xml:space="preserve">
    <value>Space after keyword</value>
  </data>
  <data name="Settings_SpaceAfterKeyword_Description" xml:space="preserve">
    <value>Insert space after keyword and before opening brace such as in case of 'if', 'while', 'repeat'</value>
  </data>
  <data name="ReplWindowName" xml:space="preserve">
    <value>R Interactive</value>
  </data>
  <data name="Settings_SyntaxCheckCategory" xml:space="preserve">
    <value>Syntax check</value>
  </data>
  <data name="Settings_ReplCategory" xml:space="preserve">
    <value>Interactive window</value>
  </data>
  <data name="Settings_SendToRepl" xml:space="preserve">
    <value>'Send to R Console' shortcut</value>
  </data>
  <data name="Settings_SendToRepl_Description" xml:space="preserve">
    <value>Override editor 'insert empty line above' command and use Control+Enter for sending editor selection to R Console instead. Keyboard bindings can also be change in Tools &gt; Options &gt; Environment &gt; Keyboard.</value>
  </data>
  <data name="Error_Microsoft_R_Host_Missing" xml:space="preserve">
    <value>Microsoft.R.Host.exe is missing. Click OK to open download link in the default browser.</value>
  </data>
  <data name="SaveAsFilterMD" xml:space="preserve">
    <value>Markdown Files (*.md;*.rmd;*.markdown)|*.md;*.rmd;*.markdown|</value>
  </data>
  <data name="CtrlECtrlE" xml:space="preserve">
    <value>Control+E, Control+E</value>
  </data>
  <data name="CtrlEnter" xml:space="preserve">
    <value>Control+Enter</value>
  </data>
  <data name="MicrosoftRHostStopped" xml:space="preserve">
    <value>R Host process is stopped. Click Reset to start a new one.</value>
  </data>
  <data name="MicrosoftRHostStopping" xml:space="preserve">
    <value>Stopping R Session...</value>
  </data>
  <data name="InputIsTooLong" xml:space="preserve">
    <value>Input is too long - no more than {0} characters expected.</value>
  </data>
  <data name="Settings_ReplSyntaxCheck" xml:space="preserve">
    <value>Syntax check in R Console</value>
  </data>
  <data name="Settings_ReplSyntaxCheck_Description" xml:space="preserve">
    <value>Turns on or off live code syntax check in R Console window. Syntax check may not work correctly in multi-line statements.</value>
  </data>
  <data name="OutputWindowName_InstallPackages" xml:space="preserve">
    <value>R Packages</value>
  </data>
  <data name="OutputWindowName_Publish" xml:space="preserve">
    <value>R Publish</value>
  </data>
  <data name="Error_CannotDeleteFile" xml:space="preserve">
    <value>Unable to delete file {0}. Exception: {1}.</value>
  </data>
  <data name="Error_MarkdownConversionFailed" xml:space="preserve">
    <value>Markdown conversion failed</value>
  </data>
  <data name="Error_PackageMissing" xml:space="preserve">
    <value>This operation requires package {0} which is not installed or has been removed. </value>
  </data>
  <data name="PlotWindowCaption" xml:space="preserve">
    <value>R Plot</value>
  </data>
  <data name="EmptyPlotWindowWatermark" xml:space="preserve">
    <value>Run plotting command in R Interactive Window</value>
  </data>
  <data name="PlotCopyToClipboardError" xml:space="preserve">
    <value>Error copying plot to the clipboard.
{0}</value>
  </data>
  <data name="PlotExportAsImageFilter" xml:space="preserve">
    <value>PNG (*.png)|*.png|JPEG (*.jpg;*.jpeg)|*.jpg;*.jpeg|BMP (*.bmp)|*.bmp|TIFF (*.tif;*.tiff)|*.tif;*.tiff|All Files (*.*)|*.*</value>
  </data>
  <data name="PlotExportAsPdfFilter" xml:space="preserve">
    <value>PDF (*.pdf)|*.pdf|All Files (*.*)|*.*</value>
  </data>
<<<<<<< HEAD
=======
  <data name="DeletePlot" xml:space="preserve">
    <value>Are you sure you want to remove the current plot?</value>
  </data>
  <data name="DeleteAllPlots" xml:space="preserve">
    <value>Are you sure you want to remove all plots?</value>
  </data>
>>>>>>> 573f8a18
  <data name="MicrosoftRHostStarting" xml:space="preserve">
    <value>Starting R Session...</value>
  </data>
  <data name="SavePlotDialogTitle" xml:space="preserve">
    <value>Save R Plot File</value>
  </data>
  <data name="ExportPlotAsImageDialogTitle" xml:space="preserve">
    <value>Export Plot As Image</value>
  </data>
  <data name="ExportPlotAsPdfDialogTitle" xml:space="preserve">
    <value>Export Plot As PDF</value>
  </data>
  <data name="PlotExportUnsupportedImageFormat" xml:space="preserve">
    <value>File extension '{0}' is not supported.

Supported formats are: jpg/jpeg, png, tif/tiff, bmp.</value>
  </data>
  <data name="LoadWorkspaceIntoGlobalEnvironment" xml:space="preserve">
    <value>Do you want to load the R data file {0} into the global environment?</value>
  </data>
  <data name="LoadWorkspaceFailedMessageFormat" xml:space="preserve">
    <value>Load workspace from {0} failed:
{1}</value>
  </data>
  <data name="SaveWorkspaceAsTitle" xml:space="preserve">
    <value>Save Workspace As</value>
  </data>
  <data name="SaveWorkspaceFailedMessageFormat" xml:space="preserve">
    <value>Save workspace into {0} failed:
{1}</value>
  </data>
  <data name="WorkspaceFileFilter" xml:space="preserve">
    <value>R Data Files (*.rdata)|*.rdata|All Files (*.*)|*.*</value>
  </data>
  <data name="LoadHistoryTitle" xml:space="preserve">
    <value>Load History</value>
  </data>
  <data name="SaveHistoryAsTitle" xml:space="preserve">
    <value>Save History As</value>
  </data>
  <data name="DeleteSelectedHistoryEntries" xml:space="preserve">
    <value>Are you sure you want to remove the selected entries from the history?</value>
  </data>
  <data name="DeleteAllHistoryEntries" xml:space="preserve">
    <value>Are you sure you want to remove all history entries?</value>
  </data>
  <data name="HistoryFileFilter" xml:space="preserve">
    <value>R History Files (*.rhistory)|*.rhistory|All Files (*.*)|*.*</value>
  </data>
  <data name="Settings_CommitOnEnter" xml:space="preserve">
    <value>Commit on Enter key</value>
  </data>
  <data name="Settings_CommitOnEnter_Description" xml:space="preserve">
    <value>Commit intellisense selection when Enter key is pressed</value>
  </data>
  <data name="Settings_TriggerOnFirstChar" xml:space="preserve">
    <value>Completion list on first character</value>
  </data>
  <data name="Settings_TriggerOnFirstChar_Description" xml:space="preserve">
    <value>Show completion list on first character typed. If set to off, completion list can be brought up by invoking Edit &gt; IntelliSense &gt; List Members command (typically Ctrl+J)</value>
  </data>
  <data name="VariableWindowCaption" xml:space="preserve">
    <value>Variable Explorer</value>
  </data>
  <data name="Settings_PartialArgumentNameMatch" xml:space="preserve">
    <value>Match partially typed argument names</value>
  </data>
  <data name="Settings_PartialArgumentNameMatch_Description" xml:space="preserve">
    <value>When typing argument name in a function call, signature help shows description for the argument that is the best match</value>
  </data>
  <data name="CranMirrorListRequestCanceled" xml:space="preserve">
    <value>Unable to download CRAN mirror list. The request has been canceled.</value>
  </data>
  <data name="Settings_GeneralCategory" xml:space="preserve">
    <value>General</value>
  </data>
  <data name="Settings_CranMirror" xml:space="preserve">
    <value>CRAN Mirror</value>
  </data>
  <data name="Settings_CranMirror_Description" xml:space="preserve">
    <value>Default CRAN mirror for package installations</value>
  </data>
  <data name="Settings_RBasePath" xml:space="preserve">
    <value>R Engine (64-bit)</value>
  </data>
  <data name="Settings_RBasePath_Description" xml:space="preserve">
    <value>Path to R installation (64-bit only).</value>
  </data>
  <data name="RPromptClassification" xml:space="preserve">
    <value>R Interactive Prompts</value>
  </data>
  <data name="Error_CannotCollectLogs" xml:space="preserve">
    <value>Unable to collect and package logs. Exception: {0}</value>
  </data>
  <data name="CollectingOSInformation" xml:space="preserve">
    <value>Collecting OS information</value>
  </data>
  <data name="CollectingRTVSLogs" xml:space="preserve">
    <value>Collecting R Tools for Visual Studio logs</value>
  </data>
  <data name="CollectingSystemEvents" xml:space="preserve">
    <value>Collecting events from system log</value>
  </data>
  <data name="CreatingArchive" xml:space="preserve">
    <value>Creating ZIP archive</value>
  </data>
  <data name="GatheringDiagnosticData" xml:space="preserve">
    <value>Gathering diagnostics data...</value>
  </data>
  <data name="LongOperationProgressMessage2" xml:space="preserve">
    <value>Processing Item {0} of {1}: {2}</value>
  </data>
  <data name="VariableExplorer_EnvironmentName" xml:space="preserve">
    <value>No R Interactive</value>
  </data>
  <data name="VariableExplorer_ClassHeader" xml:space="preserve">
    <value>Class</value>
  </data>
  <data name="VariableExplorer_NameHeader" xml:space="preserve">
    <value>Name</value>
  </data>
  <data name="VariableExplorer_TypeHeader" xml:space="preserve">
    <value>Type</value>
  </data>
  <data name="VariableExplorer_ValueHeader" xml:space="preserve">
    <value>Value</value>
  </data>
  <data name="Settings_LoadRDataOnProjectLoad" xml:space="preserve">
    <value>Load workspace when project opens</value>
  </data>
  <data name="Settings_LoadRDataOnProjectLoad_Description" xml:space="preserve">
    <value>Load workspace from .RData into global environment when project is opened</value>
  </data>
  <data name="Settings_SaveRDataOnProjectUnload" xml:space="preserve">
    <value>Save workspace when project closes</value>
  </data>
  <data name="Settings_SaveRDataOnProjectUnload_Description" xml:space="preserve">
    <value>Save workspace from global environment to .RData when project is closed</value>
  </data>
  <data name="Settings_AlwaysSaveHistory" xml:space="preserve">
    <value>Always save history</value>
  </data>
  <data name="Settings_AlwaysSaveHistory_Description" xml:space="preserve">
    <value>Save history to .RHistory file when project is closed, even if workspace isn't saved</value>
  </data>
  <data name="Settings_ClearFilterOnAddHistory" xml:space="preserve">
    <value>Reset search filter</value>
  </data>
  <data name="Settings_ClearFilterOnAddHistory_Description" xml:space="preserve">
    <value>Reset search filter in history window when new entry is added or .RHistory file is loaded</value>
  </data>
  <data name="Settings_MultilineHistorySelection" xml:space="preserve">
    <value>Use multiline selection</value>
  </data>
  <data name="Settings_MultilineHistorySelection_Description" xml:space="preserve">
    <value>Single click in R history window selects the entire fragment that was sent to R. Up/Down arrows in the R Interactive Window navigate through chunks instead of single lines.</value>
  </data>
  <data name="Ask" xml:space="preserve">
    <value>Ask</value>
  </data>
  <data name="No" xml:space="preserve">
    <value>No</value>
  </data>
  <data name="Yes" xml:space="preserve">
    <value>Yes</value>
  </data>
  <data name="SaveWorkspaceOnProjectUnload" xml:space="preserve">
    <value>Save current workspace image to {0}?</value>
  </data>
  <assembly alias="System.Windows.Forms" name="System.Windows.Forms, Version=4.0.0.0, Culture=neutral, PublicKeyToken=b77a5c561934e089" />
  <data name="ReplWindowIcon" type="System.Resources.ResXFileRef, System.Windows.Forms">
    <value>Resources\RInteractiveWindow_16x.png;System.Drawing.Bitmap, System.Drawing, Version=4.0.0.0, Culture=neutral, PublicKeyToken=b03f5f7f11d50a3a</value>
  </data>
  <data name="RProjectNode" type="System.Resources.ResXFileRef, System.Windows.Forms">
    <value>images\rprojectnode.png;System.Drawing.Bitmap, System.Drawing, Version=4.0.0.0, Culture=neutral, PublicKeyToken=b03f5f7f11d50a3a</value>
  </data>
  <data name="Settings_WorkspaceCategory" xml:space="preserve">
    <value>Workspace</value>
  </data>
  <data name="RDataNode" type="System.Resources.ResXFileRef, System.Windows.Forms">
    <value>images\rdatanode.png;System.Drawing.Bitmap, System.Drawing, Version=4.0.0.0, Culture=neutral, PublicKeyToken=b03f5f7f11d50a3a</value>
  </data>
  <data name="RFileNode" type="System.Resources.ResXFileRef, System.Windows.Forms">
    <value>images\rfilenode.png;System.Drawing.Bitmap, System.Drawing, Version=4.0.0.0, Culture=neutral, PublicKeyToken=b03f5f7f11d50a3a</value>
  </data>
  <data name="AttachmentTooLarge1" xml:space="preserve">
    <value>Archive with log files exceeds {0} MB. Sending large file as an attachment may not be possible.</value>
  </data>
  <data name="Error_CannotSendFeedback1" xml:space="preserve">
    <value>Error sending e-mail: {0} ({1}).</value>
  </data>
  <data name="AttachmentTooLarge2" xml:space="preserve">
    <value>Please place archived files on a file share and add link to the e-mail. When you click OK, Visual Studio will open TEMP folder in the Windows Explorer.</value>
  </data>
  <data name="AttachmentTooLarge3" xml:space="preserve">
    <value>Archived logs are in {0} file that can be found in {1}</value>
  </data>
  <data name="Error_CannotSendFeedback2" xml:space="preserve">
    <value>Please compose and send e-mail manually to rtvscore@microsoft.com. If possible, attach {0} file that can be found in {1}.</value>
  </data>
  <data name="ChooseRInstallFolder" xml:space="preserve">
    <value>Choose R Install Folder</value>
  </data>
  <data name="Error_CannotFindRBinariesFormat" xml:space="preserve">
    <value>Cannot find R binaries in {0}. Please specify valid path to R installation directory such as 'Program Files\R\R-3.2.x' or 'Program Files\MRO\R-3.2.x'.</value>
  </data>
  <data name="Error_ExceptionAccessingPath" xml:space="preserve">
    <value>Unable to access path {0}. Exception: {1}.</value>
  </data>
  <data name="RPathChangedRestartVS" xml:space="preserve">
    <value>You must restart Visual Studio after changing path to the R installation.</value>
  </data>
  <data name="Error_UnsupportedRVersion" xml:space="preserve">
    <value>R {0}.{1}.{2} is not compatible with R Tools for Visual Studio. Supported versions are {3}.{4}.{5} - {6}.{7}.{8}.</value>
  </data>
  <data name="ChooseDirectory" xml:space="preserve">
    <value>Choose Directory</value>
  </data>
  <data name="HelpWindowCaption" xml:space="preserve">
    <value>R Help</value>
  </data>
  <data name="OpenFunctionHelp" xml:space="preserve">
    <value>Help on {0}</value>
  </data>
  <data name="Error_UnableToFindR" xml:space="preserve">
    <value>Unable to determine location of R binaries. If R is not installed please install Microsoft R Open and restart Visual Studio. If R is installed please specify path to R binaries in Tools | Options | R Tools.</value>
  </data>
  <data name="HistoryWindowCaption" xml:space="preserve">
    <value>R History</value>
  </data>
  <data name="LoadWorkspaceTitle" xml:space="preserve">
    <value>Load Workspace</value>
  </data>
  <data name="Settings_RCommandLineArguments" xml:space="preserve">
    <value>R command line arguments</value>
  </data>
  <data name="Settings_RCommandLineArguments_Description" xml:space="preserve">
    <value>Additional arguments to pass to the R Host process</value>
  </data>
  <data name="Settings_HistoryCategory" xml:space="preserve">
    <value>History</value>
  </data>
  <data name="Warning_RStudioKeyboardShortcuts" xml:space="preserve">
    <value>Do you want to reset keyboard shortcuts to be compatible with the RStudio where possible?</value>
  </data>
  <data name="Warning_SettingsReset" xml:space="preserve">
    <value>This will reset Visual Studio window layout to the Data Scientist profile. If you prefer to save existing Visual Studio settings please use Tools &gt; Import/Export Settings instead to switch profiles. You can also go back to the original VS settings profile via Import/Export Settings. Proceed?</value>
  </data>
  <data name="HelpBrowser_Automatic" xml:space="preserve">
    <value>Automatic</value>
  </data>
  <data name="HelpBrowser_External" xml:space="preserve">
    <value>External</value>
  </data>
  <data name="Settings_HelpBrowser" xml:space="preserve">
    <value>Help Browser</value>
  </data>
  <data name="Settings_HelpBrowser_Description" xml:space="preserve">
    <value>Determines if R Tools should always be using external Web browser or try and send Help pages to the Help window and other Web requests to the external default Web browser.</value>
  </data>
  <data name="VariableExplorer_Truncated" xml:space="preserve">
    <value>[truncated]</value>
  </data>
  <data name="VariableGrid_Caption" xml:space="preserve">
    <value>R Data</value>
  </data>
  <data name="Settings_DebuggingCategory" xml:space="preserve">
    <value>Debugging</value>
  </data>
  <data name="Settings_ShowDotPrefixedVariables" xml:space="preserve">
    <value>Show dot-prefixed variables</value>
  </data>
  <data name="Settings_ShowDotPrefixedVariables_Description" xml:space="preserve">
    <value>Show variables that have names beginning with "." in Variable Explorer and debugger tool windows.</value>
  </data>
  <data name="Warning_LogTooLarge" xml:space="preserve">
    <value />
  </data>
  <data name="Progress_ExcelRowCounter" xml:space="preserve">
    <value>Row {0} of {1}</value>
  </data>
  <data name="Progress_PreparingExcelData" xml:space="preserve">
    <value>Preparing data for Microsoft Excel...</value>
  </data>
  <data name="Warning_CancelCurrentExcelView" xml:space="preserve">
    <value>Cancel data conversion for Microsoft Excel?</value>
  </data>
  <data name="LongOperationProgressMessage1" xml:space="preserve">
    <value>Processing Item {0} of {1}</value>
  </data>
  <data name="OpenInExcelCommandTooltip" xml:space="preserve">
    <value>Open in Microsoft Excel</value>
  </data>
  <data name="ShowDetailCommandTooltip" xml:space="preserve">
    <value>Open in a Grid Viewer</value>
  </data>
  <data name="Settings_TriggerOnTab" xml:space="preserve">
    <value>Completion list on Tab key</value>
  </data>
  <data name="Settings_TriggerOnTab_Description" xml:space="preserve">
    <value>If set to on completion list can be invoked by typing one or more characters and pressing Tab.</value>
  </data>
  <data name="Error_ExcelCannotEvaluateExpression" xml:space="preserve">
    <value>Unable to evaluate expression and get data for Microsoft Excel</value>
  </data>
  <data name="Error_NoWebTools" xml:space="preserve">
    <value>R Tools require Web Development Tools component which is not installed. Please go to Control Panel, click 'Uninstall Program', locate Visual Studio, right click and choose 'Change'. Set Web Development Tools checkbox to on and click Next to update your Visual Studio installation.</value>
  </data>
</root><|MERGE_RESOLUTION|>--- conflicted
+++ resolved
@@ -274,15 +274,12 @@
   <data name="PlotExportAsPdfFilter" xml:space="preserve">
     <value>PDF (*.pdf)|*.pdf|All Files (*.*)|*.*</value>
   </data>
-<<<<<<< HEAD
-=======
   <data name="DeletePlot" xml:space="preserve">
     <value>Are you sure you want to remove the current plot?</value>
   </data>
   <data name="DeleteAllPlots" xml:space="preserve">
     <value>Are you sure you want to remove all plots?</value>
   </data>
->>>>>>> 573f8a18
   <data name="MicrosoftRHostStarting" xml:space="preserve">
     <value>Starting R Session...</value>
   </data>
