--- conflicted
+++ resolved
@@ -643,12 +643,10 @@
   <data name="CranMirror_UseRProfile" xml:space="preserve">
     <value>(Use .Rprofile)</value>
   </data>
-<<<<<<< HEAD
   <data name="SurrondWithSnippet" xml:space="preserve">
     <value>Surround With</value>
-=======
+  </data>
   <data name="ImportData_Title" xml:space="preserve">
     <value>Import Dataset</value>
->>>>>>> 067f4508
   </data>
 </root>