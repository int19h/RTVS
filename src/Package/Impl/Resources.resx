--- conflicted
+++ resolved
@@ -709,15 +709,13 @@
   <data name="TooltipPlaceholder" xml:space="preserve">
     <value>Fetching data...</value>
   </data>
-<<<<<<< HEAD
+  <data name="PlotWindowCaptionLocatorActive" xml:space="preserve">
+    <value>R Plot - Locator is Active</value>
+  </data>
+  <data name="PlotWindowStatusLocatorActive" xml:space="preserve">
+    <value>Locator is active. Click in the plot window to select points then choose End Locator.</value>
+  </data>
   <data name="Warning_DeleteAllVariables" xml:space="preserve">
     <value>Are you sure you want to remove all variables?</value>
-=======
-  <data name="PlotWindowCaptionLocatorActive" xml:space="preserve">
-    <value>R Plot - Locator is Active</value>
-  </data>
-  <data name="PlotWindowStatusLocatorActive" xml:space="preserve">
-    <value>Locator is active. Click in the plot window to select points then choose End Locator.</value>
->>>>>>> ce401e93
   </data>
 </root>