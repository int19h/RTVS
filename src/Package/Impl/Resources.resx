--- conflicted
+++ resolved
@@ -350,10 +350,9 @@
   <data name="Settings_RVersion_Latest" xml:space="preserve">
     <value>[Latest]</value>
   </data>
-<<<<<<< HEAD
   <data name="RPromptClassification" xml:space="preserve">
     <value>R Interactive Prompts</value>
-=======
+  </data>
   <data name="Error_CannotCollectLogs" xml:space="preserve">
     <value>Unable to collect and package logs. Exception: {0}</value>
   </data>
@@ -377,6 +376,5 @@
   </data>
   <data name="LongOperationProgressMessage" xml:space="preserve">
     <value>Processing Item {0} of {1}: {2}</value>
->>>>>>> 5de90f67
   </data>
 </root>