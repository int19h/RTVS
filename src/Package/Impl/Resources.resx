--- conflicted
+++ resolved
@@ -591,15 +591,13 @@
   <data name="Error_NoWebTools" xml:space="preserve">
     <value>R Tools require Web Development Tools component which is not installed. Please go to Control Panel, click 'Uninstall Program', locate Visual Studio, right click and choose 'Change'. Set Web Development Tools checkbox to on and click Next to update your Visual Studio installation.</value>
   </data>
-<<<<<<< HEAD
+  <data name="VariableGrid_Missing" xml:space="preserve">
+    <value>object {0} is missing.</value>
+  </data>
+  <data name="VariableGrid_NotTwoDimension" xml:space="preserve">
+    <value>object {0} is not two dimensional.</value>
+  </data>
   <data name="OpenRProjMessage" xml:space="preserve">
     <value>In order to open RStudio project file as Visual Studio R project please select File | Open Project, locate .rproj file and click Open.</value>
-=======
-  <data name="VariableGrid_Missing" xml:space="preserve">
-    <value>object {0} is missing.</value>
-  </data>
-  <data name="VariableGrid_NotTwoDimension" xml:space="preserve">
-    <value>object {0} is not two dimensional.</value>
->>>>>>> 7d4b408a
   </data>
 </root>