--- conflicted
+++ resolved
@@ -730,7 +730,9 @@
   <data name="Settings_RCodePage_Description" xml:space="preserve">
     <value>Default code page in R. Affects conversion of characters from Windows Unicode to R and back. Same as in Sys.setlocale(LC_CTYPE).</value>
   </data>
-<<<<<<< HEAD
+  <data name="VariableExplorer_ErrorEnvironment" xml:space="preserve">
+    <value>Error retrieving environment list</value>
+  </data>
   <data name="Settings_FormatScope" xml:space="preserve">
     <value>Format scope on }</value>
   </data>
@@ -752,9 +754,5 @@
   </data>
   <data name="HelpSearchWatermark" xml:space="preserve">
     <value>Type search term</value>
-=======
-  <data name="VariableExplorer_ErrorEnvironment" xml:space="preserve">
-    <value>Error retrieving environment list</value>
->>>>>>> e85d8bd3
   </data>
 </root>