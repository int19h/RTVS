﻿<?xml version="1.0" encoding="utf-8"?>
<root>
  <!-- 
    Microsoft ResX Schema 
    
    Version 2.0
    
    The primary goals of this format is to allow a simple XML format 
    that is mostly human readable. The generation and parsing of the 
    various data types are done through the TypeConverter classes 
    associated with the data types.
    
    Example:
    
    ... ado.net/XML headers & schema ...
    <resheader name="resmimetype">text/microsoft-resx</resheader>
    <resheader name="version">2.0</resheader>
    <resheader name="reader">System.Resources.ResXResourceReader, System.Windows.Forms, ...</resheader>
    <resheader name="writer">System.Resources.ResXResourceWriter, System.Windows.Forms, ...</resheader>
    <data name="Name1"><value>this is my long string</value><comment>this is a comment</comment></data>
    <data name="Color1" type="System.Drawing.Color, System.Drawing">Blue</data>
    <data name="Bitmap1" mimetype="application/x-microsoft.net.object.binary.base64">
        <value>[base64 mime encoded serialized .NET Framework object]</value>
    </data>
    <data name="Icon1" type="System.Drawing.Icon, System.Drawing" mimetype="application/x-microsoft.net.object.bytearray.base64">
        <value>[base64 mime encoded string representing a byte array form of the .NET Framework object]</value>
        <comment>This is a comment</comment>
    </data>
                
    There are any number of "resheader" rows that contain simple 
    name/value pairs.
    
    Each data row contains a name, and value. The row also contains a 
    type or mimetype. Type corresponds to a .NET class that support 
    text/value conversion through the TypeConverter architecture. 
    Classes that don't support this are serialized and stored with the 
    mimetype set.
    
    The mimetype is used for serialized objects, and tells the 
    ResXResourceReader how to depersist the object. This is currently not 
    extensible. For a given mimetype the value must be set accordingly:
    
    Note - application/x-microsoft.net.object.binary.base64 is the format 
    that the ResXResourceWriter will generate, however the reader can 
    read any of the formats listed below.
    
    mimetype: application/x-microsoft.net.object.binary.base64
    value   : The object must be serialized with 
            : System.Runtime.Serialization.Formatters.Binary.BinaryFormatter
            : and then encoded with base64 encoding.
    
    mimetype: application/x-microsoft.net.object.soap.base64
    value   : The object must be serialized with 
            : System.Runtime.Serialization.Formatters.Soap.SoapFormatter
            : and then encoded with base64 encoding.

    mimetype: application/x-microsoft.net.object.bytearray.base64
    value   : The object must be serialized into a byte array 
            : using a System.ComponentModel.TypeConverter
            : and then encoded with base64 encoding.
    -->
  <xsd:schema id="root" xmlns="" xmlns:xsd="http://www.w3.org/2001/XMLSchema" xmlns:msdata="urn:schemas-microsoft-com:xml-msdata">
    <xsd:import namespace="http://www.w3.org/XML/1998/namespace" />
    <xsd:element name="root" msdata:IsDataSet="true">
      <xsd:complexType>
        <xsd:choice maxOccurs="unbounded">
          <xsd:element name="metadata">
            <xsd:complexType>
              <xsd:sequence>
                <xsd:element name="value" type="xsd:string" minOccurs="0" />
              </xsd:sequence>
              <xsd:attribute name="name" use="required" type="xsd:string" />
              <xsd:attribute name="type" type="xsd:string" />
              <xsd:attribute name="mimetype" type="xsd:string" />
              <xsd:attribute ref="xml:space" />
            </xsd:complexType>
          </xsd:element>
          <xsd:element name="assembly">
            <xsd:complexType>
              <xsd:attribute name="alias" type="xsd:string" />
              <xsd:attribute name="name" type="xsd:string" />
            </xsd:complexType>
          </xsd:element>
          <xsd:element name="data">
            <xsd:complexType>
              <xsd:sequence>
                <xsd:element name="value" type="xsd:string" minOccurs="0" msdata:Ordinal="1" />
                <xsd:element name="comment" type="xsd:string" minOccurs="0" msdata:Ordinal="2" />
              </xsd:sequence>
              <xsd:attribute name="name" type="xsd:string" use="required" msdata:Ordinal="1" />
              <xsd:attribute name="type" type="xsd:string" msdata:Ordinal="3" />
              <xsd:attribute name="mimetype" type="xsd:string" msdata:Ordinal="4" />
              <xsd:attribute ref="xml:space" />
            </xsd:complexType>
          </xsd:element>
          <xsd:element name="resheader">
            <xsd:complexType>
              <xsd:sequence>
                <xsd:element name="value" type="xsd:string" minOccurs="0" msdata:Ordinal="1" />
              </xsd:sequence>
              <xsd:attribute name="name" type="xsd:string" use="required" />
            </xsd:complexType>
          </xsd:element>
        </xsd:choice>
      </xsd:complexType>
    </xsd:element>
  </xsd:schema>
  <resheader name="resmimetype">
    <value>text/microsoft-resx</value>
  </resheader>
  <resheader name="version">
    <value>2.0</value>
  </resheader>
  <resheader name="reader">
    <value>System.Resources.ResXResourceReader, System.Windows.Forms, Version=4.0.0.0, Culture=neutral, PublicKeyToken=b77a5c561934e089</value>
  </resheader>
  <resheader name="writer">
    <value>System.Resources.ResXResourceWriter, System.Windows.Forms, Version=4.0.0.0, Culture=neutral, PublicKeyToken=b77a5c561934e089</value>
  </resheader>
  <data name="AdvancedEditorOptions" xml:space="preserve">
    <value>Advanced</value>
  </data>
  <data name="EditorName" xml:space="preserve">
    <value>R Language Editor</value>
  </data>
  <data name="LanguageName" xml:space="preserve">
    <value>R</value>
  </data>
  <data name="UndoActionFormatDocument" xml:space="preserve">
    <value>Format Document</value>
  </data>
  <data name="Settings_CompletionCategory" xml:space="preserve">
    <value>Completion</value>
  </data>
  <data name="Settings_EnableSyntaxCheck" xml:space="preserve">
    <value>Show syntax errors</value>
  </data>
  <data name="Settings_EnableSyntaxCheck_Description" xml:space="preserve">
    <value>Enable automatic syntax checking in the code</value>
  </data>
  <data name="Settings_FormattingCategory" xml:space="preserve">
    <value>Formatting</value>
  </data>
  <data name="Settings_FormatOnPaste" xml:space="preserve">
    <value>Format on paste</value>
  </data>
  <data name="Settings_FormatOnPaste_Description" xml:space="preserve">
    <value>Automatically format and indent code fragment on paste</value>
  </data>
  <data name="Settings_BracesExpanded" xml:space="preserve">
    <value>Expanded braces</value>
  </data>
  <data name="Settings_BracesExpanded_Description" xml:space="preserve">
    <value>Place open curly brace on a new line</value>
  </data>
  <data name="Off" xml:space="preserve">
    <value>Off</value>
  </data>
  <data name="On" xml:space="preserve">
    <value>On</value>
  </data>
  <data name="Settings_AutoFormat" xml:space="preserve">
    <value>Automatic formatting</value>
  </data>
  <data name="Settings_AutoFormat_Description" xml:space="preserve">
    <value>Reformat code as you type</value>
  </data>
  <data name="SaveAsFilterR" xml:space="preserve">
    <value>R Language Files (*.r)|*.r|</value>
  </data>
  <data name="Settings_IntellisenseCategory" xml:space="preserve">
    <value>IntelliSense</value>
  </data>
  <data name="Settings_ShowInternalFunctions" xml:space="preserve">
    <value>Show internal functions</value>
  </data>
  <data name="Settings_ShowInternalFunctions_Description" xml:space="preserve">
    <value>Show internal functions (functions beginning with dot) in the statement completion list</value>
  </data>
  <data name="Settings_ShowTclFunctions" xml:space="preserve">
    <value>Show TCL functions</value>
  </data>
  <data name="Settings_ShowTclFunctions_Description" xml:space="preserve">
    <value>Show functions from TCL/TK package in the statement completion list</value>
  </data>
  <data name="Settings_CommitOnSpace" xml:space="preserve">
    <value>Commit on Space key</value>
  </data>
  <data name="Settings_CommitOnSpace_Description" xml:space="preserve">
    <value>Commit intellisense selection when Space key is pressed</value>
  </data>
  <data name="Settings_SpaceAfterComma" xml:space="preserve">
    <value>Space after comma</value>
  </data>
  <data name="Settings_SpaceAfterComma_Description" xml:space="preserve">
    <value>Insert space after comma in function arguments</value>
  </data>
  <data name="Settings_SpaceAfterKeyword" xml:space="preserve">
    <value>Space after keyword</value>
  </data>
  <data name="Settings_SpaceAfterKeyword_Description" xml:space="preserve">
    <value>Insert space after keyword and before opening brace such as in case of 'if', 'while', 'repeat'</value>
  </data>
  <data name="ReplWindowName" xml:space="preserve">
    <value>R Interactive</value>
  </data>
  <data name="Settings_SyntaxCheckCategory" xml:space="preserve">
    <value>Syntax check</value>
  </data>
  <data name="Settings_ReplCategory" xml:space="preserve">
    <value>Interactive window</value>
  </data>
  <data name="Settings_SendToRepl" xml:space="preserve">
    <value>'Send to R Console' shortcut</value>
  </data>
  <data name="Settings_SendToRepl_Description" xml:space="preserve">
    <value>Override editor 'insert empty line above' command and use Control+Enter for sending editor selection to R Console instead. Keyboard bindings can also be change in Tools &gt; Options &gt; Environment &gt; Keyboard.</value>
  </data>
  <data name="Error_Microsoft_R_Host_Missing" xml:space="preserve">
    <value>Microsoft.R.Host.exe is missing. Click OK to open download link in the default browser.</value>
  </data>
  <data name="SaveAsFilterMD" xml:space="preserve">
    <value>Markdown Files (*.md;*.rmd;*.markdown)|*.md;*.rmd;*.markdown|</value>
  </data>
  <data name="CtrlECtrlE" xml:space="preserve">
    <value>Control+E, Control+E</value>
  </data>
  <data name="CtrlEnter" xml:space="preserve">
    <value>Control+Enter</value>
  </data>
  <data name="MicrosoftRHostStopped" xml:space="preserve">
    <value>R Host process is stopped. Click Reset to start a new one.</value>
  </data>
  <data name="MicrosoftRHostStopping" xml:space="preserve">
    <value>Stopping R Session...</value>
  </data>
  <data name="InputIsTooLong" xml:space="preserve">
    <value>Input is too long - no more than {0} characters expected.</value>
  </data>
  <data name="Settings_ReplSyntaxCheck" xml:space="preserve">
    <value>Syntax check in R Console</value>
  </data>
  <data name="Settings_ReplSyntaxCheck_Description" xml:space="preserve">
    <value>Turns on or off live code syntax check in R Console window. Syntax check may not work correctly in multi-line statements.</value>
  </data>
  <data name="OutputWindowName_InstallPackages" xml:space="preserve">
    <value>R Packages</value>
  </data>
  <data name="OutputWindowName_Publish" xml:space="preserve">
    <value>R Publish</value>
  </data>
  <data name="Error_CannotDeleteFile" xml:space="preserve">
    <value>Unable to delete file {0}. Exception: {1}.</value>
  </data>
  <data name="Error_MarkdownConversionFailed" xml:space="preserve">
    <value>Markdown conversion failed</value>
  </data>
  <data name="Error_PackageMissing" xml:space="preserve">
    <value>This operation requires package {0} which is not installed or has been removed. </value>
  </data>
  <data name="PlotWindowCaption" xml:space="preserve">
    <value>R Plot</value>
  </data>
  <data name="EmptyPlotWindowWatermark" xml:space="preserve">
    <value>Run plotting command in R Interactive Window</value>
  </data>
  <data name="PlotCopyToClipboardError" xml:space="preserve">
    <value>Error copying plot to the clipboard.
{0}</value>
  </data>
  <data name="PlotExportAsImageFilter" xml:space="preserve">
    <value>PNG (*.png)|*.png|JPEG (*.jpg;*.jpeg)|*.jpg;*.jpeg|BMP (*.bmp)|*.bmp|TIFF (*.tif;*.tiff)|*.tif;*.tiff|All Files (*.*)|*.*</value>
  </data>
  <data name="PlotExportAsPdfFilter" xml:space="preserve">
    <value>PDF (*.pdf)|*.pdf|All Files (*.*)|*.*</value>
  </data>
  <data name="MicrosoftRHostStarting" xml:space="preserve">
    <value>Starting R Session...</value>
  </data>
  <data name="SavePlotDialogTitle" xml:space="preserve">
    <value>Save R Plot File</value>
  </data>
  <data name="ExportPlotAsImageDialogTitle" xml:space="preserve">
    <value>Export Plot As Image</value>
  </data>
  <data name="ExportPlotAsPdfDialogTitle" xml:space="preserve">
    <value>Export Plot As PDF</value>
  </data>
  <data name="PlotExportUnsupportedImageFormat" xml:space="preserve">
    <value>File extension '{0}' is not supported.

Supported formats are: jpg/jpeg, png, tif/tiff, bmp.</value>
  </data>
  <data name="LoadWorkspaceIntoGlobalEnvironment" xml:space="preserve">
    <value>Do you want to load the R data file {0} into the global environment?</value>
  </data>
  <data name="LoadWorkspaceFailedMessageFormat" xml:space="preserve">
    <value>Load workspace from {0} failed:
{1}</value>
  </data>
  <data name="SaveWorkspaceAsTitle" xml:space="preserve">
    <value>Save Workspace As</value>
  </data>
  <data name="SaveWorkspaceFailedMessageFormat" xml:space="preserve">
    <value>Save workspace into {0} failed:
{1}</value>
  </data>
  <data name="WorkspaceFileFilter" xml:space="preserve">
    <value>R Data Files (*.rdata)|*.rdata|All Files (*.*)|*.*</value>
  </data>
  <data name="LoadHistoryTitle" xml:space="preserve">
    <value>Load History</value>
  </data>
  <data name="SaveHistoryAsTitle" xml:space="preserve">
    <value>Save History As</value>
  </data>
  <data name="DeleteSelectedHistoryEntries" xml:space="preserve">
    <value>Are you sure you want to remove the selected entries from the history?</value>
  </data>
  <data name="DeleteAllHistoryEntries" xml:space="preserve">
    <value>Are you sure you want to remove all history entries?</value>
  </data>
  <data name="HistoryFileFilter" xml:space="preserve">
    <value>R History Files (*.rhistory)|*.rhistory|All Files (*.*)|*.*</value>
  </data>
  <data name="Settings_CommitOnEnter" xml:space="preserve">
    <value>Commit on Enter key</value>
  </data>
  <data name="Settings_CommitOnEnter_Description" xml:space="preserve">
    <value>Commit intellisense selection when Enter key is pressed</value>
  </data>
  <data name="Settings_TriggerOnFirstChar" xml:space="preserve">
    <value>Intellisense list on first character</value>
  </data>
  <data name="Settings_TriggerOnFirstChar_Description" xml:space="preserve">
    <value>Show intellisense list on first character typed. If set to off, completion list can be invoked by typing one or more characters and pressing Tab or by invoking Edit &gt; IntelliSense &gt; List Members command</value>
  </data>
  <data name="VariableWindowCaption" xml:space="preserve">
    <value>Variable Explorer</value>
  </data>
  <data name="Settings_PartialArgumentNameMatch" xml:space="preserve">
    <value>Match partially typed argument names</value>
  </data>
  <data name="Settings_PartialArgumentNameMatch_Description" xml:space="preserve">
    <value>When typing argument name in a function call, signature help shows description for the argument that is the best match</value>
  </data>
  <data name="CranMirrorListRequestCanceled" xml:space="preserve">
    <value>Unable to download CRAN mirror list. The request has been canceled.</value>
  </data>
  <data name="Settings_GeneralCategory" xml:space="preserve">
    <value>General</value>
  </data>
  <data name="Settings_CranMirror" xml:space="preserve">
    <value>CRAN Mirror</value>
  </data>
  <data name="Settings_CranMirror_Description" xml:space="preserve">
    <value>Default CRAN mirror for package installations</value>
  </data>
  <data name="Settings_RBasePath" xml:space="preserve">
    <value>R Engine (64-bit)</value>
  </data>
  <data name="Settings_RBasePath_Description" xml:space="preserve">
    <value>Path to R installation (64-bit only).</value>
  </data>
  <data name="RPromptClassification" xml:space="preserve">
    <value>R Interactive Prompts</value>
  </data>
  <data name="Error_CannotCollectLogs" xml:space="preserve">
    <value>Unable to collect and package logs. Exception: {0}</value>
  </data>
  <data name="CollectingOSInformation" xml:space="preserve">
    <value>Collecting OS information</value>
  </data>
  <data name="CollectingRTVSLogs" xml:space="preserve">
    <value>Collecting R Tools for Visual Studio logs</value>
  </data>
  <data name="CollectingSystemEvents" xml:space="preserve">
    <value>Collecting events from system log</value>
  </data>
  <data name="CreatingArchive" xml:space="preserve">
    <value>Creating ZIP archive</value>
  </data>
  <data name="GatheringDiagnosticData" xml:space="preserve">
    <value>Gathering diagnostics data...</value>
  </data>
  <data name="LongOperationProgressMessage2" xml:space="preserve">
    <value>Processing Item {0} of {1}: {2}</value>
  </data>
  <data name="VariableExplorer_EnvironmentName" xml:space="preserve">
    <value>No R Interactive</value>
  </data>
  <data name="VariableExplorer_ClassHeader" xml:space="preserve">
    <value>Class</value>
  </data>
  <data name="VariableExplorer_NameHeader" xml:space="preserve">
    <value>Name</value>
  </data>
  <data name="VariableExplorer_TypeHeader" xml:space="preserve">
    <value>Type</value>
  </data>
  <data name="VariableExplorer_ValueHeader" xml:space="preserve">
    <value>Value</value>
  </data>
  <data name="Settings_LoadRDataOnProjectLoad" xml:space="preserve">
    <value>Load workspace when project opens</value>
  </data>
  <data name="Settings_LoadRDataOnProjectLoad_Description" xml:space="preserve">
    <value>Load workspace from .RData into global environment when project is opened</value>
  </data>
  <data name="Settings_SaveRDataOnProjectUnload" xml:space="preserve">
    <value>Save workspace when project closes</value>
  </data>
  <data name="Settings_SaveRDataOnProjectUnload_Description" xml:space="preserve">
    <value>Save workspace from global environment to .RData when project is closed</value>
  </data>
  <data name="Settings_AlwaysSaveHistory" xml:space="preserve">
    <value>Always save history</value>
  </data>
  <data name="Settings_AlwaysSaveHistory_Description" xml:space="preserve">
    <value>Save history to .RHistory file when project is closed, even if workspace isn't saved</value>
  </data>
  <data name="Settings_ClearFilterOnAddHistory" xml:space="preserve">
    <value>Reset search filter</value>
  </data>
  <data name="Settings_ClearFilterOnAddHistory_Description" xml:space="preserve">
    <value>Reset search filter in history window when new entry is added or .RHistory file is loaded</value>
  </data>
  <data name="Settings_MultilineHistorySelection" xml:space="preserve">
    <value>Use multiline selection</value>
  </data>
  <data name="Settings_MultilineHistorySelection_Description" xml:space="preserve">
    <value>Single click in R history window selects the entire fragment that was sent to R. Up/Down arrows in the R Interactive Window navigate through chunks instead of single lines.</value>
  </data>
  <data name="Ask" xml:space="preserve">
    <value>Ask</value>
  </data>
  <data name="No" xml:space="preserve">
    <value>No</value>
  </data>
  <data name="Yes" xml:space="preserve">
    <value>Yes</value>
  </data>
  <data name="SaveWorkspaceOnProjectUnload" xml:space="preserve">
    <value>Save current workspace image to {0}?</value>
  </data>
  <assembly alias="System.Windows.Forms" name="System.Windows.Forms, Version=4.0.0.0, Culture=neutral, PublicKeyToken=b77a5c561934e089" />
  <data name="ReplWindowIcon" type="System.Resources.ResXFileRef, System.Windows.Forms">
    <value>Resources\RInteractiveWindow_16x.png;System.Drawing.Bitmap, System.Drawing, Version=4.0.0.0, Culture=neutral, PublicKeyToken=b03f5f7f11d50a3a</value>
  </data>
  <data name="RProjectNode" type="System.Resources.ResXFileRef, System.Windows.Forms">
    <value>images\rprojectnode.png;System.Drawing.Bitmap, System.Drawing, Version=4.0.0.0, Culture=neutral, PublicKeyToken=b03f5f7f11d50a3a</value>
  </data>
  <data name="Settings_WorkspaceCategory" xml:space="preserve">
    <value>Workspace</value>
  </data>
  <data name="RDataNode" type="System.Resources.ResXFileRef, System.Windows.Forms">
    <value>images\rdatanode.png;System.Drawing.Bitmap, System.Drawing, Version=4.0.0.0, Culture=neutral, PublicKeyToken=b03f5f7f11d50a3a</value>
  </data>
  <data name="RFileNode" type="System.Resources.ResXFileRef, System.Windows.Forms">
    <value>images\rfilenode.png;System.Drawing.Bitmap, System.Drawing, Version=4.0.0.0, Culture=neutral, PublicKeyToken=b03f5f7f11d50a3a</value>
  </data>
  <data name="AttachmentTooLarge1" xml:space="preserve">
    <value>Archive with log files exceeds {0} MB. Sending large file as an attachment may not be possible.</value>
  </data>
  <data name="Error_CannotSendFeedback1" xml:space="preserve">
    <value>Error sending e-mail: {0} ({1}).</value>
  </data>
  <data name="AttachmentTooLarge2" xml:space="preserve">
    <value>Please place archived files on a file share and add link to the e-mail. When you click OK, Visual Studio will open TEMP folder in the Windows Explorer.</value>
  </data>
  <data name="AttachmentTooLarge3" xml:space="preserve">
    <value>Archived logs are in {0} file that can be found in {1}</value>
  </data>
  <data name="Error_CannotSendFeedback2" xml:space="preserve">
    <value>Please compose and send e-mail manually to rtvscore@microsoft.com. If possible, attach {0} file that can be found in {1}.</value>
  </data>
  <data name="ChooseRInstallFolder" xml:space="preserve">
    <value>Choose R Install Folder</value>
  </data>
  <data name="Error_CannotFindRBinariesFormat" xml:space="preserve">
    <value>Cannot find R binaries in {0}. Please specify valid path to R installation directory such as 'Program Files\R\R-3.2.x' or 'Program Files\MRO\R-3.2.x'.</value>
  </data>
  <data name="Error_ExceptionAccessingPath" xml:space="preserve">
    <value>Unable to access path {0}. Exception: {1}.</value>
  </data>
  <data name="RPathChangedRestartVS" xml:space="preserve">
    <value>You must restart Visual Studio after changing path to the R installation.</value>
  </data>
  <data name="Error_UnsupportedRVersion" xml:space="preserve">
    <value>R {0}.{1}.{2} is not compatible with R Tools for Visual Studio. Supported versions are {3}.{4}.{5} - {6}.{7}.{8}.</value>
  </data>
  <data name="ChooseDirectory" xml:space="preserve">
    <value>Choose Directory</value>
  </data>
  <data name="HelpWindowCaption" xml:space="preserve">
    <value>R Help</value>
  </data>
  <data name="OpenFunctionHelp" xml:space="preserve">
    <value>Help on {0}</value>
  </data>
  <data name="Error_UnableToFindR" xml:space="preserve">
    <value>Unable to determine location of R binaries. If R is not installed please install Microsoft R Open and restart Visual Studio. If R is installed please specify path to R binaries in Tools | Options | R Tools.</value>
  </data>
  <data name="HistoryWindowCaption" xml:space="preserve">
    <value>R History</value>
  </data>
  <data name="LoadWorkspaceTitle" xml:space="preserve">
    <value>Load Workspace</value>
  </data>
  <data name="Settings_RCommandLineArguments" xml:space="preserve">
    <value>R command line arguments</value>
  </data>
  <data name="Settings_RCommandLineArguments_Description" xml:space="preserve">
    <value>Additional arguments to pass to the R Host process</value>
  </data>
  <data name="Settings_HistoryCategory" xml:space="preserve">
    <value>History</value>
  </data>
  <data name="Warning_RStudioKeyboardShortcuts" xml:space="preserve">
    <value>Do you want to reset keyboard shortcuts to be compatible with the RStudio where possible?</value>
  </data>
  <data name="Warning_SettingsReset" xml:space="preserve">
    <value>This will reset Visual Studio window layout to the Data Scientist profile. If you prefer to save existing Visual Studio settings please use Tools &gt; Import/Export Settings instead to switch profiles. You can also go back to the original VS settings profile via Import/Export Settings. Proceed?</value>
  </data>
  <data name="HelpBrowser_Automatic" xml:space="preserve">
    <value>Automatic</value>
  </data>
  <data name="HelpBrowser_External" xml:space="preserve">
    <value>External</value>
  </data>
  <data name="Settings_HelpBrowser" xml:space="preserve">
    <value>Help Browser</value>
  </data>
  <data name="Settings_HelpBrowser_Description" xml:space="preserve">
    <value>Determines if R Tools should always be using external Web browser or try and send Help pages to the Help window and other Web requests to the external default Web browser.</value>
  </data>
  <data name="VariableExplorer_Truncated" xml:space="preserve">
    <value>[truncated]</value>
  </data>
  <data name="VariableGrid_Caption" xml:space="preserve">
    <value>R Data</value>
  </data>
  <data name="Settings_DebuggingCategory" xml:space="preserve">
    <value>Debugging</value>
  </data>
  <data name="Settings_ShowDotPrefixedVariables" xml:space="preserve">
    <value>Show dot-prefixed variables</value>
  </data>
  <data name="Settings_ShowDotPrefixedVariables_Description" xml:space="preserve">
    <value>Show variables that have names beginning with "." in Variable Explorer and debugger tool windows.</value>
  </data>
<<<<<<< HEAD
  <data name="Warning_LogTooLarge" xml:space="preserve">
    <value />
  </data>
  <data name="Progress_ExcelRowCounter" xml:space="preserve">
    <value>Row {0} of {1}</value>
  </data>
  <data name="Progress_PreparingExcelData" xml:space="preserve">
    <value>Preparing data for Microsoft Excel...</value>
  </data>
  <data name="Warning_CancelCurrentExcelView" xml:space="preserve">
    <value>Cancel data conversion for Microsoft Excel?</value>
  </data>
  <data name="LongOperationProgressMessage1" xml:space="preserve">
    <value>Processing Item {0} of {1}</value>
=======
  <data name="Error_NoWebTools" xml:space="preserve">
    <value>R Tools require Web Development Tools component which is not installed. Without this component IntelliseSense and help on function parameters will not work. Please go to Control Panel, click 'Uninstall Program', locate Visual Studio, right click and choose 'Change'. Set Web Development Tools checkbox to on and click Next to update your Visual Studio installation.</value>
>>>>>>> 6ed4a69d
  </data>
  <data name="OpenInExcelCommandTooltip" xml:space="preserve">
    <value>Open in Microsoft Excel</value>
  </data>
  <data name="ShowDetailCommandTooltip" xml:space="preserve">
    <value>Open in a Grid Viewer</value>
  </data>
  <data name="Error_ExcelCannotEvaluateExpression" xml:space="preserve">
    <value>Unable to evaluate expression and get data for Microsoft Excel</value>
  </data>
  <data name="Error_NoWebTools" xml:space="preserve">
    <value>R Tools require Web Development Tools component which is not installed. Please go to Control Panel, click 'Uninstall Program', locate Visual Studio, right click and choose 'Change'. Set Web Development Tools checkbox to on and click Next to update your Visual Studio installation.</value>
  </data>
</root><|MERGE_RESOLUTION|>--- conflicted
+++ resolved
@@ -549,7 +549,6 @@
   <data name="Settings_ShowDotPrefixedVariables_Description" xml:space="preserve">
     <value>Show variables that have names beginning with "." in Variable Explorer and debugger tool windows.</value>
   </data>
-<<<<<<< HEAD
   <data name="Warning_LogTooLarge" xml:space="preserve">
     <value />
   </data>
@@ -564,10 +563,6 @@
   </data>
   <data name="LongOperationProgressMessage1" xml:space="preserve">
     <value>Processing Item {0} of {1}</value>
-=======
-  <data name="Error_NoWebTools" xml:space="preserve">
-    <value>R Tools require Web Development Tools component which is not installed. Without this component IntelliseSense and help on function parameters will not work. Please go to Control Panel, click 'Uninstall Program', locate Visual Studio, right click and choose 'Change'. Set Web Development Tools checkbox to on and click Next to update your Visual Studio installation.</value>
->>>>>>> 6ed4a69d
   </data>
   <data name="OpenInExcelCommandTooltip" xml:space="preserve">
     <value>Open in Microsoft Excel</value>
