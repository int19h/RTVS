--- conflicted
+++ resolved
@@ -706,15 +706,13 @@
   <data name="Warning_SaveInUtf8" xml:space="preserve">
     <value>Current file cannot be saved in the current encoding. Do you want to save file in UTF-8 and continue?</value>
   </data>
-<<<<<<< HEAD
+  <data name="TooltipPlaceholder" xml:space="preserve">
+    <value>Fetching data...</value>
+  </data>
   <data name="PlotWindowCaptionLocatorActive" xml:space="preserve">
     <value>R Plot - Locator is Active</value>
   </data>
   <data name="PlotWindowStatusLocatorActive" xml:space="preserve">
     <value>Locator is active. Click in the plot window to select points then choose End Locator.</value>
-=======
-  <data name="TooltipPlaceholder" xml:space="preserve">
-    <value>Fetching data...</value>
->>>>>>> c15056c2
   </data>
 </root>