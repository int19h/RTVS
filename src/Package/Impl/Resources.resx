﻿<?xml version="1.0" encoding="utf-8"?>
<root>
  <!-- 
    Microsoft ResX Schema 
    
    Version 2.0
    
    The primary goals of this format is to allow a simple XML format 
    that is mostly human readable. The generation and parsing of the 
    various data types are done through the TypeConverter classes 
    associated with the data types.
    
    Example:
    
    ... ado.net/XML headers & schema ...
    <resheader name="resmimetype">text/microsoft-resx</resheader>
    <resheader name="version">2.0</resheader>
    <resheader name="reader">System.Resources.ResXResourceReader, System.Windows.Forms, ...</resheader>
    <resheader name="writer">System.Resources.ResXResourceWriter, System.Windows.Forms, ...</resheader>
    <data name="Name1"><value>this is my long string</value><comment>this is a comment</comment></data>
    <data name="Color1" type="System.Drawing.Color, System.Drawing">Blue</data>
    <data name="Bitmap1" mimetype="application/x-microsoft.net.object.binary.base64">
        <value>[base64 mime encoded serialized .NET Framework object]</value>
    </data>
    <data name="Icon1" type="System.Drawing.Icon, System.Drawing" mimetype="application/x-microsoft.net.object.bytearray.base64">
        <value>[base64 mime encoded string representing a byte array form of the .NET Framework object]</value>
        <comment>This is a comment</comment>
    </data>
                
    There are any number of "resheader" rows that contain simple 
    name/value pairs.
    
    Each data row contains a name, and value. The row also contains a 
    type or mimetype. Type corresponds to a .NET class that support 
    text/value conversion through the TypeConverter architecture. 
    Classes that don't support this are serialized and stored with the 
    mimetype set.
    
    The mimetype is used for serialized objects, and tells the 
    ResXResourceReader how to depersist the object. This is currently not 
    extensible. For a given mimetype the value must be set accordingly:
    
    Note - application/x-microsoft.net.object.binary.base64 is the format 
    that the ResXResourceWriter will generate, however the reader can 
    read any of the formats listed below.
    
    mimetype: application/x-microsoft.net.object.binary.base64
    value   : The object must be serialized with 
            : System.Runtime.Serialization.Formatters.Binary.BinaryFormatter
            : and then encoded with base64 encoding.
    
    mimetype: application/x-microsoft.net.object.soap.base64
    value   : The object must be serialized with 
            : System.Runtime.Serialization.Formatters.Soap.SoapFormatter
            : and then encoded with base64 encoding.

    mimetype: application/x-microsoft.net.object.bytearray.base64
    value   : The object must be serialized into a byte array 
            : using a System.ComponentModel.TypeConverter
            : and then encoded with base64 encoding.
    -->
  <xsd:schema id="root" xmlns="" xmlns:xsd="http://www.w3.org/2001/XMLSchema" xmlns:msdata="urn:schemas-microsoft-com:xml-msdata">
    <xsd:import namespace="http://www.w3.org/XML/1998/namespace" />
    <xsd:element name="root" msdata:IsDataSet="true">
      <xsd:complexType>
        <xsd:choice maxOccurs="unbounded">
          <xsd:element name="metadata">
            <xsd:complexType>
              <xsd:sequence>
                <xsd:element name="value" type="xsd:string" minOccurs="0" />
              </xsd:sequence>
              <xsd:attribute name="name" use="required" type="xsd:string" />
              <xsd:attribute name="type" type="xsd:string" />
              <xsd:attribute name="mimetype" type="xsd:string" />
              <xsd:attribute ref="xml:space" />
            </xsd:complexType>
          </xsd:element>
          <xsd:element name="assembly">
            <xsd:complexType>
              <xsd:attribute name="alias" type="xsd:string" />
              <xsd:attribute name="name" type="xsd:string" />
            </xsd:complexType>
          </xsd:element>
          <xsd:element name="data">
            <xsd:complexType>
              <xsd:sequence>
                <xsd:element name="value" type="xsd:string" minOccurs="0" msdata:Ordinal="1" />
                <xsd:element name="comment" type="xsd:string" minOccurs="0" msdata:Ordinal="2" />
              </xsd:sequence>
              <xsd:attribute name="name" type="xsd:string" use="required" msdata:Ordinal="1" />
              <xsd:attribute name="type" type="xsd:string" msdata:Ordinal="3" />
              <xsd:attribute name="mimetype" type="xsd:string" msdata:Ordinal="4" />
              <xsd:attribute ref="xml:space" />
            </xsd:complexType>
          </xsd:element>
          <xsd:element name="resheader">
            <xsd:complexType>
              <xsd:sequence>
                <xsd:element name="value" type="xsd:string" minOccurs="0" msdata:Ordinal="1" />
              </xsd:sequence>
              <xsd:attribute name="name" type="xsd:string" use="required" />
            </xsd:complexType>
          </xsd:element>
        </xsd:choice>
      </xsd:complexType>
    </xsd:element>
  </xsd:schema>
  <resheader name="resmimetype">
    <value>text/microsoft-resx</value>
  </resheader>
  <resheader name="version">
    <value>2.0</value>
  </resheader>
  <resheader name="reader">
    <value>System.Resources.ResXResourceReader, System.Windows.Forms, Version=4.0.0.0, Culture=neutral, PublicKeyToken=b77a5c561934e089</value>
  </resheader>
  <resheader name="writer">
    <value>System.Resources.ResXResourceWriter, System.Windows.Forms, Version=4.0.0.0, Culture=neutral, PublicKeyToken=b77a5c561934e089</value>
  </resheader>
  <data name="AdvancedEditorOptions" xml:space="preserve">
    <value>Advanced</value>
  </data>
  <data name="EditorName" xml:space="preserve">
    <value>R Language Editor</value>
  </data>
  <data name="LanguageName" xml:space="preserve">
    <value>R</value>
  </data>
  <data name="UndoActionFormatDocument" xml:space="preserve">
    <value>Format Document</value>
  </data>
  <data name="Settings_CompletionCategory" xml:space="preserve">
    <value>Completion</value>
  </data>
  <data name="Settings_EnableSyntaxCheck" xml:space="preserve">
    <value>Show syntax errors</value>
  </data>
  <data name="Settings_EnableSyntaxCheck_Description" xml:space="preserve">
    <value>Enable automatic syntax checking in the code</value>
  </data>
  <data name="Settings_FormattingCategory" xml:space="preserve">
    <value>Formatting</value>
  </data>
  <data name="Settings_FormatOnPaste" xml:space="preserve">
    <value>Format on paste</value>
  </data>
  <data name="Settings_FormatOnPaste_Description" xml:space="preserve">
    <value>Automatically format and indent code fragment on paste</value>
  </data>
  <data name="Settings_BracesExpanded" xml:space="preserve">
    <value>Expanded braces</value>
  </data>
  <data name="Settings_BracesExpanded_Description" xml:space="preserve">
    <value>Place open curly brace on a new line</value>
  </data>
  <data name="Off" xml:space="preserve">
    <value>Off</value>
  </data>
  <data name="On" xml:space="preserve">
    <value>On</value>
  </data>
  <data name="Settings_AutoFormat" xml:space="preserve">
    <value>Automatic formatting</value>
  </data>
  <data name="Settings_AutoFormat_Description" xml:space="preserve">
    <value>Reformat code as you type</value>
  </data>
  <data name="SaveAsFilterR" xml:space="preserve">
    <value>R Language Files (*.r)|*.r|</value>
  </data>
  <data name="Settings_IntellisenseCategory" xml:space="preserve">
    <value>IntelliSense</value>
  </data>
  <data name="Settings_ShowInternalFunctions" xml:space="preserve">
    <value>Show internal functions</value>
  </data>
  <data name="Settings_ShowInternalFunctions_Description" xml:space="preserve">
    <value>Show internal functions (functions beginning with dot) in the statement completion list</value>
  </data>
  <data name="Settings_ShowTclFunctions" xml:space="preserve">
    <value>Show TCL functions</value>
  </data>
  <data name="Settings_ShowTclFunctions_Description" xml:space="preserve">
    <value>Show functions from TCL/TK package in the statement completion list</value>
  </data>
  <data name="Settings_CommitOnSpace" xml:space="preserve">
    <value>Commit on Space key</value>
  </data>
  <data name="Settings_CommitOnSpace_Description" xml:space="preserve">
    <value>Commit intellisense selection when Space key is pressed</value>
  </data>
  <data name="Settings_SpaceAfterComma" xml:space="preserve">
    <value>Space after comma</value>
  </data>
  <data name="Settings_SpaceAfterComma_Description" xml:space="preserve">
    <value>Insert space after comma in function arguments</value>
  </data>
  <data name="Settings_SpaceAfterKeyword" xml:space="preserve">
    <value>Space after keyword</value>
  </data>
  <data name="Settings_SpaceAfterKeyword_Description" xml:space="preserve">
    <value>Insert space after keyword and before opening brace such as in case of 'if', 'while', 'repeat'</value>
  </data>
  <data name="ReplWindowName" xml:space="preserve">
    <value>R Interactive</value>
  </data>
  <data name="Settings_SyntaxCheckCategory" xml:space="preserve">
    <value>Syntax check</value>
  </data>
  <data name="Settings_ReplCategory" xml:space="preserve">
    <value>Interactive window</value>
  </data>
  <data name="Settings_SendToRepl" xml:space="preserve">
    <value>'Send to R Console' shortcut</value>
  </data>
  <data name="Settings_SendToRepl_Description" xml:space="preserve">
    <value>Override editor 'insert empty line above' command and use Control+Enter for sending editor selection to R Console instead. Keyboard bindings can also be change in Tools &gt; Options &gt; Environment &gt; Keyboard.</value>
  </data>
  <data name="Error_Microsoft_R_Host_Missing" xml:space="preserve">
    <value>Microsoft.R.Host.exe is missing. Click OK to open download link in the default browser.</value>
  </data>
  <data name="SaveAsFilterMD" xml:space="preserve">
    <value>Markdown Files (*.md;*.rmd;*.markdown)|*.md;*.rmd;*.markdown|</value>
  </data>
  <data name="CtrlECtrlE" xml:space="preserve">
    <value>Control+E, Control+E</value>
  </data>
  <data name="CtrlEnter" xml:space="preserve">
    <value>Control+Enter</value>
  </data>
  <data name="MicrosoftRHostStopped" xml:space="preserve">
    <value>R Host process is stopped. Click Reset to start a new one.</value>
  </data>
  <data name="MicrosoftRHostStopping" xml:space="preserve">
    <value>Stopping R Session...</value>
  </data>
  <data name="InputIsTooLong" xml:space="preserve">
    <value>Input is too long - no more than {0} characters expected.</value>
  </data>
  <data name="Settings_ReplSyntaxCheck" xml:space="preserve">
    <value>Syntax check in R Console</value>
  </data>
  <data name="Settings_ReplSyntaxCheck_Description" xml:space="preserve">
    <value>Turns on or off live code syntax check in R Console window. Syntax check may not work correctly in multi-line statements.</value>
  </data>
  <data name="OutputWindowName_InstallPackages" xml:space="preserve">
    <value>R Packages</value>
  </data>
  <data name="OutputWindowName_Publish" xml:space="preserve">
    <value>R Publish</value>
  </data>
  <data name="Error_CannotDeleteFile" xml:space="preserve">
    <value>Unable to delete file {0}. Exception: {1}.</value>
  </data>
  <data name="Error_MarkdownConversionFailed" xml:space="preserve">
    <value>Markdown conversion failed</value>
  </data>
  <data name="Error_PackageMissing" xml:space="preserve">
    <value>This operation requires package {0} which is not installed or has been removed. </value>
  </data>
  <data name="PlotWindowCaption" xml:space="preserve">
    <value>R Plot</value>
  </data>
  <data name="PlotCopyToClipboardError" xml:space="preserve">
    <value>Error copying plot to the clipboard.
{0}</value>
  </data>
  <data name="PlotLoadError" xml:space="preserve">
    <value>Error loading plot from file '{0}'.</value>
  </data>
  <data name="PlotExportAsImageFilter" xml:space="preserve">
    <value>PNG (*.png)|*.png|JPEG (*.jpg;*.jpeg)|*.jpg;*.jpeg|BMP (*.bmp)|*.bmp|TIFF (*.tif;*.tiff)|*.tif;*.tiff|All Files (*.*)|*.*</value>
  </data>
  <data name="PlotExportAsPdfFilter" xml:space="preserve">
    <value>PDF (*.pdf)|*.pdf|All Files (*.*)|*.*</value>
  </data>
  <data name="DeletePlot" xml:space="preserve">
    <value>Are you sure you want to remove the current plot?</value>
  </data>
  <data name="DeleteAllPlots" xml:space="preserve">
    <value>Are you sure you want to remove all plots?</value>
  </data>
  <data name="MicrosoftRHostStarting" xml:space="preserve">
    <value>Starting R Session...</value>
  </data>
  <data name="SavePlotDialogTitle" xml:space="preserve">
    <value>Save R Plot File</value>
  </data>
  <data name="ExportPlotAsImageDialogTitle" xml:space="preserve">
    <value>Export Plot As Image</value>
  </data>
  <data name="ExportPlotAsPdfDialogTitle" xml:space="preserve">
    <value>Export Plot As PDF</value>
  </data>
  <data name="PlotExportUnsupportedImageFormat" xml:space="preserve">
    <value>File extension '{0}' is not supported.

Supported formats are: jpg/jpeg, png, tif/tiff, bmp.</value>
  </data>
  <data name="LoadWorkspaceIntoGlobalEnvironment" xml:space="preserve">
    <value>Do you want to load the R data file {0} into the global environment?</value>
  </data>
  <data name="LoadWorkspaceFailedMessageFormat" xml:space="preserve">
    <value>Load workspace from {0} failed:
{1}</value>
  </data>
  <data name="SaveWorkspaceAsTitle" xml:space="preserve">
    <value>Save Workspace As</value>
  </data>
  <data name="SaveWorkspaceFailedMessageFormat" xml:space="preserve">
    <value>Save workspace into {0} failed:
{1}</value>
  </data>
  <data name="WorkspaceFileFilter" xml:space="preserve">
    <value>R Data Files (*.rdata)|*.rdata|All Files (*.*)|*.*</value>
  </data>
  <data name="LoadHistoryTitle" xml:space="preserve">
    <value>Load History</value>
  </data>
  <data name="SaveHistoryAsTitle" xml:space="preserve">
    <value>Save History As</value>
  </data>
  <data name="DeleteSelectedHistoryEntries" xml:space="preserve">
    <value>Are you sure you want to remove the selected entries from the history?</value>
  </data>
  <data name="DeleteAllHistoryEntries" xml:space="preserve">
    <value>Are you sure you want to remove all history entries?</value>
  </data>
  <data name="HistoryFileFilter" xml:space="preserve">
    <value>R History Files (*.rhistory)|*.rhistory|All Files (*.*)|*.*</value>
  </data>
  <data name="Settings_CommitOnEnter" xml:space="preserve">
    <value>Commit on Enter key</value>
  </data>
  <data name="Settings_CommitOnEnter_Description" xml:space="preserve">
    <value>Commit intellisense selection when Enter key is pressed</value>
  </data>
  <data name="Settings_TriggerOnFirstChar" xml:space="preserve">
    <value>Completion list on first character</value>
  </data>
  <data name="Settings_TriggerOnFirstChar_Description" xml:space="preserve">
    <value>Show completion list on first character typed. If set to off, completion list can be brought up by invoking Edit &gt; IntelliSense &gt; List Members command (typically Ctrl+J)</value>
  </data>
  <data name="VariableWindowCaption" xml:space="preserve">
    <value>Variable Explorer</value>
  </data>
  <data name="Settings_PartialArgumentNameMatch" xml:space="preserve">
    <value>Match partially typed argument names</value>
  </data>
  <data name="Settings_PartialArgumentNameMatch_Description" xml:space="preserve">
    <value>When typing argument name in a function call, signature help shows description for the argument that is the best match</value>
  </data>
  <data name="CranMirrorListRequestCanceled" xml:space="preserve">
    <value>Unable to download CRAN mirror list. The request has been canceled.</value>
  </data>
  <data name="Settings_GeneralCategory" xml:space="preserve">
    <value>General</value>
  </data>
  <data name="Settings_CranMirror" xml:space="preserve">
    <value>CRAN Mirror</value>
  </data>
  <data name="Settings_CranMirror_Description" xml:space="preserve">
    <value>Default CRAN mirror for package installations</value>
  </data>
  <data name="Settings_RBasePath" xml:space="preserve">
    <value>R Engine (64-bit)</value>
  </data>
  <data name="Settings_RBasePath_Description" xml:space="preserve">
    <value>Path to R installation (64-bit only).</value>
  </data>
  <data name="RPromptClassification" xml:space="preserve">
    <value>R Interactive Prompts</value>
  </data>
  <data name="Error_CannotCollectLogs" xml:space="preserve">
    <value>Unable to collect and package logs. Exception: {0}</value>
  </data>
  <data name="CollectingOSInformation" xml:space="preserve">
    <value>Collecting OS information</value>
  </data>
  <data name="CollectingRTVSLogs" xml:space="preserve">
    <value>Collecting R Tools for Visual Studio logs</value>
  </data>
  <data name="CollectingSystemEvents" xml:space="preserve">
    <value>Collecting events from system log</value>
  </data>
  <data name="CreatingArchive" xml:space="preserve">
    <value>Creating ZIP archive</value>
  </data>
  <data name="GatheringDiagnosticData" xml:space="preserve">
    <value>Gathering diagnostics data...</value>
  </data>
  <data name="LongOperationProgressMessage2" xml:space="preserve">
    <value>Processing Item {0} of {1}: {2}</value>
  </data>
  <data name="VariableExplorer_EnvironmentName" xml:space="preserve">
    <value>No R Interactive</value>
  </data>
  <data name="VariableExplorer_ClassHeader" xml:space="preserve">
    <value>Class</value>
  </data>
  <data name="VariableExplorer_NameHeader" xml:space="preserve">
    <value>Name</value>
  </data>
  <data name="VariableExplorer_TypeHeader" xml:space="preserve">
    <value>Type</value>
  </data>
  <data name="VariableExplorer_ValueHeader" xml:space="preserve">
    <value>Value</value>
  </data>
  <data name="Settings_LoadRDataOnProjectLoad" xml:space="preserve">
    <value>Load workspace when project opens</value>
  </data>
  <data name="Settings_LoadRDataOnProjectLoad_Description" xml:space="preserve">
    <value>Load workspace from .RData into global environment when project is opened</value>
  </data>
  <data name="Settings_SaveRDataOnProjectUnload" xml:space="preserve">
    <value>Save workspace when project closes</value>
  </data>
  <data name="Settings_SaveRDataOnProjectUnload_Description" xml:space="preserve">
    <value>Save workspace from global environment to .RData when project is closed</value>
  </data>
  <data name="Settings_AlwaysSaveHistory" xml:space="preserve">
    <value>Always save history</value>
  </data>
  <data name="Settings_AlwaysSaveHistory_Description" xml:space="preserve">
    <value>Save history to .RHistory file when project is closed, even if workspace isn't saved</value>
  </data>
  <data name="Settings_ClearFilterOnAddHistory" xml:space="preserve">
    <value>Reset search filter</value>
  </data>
  <data name="Settings_ClearFilterOnAddHistory_Description" xml:space="preserve">
    <value>Reset search filter in history window when new entry is added or .RHistory file is loaded</value>
  </data>
  <data name="Settings_MultilineHistorySelection" xml:space="preserve">
    <value>Use multiline selection</value>
  </data>
  <data name="Settings_MultilineHistorySelection_Description" xml:space="preserve">
    <value>Single click in R history window selects the entire fragment that was sent to R. Up/Down arrows in the R Interactive Window navigate through chunks instead of single lines.</value>
  </data>
  <data name="Ask" xml:space="preserve">
    <value>Ask</value>
  </data>
  <data name="No" xml:space="preserve">
    <value>No</value>
  </data>
  <data name="Yes" xml:space="preserve">
    <value>Yes</value>
  </data>
  <data name="SaveWorkspaceOnProjectUnload" xml:space="preserve">
    <value>Save current workspace image to {0}?</value>
  </data>
  <assembly alias="System.Windows.Forms" name="System.Windows.Forms, Version=4.0.0.0, Culture=neutral, PublicKeyToken=b77a5c561934e089" />
  <data name="ReplWindowIcon" type="System.Resources.ResXFileRef, System.Windows.Forms">
    <value>Resources\RInteractiveWindow_16x.png;System.Drawing.Bitmap, System.Drawing, Version=4.0.0.0, Culture=neutral, PublicKeyToken=b03f5f7f11d50a3a</value>
  </data>
  <data name="RProjectNode" type="System.Resources.ResXFileRef, System.Windows.Forms">
    <value>images\rprojectnode.png;System.Drawing.Bitmap, System.Drawing, Version=4.0.0.0, Culture=neutral, PublicKeyToken=b03f5f7f11d50a3a</value>
  </data>
  <data name="Settings_WorkspaceCategory" xml:space="preserve">
    <value>Workspace</value>
  </data>
  <data name="RDataNode" type="System.Resources.ResXFileRef, System.Windows.Forms">
    <value>images\rdatanode.png;System.Drawing.Bitmap, System.Drawing, Version=4.0.0.0, Culture=neutral, PublicKeyToken=b03f5f7f11d50a3a</value>
  </data>
  <data name="RFileNode" type="System.Resources.ResXFileRef, System.Windows.Forms">
    <value>images\rfilenode.png;System.Drawing.Bitmap, System.Drawing, Version=4.0.0.0, Culture=neutral, PublicKeyToken=b03f5f7f11d50a3a</value>
  </data>
  <data name="AttachmentTooLarge1" xml:space="preserve">
    <value>Archive with log files exceeds {0} MB. Sending large file as an attachment may not be possible.</value>
  </data>
  <data name="Error_CannotSendFeedback1" xml:space="preserve">
    <value>Error sending e-mail: {0} ({1}).</value>
  </data>
  <data name="AttachmentTooLarge2" xml:space="preserve">
    <value>Please place archived files on a file share and add link to the e-mail. When you click OK, Visual Studio will open TEMP folder in the Windows Explorer.</value>
  </data>
  <data name="AttachmentTooLarge3" xml:space="preserve">
    <value>Archived logs are in {0} file that can be found in {1}</value>
  </data>
  <data name="Error_CannotSendFeedback2" xml:space="preserve">
    <value>Please compose and send e-mail manually to rtvscore@microsoft.com. If possible, attach {0} file that can be found in {1}.</value>
  </data>
  <data name="ChooseRInstallFolder" xml:space="preserve">
    <value>Choose R Install Folder</value>
  </data>
  <data name="Error_CannotFindRBinariesFormat" xml:space="preserve">
    <value>Cannot find R binaries in {0}. Please specify valid path to R installation directory such as 'Program Files\R\R-3.2.x' or 'Program Files\MRO\R-3.2.x'.</value>
  </data>
  <data name="Error_ExceptionAccessingPath" xml:space="preserve">
    <value>Unable to access path {0}. Exception: {1}.</value>
  </data>
  <data name="RPathChangedRestartVS" xml:space="preserve">
    <value>You must restart Visual Studio after changing path to the R installation.</value>
  </data>
  <data name="Error_UnsupportedRVersion" xml:space="preserve">
    <value>R {0}.{1}.{2} is not compatible with R Tools for Visual Studio. Supported versions are {3}.{4}.{5} - {6}.{7}.{8}.</value>
  </data>
  <data name="ChooseDirectory" xml:space="preserve">
    <value>Choose Directory</value>
  </data>
  <data name="HelpWindowCaption" xml:space="preserve">
    <value>R Help</value>
  </data>
  <data name="OpenFunctionHelp" xml:space="preserve">
    <value>Help on {0}</value>
  </data>
  <data name="Error_UnableToFindR" xml:space="preserve">
    <value>Unable to detect the location of the R interpreter.  If you have installed R, please specify the path in Tools | Options | R Tools. If R is not installed, please install one from CRAN or install Microsoft R Open from http://mran.revolutionanalytics.com/open.{0}Pressing OK will take you to the download page for Microsoft R Open. You should close Visual Studio before you start installing R.</value>
  </data>
  <data name="HistoryWindowCaption" xml:space="preserve">
    <value>R History</value>
  </data>
  <data name="LoadWorkspaceTitle" xml:space="preserve">
    <value>Load Workspace</value>
  </data>
  <data name="Settings_RCommandLineArguments" xml:space="preserve">
    <value>R command line arguments</value>
  </data>
  <data name="Settings_RCommandLineArguments_Description" xml:space="preserve">
    <value>Additional arguments to pass to the R Host process</value>
  </data>
  <data name="Settings_HistoryCategory" xml:space="preserve">
    <value>History</value>
  </data>
  <data name="Warning_RStudioKeyboardShortcuts" xml:space="preserve">
    <value>Do you want to reset keyboard shortcuts to be compatible with the RStudio where possible?</value>
  </data>
  <data name="Warning_SettingsReset" xml:space="preserve">
    <value>This will reset Visual Studio window layout to the Data Scientist profile. If you prefer to save existing Visual Studio settings please use Tools &gt; Import/Export Settings instead to switch profiles. You can also go back to the original VS settings profile via Import/Export Settings. Proceed?</value>
  </data>
  <data name="HelpBrowser_Automatic" xml:space="preserve">
    <value>Automatic</value>
  </data>
  <data name="HelpBrowser_External" xml:space="preserve">
    <value>External</value>
  </data>
  <data name="Settings_HelpBrowser" xml:space="preserve">
    <value>Help Browser</value>
  </data>
  <data name="Settings_HelpBrowser_Description" xml:space="preserve">
    <value>Determines if R Tools should always be using external Web browser or try and send Help pages to the Help window and other Web requests to the external default Web browser.</value>
  </data>
  <data name="VariableExplorer_Truncated" xml:space="preserve">
    <value>[truncated]</value>
  </data>
  <data name="VariableGrid_Caption" xml:space="preserve">
    <value>R Data</value>
  </data>
  <data name="Settings_DebuggingCategory" xml:space="preserve">
    <value>Debugging</value>
  </data>
  <data name="Settings_ShowDotPrefixedVariables" xml:space="preserve">
    <value>Show dot-prefixed variables</value>
  </data>
  <data name="Settings_ShowDotPrefixedVariables_Description" xml:space="preserve">
    <value>Show variables that have names beginning with "." in Variable Explorer and debugger tool windows.</value>
  </data>
  <data name="Warning_LogTooLarge" xml:space="preserve">
    <value />
  </data>
  <data name="Progress_ExcelRowCounter" xml:space="preserve">
    <value>Row {0} of {1}</value>
  </data>
  <data name="Progress_PreparingExcelData" xml:space="preserve">
    <value>Preparing data for Microsoft Excel...</value>
  </data>
  <data name="Warning_CancelCurrentExcelView" xml:space="preserve">
    <value>Cancel data conversion for Microsoft Excel?</value>
  </data>
  <data name="LongOperationProgressMessage1" xml:space="preserve">
    <value>Processing Item {0} of {1}</value>
  </data>
  <data name="OpenInExcelCommandTooltip" xml:space="preserve">
    <value>Open in Microsoft Excel</value>
  </data>
  <data name="ShowDetailCommandTooltip" xml:space="preserve">
    <value>Open in a Grid Viewer</value>
  </data>
  <data name="Settings_TriggerOnTab" xml:space="preserve">
    <value>Completion list on Tab key</value>
  </data>
  <data name="Settings_TriggerOnTab_Description" xml:space="preserve">
    <value>If set to on completion list can be invoked by typing one or more characters and pressing Tab.</value>
  </data>
  <data name="MailToFrownMessage" xml:space="preserve">
    <value>If e-mail client does not open, please create an e-mail message to rtvsuserfeedback@microsoft.com and attach RTVSLogs.zip file that can be found in {0}. Briefly describe what you were doing that led to the issue if applicable.{1}Please be aware that the data contained in the attached logs contain your command history as well as all output displayed in the R Interactive Window.</value>
  </data>
  <data name="Error_ExcelCannotEvaluateExpression" xml:space="preserve">
    <value>Unable to evaluate expression and get data for Microsoft Excel</value>
  </data>
  <data name="Error_NoWebTools" xml:space="preserve">
    <value>R Tools require Web Development Tools component which is not installed. Please go to Control Panel, click 'Uninstall Program', locate Visual Studio, right click and choose 'Change'. Set Web Development Tools checkbox to on and click Next to update your Visual Studio installation.</value>
  </data>
  <data name="VariableGrid_Missing" xml:space="preserve">
    <value>object {0} is missing.</value>
  </data>
  <data name="VariableGrid_NotTwoDimension" xml:space="preserve">
    <value>object {0} is not two dimensional.</value>
  </data>
  <data name="OpenRProjMessage" xml:space="preserve">
    <value>In order to open RStudio project file as Visual Studio R project please select File | Open Project, locate .rproj file and click Open.</value>
  </data>
<<<<<<< HEAD
  <data name="Warning_UncPath" xml:space="preserve">
    <value>The project appears to be on a network share. R Tools for Visual Studio may not work correctly when files are on a remote share. </value>
=======
  <data name="InsertSnippet" xml:space="preserve">
    <value>Insert Snippet...</value>
>>>>>>> d39ea4c2
  </data>
</root><|MERGE_RESOLUTION|>--- conflicted
+++ resolved
@@ -600,12 +600,10 @@
   <data name="OpenRProjMessage" xml:space="preserve">
     <value>In order to open RStudio project file as Visual Studio R project please select File | Open Project, locate .rproj file and click Open.</value>
   </data>
-<<<<<<< HEAD
+  <data name="InsertSnippet" xml:space="preserve">
+    <value>Insert Snippet...</value>
+  </data>
   <data name="Warning_UncPath" xml:space="preserve">
     <value>The project appears to be on a network share. R Tools for Visual Studio may not work correctly when files are on a remote share. </value>
-=======
-  <data name="InsertSnippet" xml:space="preserve">
-    <value>Insert Snippet...</value>
->>>>>>> d39ea4c2
   </data>
 </root>