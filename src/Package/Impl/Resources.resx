﻿<?xml version="1.0" encoding="utf-8"?>
<root>
  <!-- 
    Microsoft ResX Schema 
    
    Version 2.0
    
    The primary goals of this format is to allow a simple XML format 
    that is mostly human readable. The generation and parsing of the 
    various data types are done through the TypeConverter classes 
    associated with the data types.
    
    Example:
    
    ... ado.net/XML headers & schema ...
    <resheader name="resmimetype">text/microsoft-resx</resheader>
    <resheader name="version">2.0</resheader>
    <resheader name="reader">System.Resources.ResXResourceReader, System.Windows.Forms, ...</resheader>
    <resheader name="writer">System.Resources.ResXResourceWriter, System.Windows.Forms, ...</resheader>
    <data name="Name1"><value>this is my long string</value><comment>this is a comment</comment></data>
    <data name="Color1" type="System.Drawing.Color, System.Drawing">Blue</data>
    <data name="Bitmap1" mimetype="application/x-microsoft.net.object.binary.base64">
        <value>[base64 mime encoded serialized .NET Framework object]</value>
    </data>
    <data name="Icon1" type="System.Drawing.Icon, System.Drawing" mimetype="application/x-microsoft.net.object.bytearray.base64">
        <value>[base64 mime encoded string representing a byte array form of the .NET Framework object]</value>
        <comment>This is a comment</comment>
    </data>
                
    There are any number of "resheader" rows that contain simple 
    name/value pairs.
    
    Each data row contains a name, and value. The row also contains a 
    type or mimetype. Type corresponds to a .NET class that support 
    text/value conversion through the TypeConverter architecture. 
    Classes that don't support this are serialized and stored with the 
    mimetype set.
    
    The mimetype is used for serialized objects, and tells the 
    ResXResourceReader how to depersist the object. This is currently not 
    extensible. For a given mimetype the value must be set accordingly:
    
    Note - application/x-microsoft.net.object.binary.base64 is the format 
    that the ResXResourceWriter will generate, however the reader can 
    read any of the formats listed below.
    
    mimetype: application/x-microsoft.net.object.binary.base64
    value   : The object must be serialized with 
            : System.Runtime.Serialization.Formatters.Binary.BinaryFormatter
            : and then encoded with base64 encoding.
    
    mimetype: application/x-microsoft.net.object.soap.base64
    value   : The object must be serialized with 
            : System.Runtime.Serialization.Formatters.Soap.SoapFormatter
            : and then encoded with base64 encoding.

    mimetype: application/x-microsoft.net.object.bytearray.base64
    value   : The object must be serialized into a byte array 
            : using a System.ComponentModel.TypeConverter
            : and then encoded with base64 encoding.
    -->
  <xsd:schema id="root" xmlns="" xmlns:xsd="http://www.w3.org/2001/XMLSchema" xmlns:msdata="urn:schemas-microsoft-com:xml-msdata">
    <xsd:import namespace="http://www.w3.org/XML/1998/namespace" />
    <xsd:element name="root" msdata:IsDataSet="true">
      <xsd:complexType>
        <xsd:choice maxOccurs="unbounded">
          <xsd:element name="metadata">
            <xsd:complexType>
              <xsd:sequence>
                <xsd:element name="value" type="xsd:string" minOccurs="0" />
              </xsd:sequence>
              <xsd:attribute name="name" use="required" type="xsd:string" />
              <xsd:attribute name="type" type="xsd:string" />
              <xsd:attribute name="mimetype" type="xsd:string" />
              <xsd:attribute ref="xml:space" />
            </xsd:complexType>
          </xsd:element>
          <xsd:element name="assembly">
            <xsd:complexType>
              <xsd:attribute name="alias" type="xsd:string" />
              <xsd:attribute name="name" type="xsd:string" />
            </xsd:complexType>
          </xsd:element>
          <xsd:element name="data">
            <xsd:complexType>
              <xsd:sequence>
                <xsd:element name="value" type="xsd:string" minOccurs="0" msdata:Ordinal="1" />
                <xsd:element name="comment" type="xsd:string" minOccurs="0" msdata:Ordinal="2" />
              </xsd:sequence>
              <xsd:attribute name="name" type="xsd:string" use="required" msdata:Ordinal="1" />
              <xsd:attribute name="type" type="xsd:string" msdata:Ordinal="3" />
              <xsd:attribute name="mimetype" type="xsd:string" msdata:Ordinal="4" />
              <xsd:attribute ref="xml:space" />
            </xsd:complexType>
          </xsd:element>
          <xsd:element name="resheader">
            <xsd:complexType>
              <xsd:sequence>
                <xsd:element name="value" type="xsd:string" minOccurs="0" msdata:Ordinal="1" />
              </xsd:sequence>
              <xsd:attribute name="name" type="xsd:string" use="required" />
            </xsd:complexType>
          </xsd:element>
        </xsd:choice>
      </xsd:complexType>
    </xsd:element>
  </xsd:schema>
  <resheader name="resmimetype">
    <value>text/microsoft-resx</value>
  </resheader>
  <resheader name="version">
    <value>2.0</value>
  </resheader>
  <resheader name="reader">
    <value>System.Resources.ResXResourceReader, System.Windows.Forms, Version=4.0.0.0, Culture=neutral, PublicKeyToken=b77a5c561934e089</value>
  </resheader>
  <resheader name="writer">
    <value>System.Resources.ResXResourceWriter, System.Windows.Forms, Version=4.0.0.0, Culture=neutral, PublicKeyToken=b77a5c561934e089</value>
  </resheader>
  <data name="AdvancedEditorOptions" xml:space="preserve">
    <value>Advanced</value>
  </data>
  <data name="EditorName" xml:space="preserve">
    <value>R Language Editor</value>
  </data>
  <data name="LanguageName" xml:space="preserve">
    <value>R</value>
  </data>
  <data name="UndoActionFormatDocument" xml:space="preserve">
    <value>Format Document</value>
  </data>
  <data name="Settings_CompletionCategory" xml:space="preserve">
    <value>Completion</value>
  </data>
  <data name="Settings_EnableSyntaxCheck" xml:space="preserve">
    <value>Show syntax errors</value>
  </data>
  <data name="Settings_EnableSyntaxCheck_Description" xml:space="preserve">
    <value>Enable automatic syntax checking in the code</value>
  </data>
  <data name="Settings_FormattingCategory" xml:space="preserve">
    <value>Formatting</value>
  </data>
  <data name="Settings_FormatOnPaste" xml:space="preserve">
    <value>Format on paste</value>
  </data>
  <data name="Settings_FormatOnPaste_Description" xml:space="preserve">
    <value>Automatically format and indent code fragment on paste</value>
  </data>
  <data name="Settings_BracesExpanded" xml:space="preserve">
    <value>Expanded braces</value>
  </data>
  <data name="Settings_BracesExpanded_Description" xml:space="preserve">
    <value>Place open curly brace on a new line</value>
  </data>
  <data name="Off" xml:space="preserve">
    <value>Off</value>
  </data>
  <data name="On" xml:space="preserve">
    <value>On</value>
  </data>
  <data name="Settings_AutoFormat" xml:space="preserve">
    <value>Automatic formatting</value>
  </data>
  <data name="Settings_AutoFormat_Description" xml:space="preserve">
    <value>Reformat code as you type</value>
  </data>
  <data name="SaveAsFilterR" xml:space="preserve">
    <value>R Language Files (*.r)|*.r|All Files (*.*)|*.*</value>
  </data>
  <data name="Temp_SettingDescription" xml:space="preserve">
    <value>Setting description</value>
  </data>
  <data name="Temp_SettingDisplayName" xml:space="preserve">
    <value>Setting</value>
  </data>
  <data name="Settings_IntellisenseCategory" xml:space="preserve">
    <value>IntelliSense</value>
  </data>
  <data name="Settings_ShowInternalFunctions" xml:space="preserve">
    <value>Show internal functions</value>
  </data>
  <data name="Settings_ShowInternalFunctions_Description" xml:space="preserve">
    <value>Show internal functions (functions beginning with dot) in the statement completion list</value>
  </data>
  <data name="Settings_ShowTclFunctions" xml:space="preserve">
    <value>Show TCL functions</value>
  </data>
  <data name="Settings_ShowTclFunctions_Description" xml:space="preserve">
    <value>Show functions from TCL/TK package in the statement completion list</value>
  </data>
  <data name="Settings_CommitOnSpace" xml:space="preserve">
    <value>Commit on space key</value>
  </data>
  <data name="Settings_CommitOnSpace_Description" xml:space="preserve">
    <value>Commit intellisense selection when space key is pressed</value>
  </data>
  <data name="Settings_SpaceAfterComma" xml:space="preserve">
    <value>Space after comma</value>
  </data>
  <data name="Settings_SpaceAfterComma_Description" xml:space="preserve">
    <value>Insert space after comma in function arguments</value>
  </data>
  <data name="Settings_SpaceAfterKeyword" xml:space="preserve">
    <value>Space after keyword</value>
  </data>
  <data name="Settings_SpaceAfterKeyword_Description" xml:space="preserve">
    <value>Insert space after keyword and before opening brace such as in case of 'if', 'while', 'repeat'</value>
  </data>
  <data name="ReplWindowName" xml:space="preserve">
    <value>R Interactive</value>
  </data>
  <data name="Settings_SyntaxCheckCategory" xml:space="preserve">
    <value>Syntax check</value>
  </data>
  <data name="Settings_ReplCategory" xml:space="preserve">
    <value>Interactive window</value>
  </data>
  <data name="Settings_SendToRepl" xml:space="preserve">
    <value>'Send to R Console' shortcut</value>
  </data>
  <data name="Settings_SendToRepl_Description" xml:space="preserve">
    <value>Override editor 'insert empty line above' command and use Control+Enter for sending editor selection to R Console instead. Keyboard bindings can also be change in Tools &gt; Options &gt; Environment &gt; Keyboard.</value>
  </data>
  <data name="Error_Microsoft_R_Host_Missing" xml:space="preserve">
    <value>Microsoft.R.Host.exe is missing. Click OK to open download link in the default browser.</value>
  </data>
  <data name="SaveAsFilterMD" xml:space="preserve">
    <value>Markdown Files (*.md;*.rmd;*.markdown)|*.md;*.rmd;*.markdown|All Files (*.*)|*.*</value>
  </data>
  <data name="CtrlECtrlE" xml:space="preserve">
    <value>Control+E, Control+E</value>
  </data>
  <data name="CtrlEnter" xml:space="preserve">
    <value>Control+Enter</value>
  </data>
  <data name="MicrosoftRHostStopped" xml:space="preserve">
    <value>R Host process is stopped. Click Reset to start a new one.</value>
  </data>
  <data name="MicrosoftRHostStopping" xml:space="preserve">
    <value>Stopping R Session...</value>
  </data>
  <data name="InputIsTooLong" xml:space="preserve">
    <value>Input is too long - no more than {0} characters expected.</value>
  </data>
  <data name="Settings_ReplSyntaxCheck" xml:space="preserve">
    <value>Syntax check in R Console</value>
  </data>
  <data name="Settings_ReplSyntaxCheck_Description" xml:space="preserve">
    <value>Turns on or off live code syntax check in R Console window. Syntax check may not work correctly in multi-line statements.</value>
  </data>
  <data name="OutputWindowName_InstallPackages" xml:space="preserve">
    <value>R Packages</value>
  </data>
  <data name="OutputWindowName_Publish" xml:space="preserve">
    <value>R Publish</value>
  </data>
  <data name="Error_CannotDeleteFile" xml:space="preserve">
    <value>Unable to delete file {0}. Exception: {1}.</value>
  </data>
  <data name="Error_MarkdownConversionFailed" xml:space="preserve">
    <value>Markdown conversion failed</value>
  </data>
  <data name="Error_PackageMissing" xml:space="preserve">
    <value>This operation requires package {0} which is not installed or has been removed. </value>
  </data>
  <data name="PlotWindowCaption" xml:space="preserve">
    <value>R Plot</value>
  </data>
  <data name="EmptyPlotWindowWatermark" xml:space="preserve">
<<<<<<< HEAD
    <value>Create a plot or open a saved plot file to display data</value>
=======
    <value>Run plotting command in R Interactive Window, or open file</value>
>>>>>>> fe36646b
  </data>
  <data name="OpenPlotDialogTitle" xml:space="preserve">
    <value>Open R Plot File</value>
  </data>
  <data name="PlotFileFilter" xml:space="preserve">
    <value>R Plot Files (*.vsplot)|*.vsplot|All Files (*.*)|*.*</value>
  </data>
  <data name="CannotOpenPlotFile" xml:space="preserve">
    <value>Unable to open plot file. Exception: {0}</value>
  </data>
  <data name="MicrosoftRHostStarting" xml:space="preserve">
    <value>Starting R Session...</value>
  </data>
  <data name="SavePlotDialogTitle" xml:space="preserve">
    <value>Save R Plot File</value>
  </data>
</root><|MERGE_RESOLUTION|>--- conflicted
+++ resolved
@@ -268,11 +268,7 @@
     <value>R Plot</value>
   </data>
   <data name="EmptyPlotWindowWatermark" xml:space="preserve">
-<<<<<<< HEAD
-    <value>Create a plot or open a saved plot file to display data</value>
-=======
     <value>Run plotting command in R Interactive Window, or open file</value>
->>>>>>> fe36646b
   </data>
   <data name="OpenPlotDialogTitle" xml:space="preserve">
     <value>Open R Plot File</value>
@@ -282,7 +278,7 @@
   </data>
   <data name="CannotOpenPlotFile" xml:space="preserve">
     <value>Unable to open plot file. Exception: {0}</value>
-  </data>
+  </data>  
   <data name="MicrosoftRHostStarting" xml:space="preserve">
     <value>Starting R Session...</value>
   </data>
