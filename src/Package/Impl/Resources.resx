﻿<?xml version="1.0" encoding="utf-8"?>
<root>
  <!-- 
    Microsoft ResX Schema 
    
    Version 2.0
    
    The primary goals of this format is to allow a simple XML format 
    that is mostly human readable. The generation and parsing of the 
    various data types are done through the TypeConverter classes 
    associated with the data types.
    
    Example:
    
    ... ado.net/XML headers & schema ...
    <resheader name="resmimetype">text/microsoft-resx</resheader>
    <resheader name="version">2.0</resheader>
    <resheader name="reader">System.Resources.ResXResourceReader, System.Windows.Forms, ...</resheader>
    <resheader name="writer">System.Resources.ResXResourceWriter, System.Windows.Forms, ...</resheader>
    <data name="Name1"><value>this is my long string</value><comment>this is a comment</comment></data>
    <data name="Color1" type="System.Drawing.Color, System.Drawing">Blue</data>
    <data name="Bitmap1" mimetype="application/x-microsoft.net.object.binary.base64">
        <value>[base64 mime encoded serialized .NET Framework object]</value>
    </data>
    <data name="Icon1" type="System.Drawing.Icon, System.Drawing" mimetype="application/x-microsoft.net.object.bytearray.base64">
        <value>[base64 mime encoded string representing a byte array form of the .NET Framework object]</value>
        <comment>This is a comment</comment>
    </data>
                
    There are any number of "resheader" rows that contain simple 
    name/value pairs.
    
    Each data row contains a name, and value. The row also contains a 
    type or mimetype. Type corresponds to a .NET class that support 
    text/value conversion through the TypeConverter architecture. 
    Classes that don't support this are serialized and stored with the 
    mimetype set.
    
    The mimetype is used for serialized objects, and tells the 
    ResXResourceReader how to depersist the object. This is currently not 
    extensible. For a given mimetype the value must be set accordingly:
    
    Note - application/x-microsoft.net.object.binary.base64 is the format 
    that the ResXResourceWriter will generate, however the reader can 
    read any of the formats listed below.
    
    mimetype: application/x-microsoft.net.object.binary.base64
    value   : The object must be serialized with 
            : System.Runtime.Serialization.Formatters.Binary.BinaryFormatter
            : and then encoded with base64 encoding.
    
    mimetype: application/x-microsoft.net.object.soap.base64
    value   : The object must be serialized with 
            : System.Runtime.Serialization.Formatters.Soap.SoapFormatter
            : and then encoded with base64 encoding.

    mimetype: application/x-microsoft.net.object.bytearray.base64
    value   : The object must be serialized into a byte array 
            : using a System.ComponentModel.TypeConverter
            : and then encoded with base64 encoding.
    -->
  <xsd:schema id="root" xmlns="" xmlns:xsd="http://www.w3.org/2001/XMLSchema" xmlns:msdata="urn:schemas-microsoft-com:xml-msdata">
    <xsd:import namespace="http://www.w3.org/XML/1998/namespace" />
    <xsd:element name="root" msdata:IsDataSet="true">
      <xsd:complexType>
        <xsd:choice maxOccurs="unbounded">
          <xsd:element name="metadata">
            <xsd:complexType>
              <xsd:sequence>
                <xsd:element name="value" type="xsd:string" minOccurs="0" />
              </xsd:sequence>
              <xsd:attribute name="name" use="required" type="xsd:string" />
              <xsd:attribute name="type" type="xsd:string" />
              <xsd:attribute name="mimetype" type="xsd:string" />
              <xsd:attribute ref="xml:space" />
            </xsd:complexType>
          </xsd:element>
          <xsd:element name="assembly">
            <xsd:complexType>
              <xsd:attribute name="alias" type="xsd:string" />
              <xsd:attribute name="name" type="xsd:string" />
            </xsd:complexType>
          </xsd:element>
          <xsd:element name="data">
            <xsd:complexType>
              <xsd:sequence>
                <xsd:element name="value" type="xsd:string" minOccurs="0" msdata:Ordinal="1" />
                <xsd:element name="comment" type="xsd:string" minOccurs="0" msdata:Ordinal="2" />
              </xsd:sequence>
              <xsd:attribute name="name" type="xsd:string" use="required" msdata:Ordinal="1" />
              <xsd:attribute name="type" type="xsd:string" msdata:Ordinal="3" />
              <xsd:attribute name="mimetype" type="xsd:string" msdata:Ordinal="4" />
              <xsd:attribute ref="xml:space" />
            </xsd:complexType>
          </xsd:element>
          <xsd:element name="resheader">
            <xsd:complexType>
              <xsd:sequence>
                <xsd:element name="value" type="xsd:string" minOccurs="0" msdata:Ordinal="1" />
              </xsd:sequence>
              <xsd:attribute name="name" type="xsd:string" use="required" />
            </xsd:complexType>
          </xsd:element>
        </xsd:choice>
      </xsd:complexType>
    </xsd:element>
  </xsd:schema>
  <resheader name="resmimetype">
    <value>text/microsoft-resx</value>
  </resheader>
  <resheader name="version">
    <value>2.0</value>
  </resheader>
  <resheader name="reader">
    <value>System.Resources.ResXResourceReader, System.Windows.Forms, Version=4.0.0.0, Culture=neutral, PublicKeyToken=b77a5c561934e089</value>
  </resheader>
  <resheader name="writer">
    <value>System.Resources.ResXResourceWriter, System.Windows.Forms, Version=4.0.0.0, Culture=neutral, PublicKeyToken=b77a5c561934e089</value>
  </resheader>
  <data name="AdvancedEditorOptions" xml:space="preserve">
    <value>Advanced</value>
  </data>
  <data name="EditorName" xml:space="preserve">
    <value>R Language Editor</value>
  </data>
  <data name="LanguageName" xml:space="preserve">
    <value>R</value>
  </data>
  <data name="UndoActionFormatDocument" xml:space="preserve">
    <value>Format Document</value>
  </data>
  <data name="Settings_CompletionCategory" xml:space="preserve">
    <value>Completion</value>
  </data>
  <data name="Settings_EnableSyntaxCheck" xml:space="preserve">
    <value>Show syntax errors</value>
  </data>
  <data name="Settings_EnableSyntaxCheck_Description" xml:space="preserve">
    <value>Enable automatic syntax checking in the code</value>
  </data>
  <data name="Settings_FormattingCategory" xml:space="preserve">
    <value>Formatting</value>
  </data>
  <data name="Settings_FormatOnPaste" xml:space="preserve">
    <value>Format on paste</value>
  </data>
  <data name="Settings_FormatOnPaste_Description" xml:space="preserve">
    <value>Automatically format and indent code fragment on paste</value>
  </data>
  <data name="Settings_BracesExpanded" xml:space="preserve">
    <value>Expanded braces</value>
  </data>
  <data name="Settings_BracesExpanded_Description" xml:space="preserve">
    <value>Place open curly brace on a new line</value>
  </data>
  <data name="Off" xml:space="preserve">
    <value>Off</value>
  </data>
  <data name="On" xml:space="preserve">
    <value>On</value>
  </data>
  <data name="Settings_AutoFormat" xml:space="preserve">
    <value>Automatic formatting</value>
  </data>
  <data name="Settings_AutoFormat_Description" xml:space="preserve">
    <value>Reformat code as you type</value>
  </data>
  <data name="SaveAsFilterR" xml:space="preserve">
    <value>R Language Files (*.r)|*.r|</value>
  </data>
  <data name="Settings_IntellisenseCategory" xml:space="preserve">
    <value>IntelliSense</value>
  </data>
  <data name="Settings_ShowInternalFunctions" xml:space="preserve">
    <value>Show internal functions</value>
  </data>
  <data name="Settings_ShowInternalFunctions_Description" xml:space="preserve">
    <value>Show internal functions (functions beginning with dot) in the statement completion list</value>
  </data>
  <data name="Settings_ShowTclFunctions" xml:space="preserve">
    <value>Show TCL functions</value>
  </data>
  <data name="Settings_ShowTclFunctions_Description" xml:space="preserve">
    <value>Show functions from TCL/TK package in the statement completion list</value>
  </data>
  <data name="Settings_CommitOnSpace" xml:space="preserve">
    <value>Commit on Space key</value>
  </data>
  <data name="Settings_CommitOnSpace_Description" xml:space="preserve">
    <value>Commit intellisense selection when Space key is pressed</value>
  </data>
  <data name="Settings_SpaceAfterComma" xml:space="preserve">
    <value>Space after comma</value>
  </data>
  <data name="Settings_SpaceAfterComma_Description" xml:space="preserve">
    <value>Insert space after comma in function arguments</value>
  </data>
  <data name="Settings_SpaceAfterKeyword" xml:space="preserve">
    <value>Space after keyword</value>
  </data>
  <data name="Settings_SpaceAfterKeyword_Description" xml:space="preserve">
    <value>Insert space after keyword and before opening brace such as in case of 'if', 'while', 'repeat'</value>
  </data>
  <data name="ReplWindowName" xml:space="preserve">
    <value>R Interactive</value>
  </data>
  <data name="Settings_SyntaxCheckCategory" xml:space="preserve">
    <value>Syntax check</value>
  </data>
  <data name="Settings_ReplCategory" xml:space="preserve">
    <value>Interactive window</value>
  </data>
  <data name="Error_Microsoft_R_Host_Missing" xml:space="preserve">
    <value>Microsoft.R.Host.exe is missing. Click OK to open download link in the default browser.</value>
  </data>
  <data name="SaveAsFilterMD" xml:space="preserve">
    <value>Markdown Files (*.md;*.rmd;*.markdown)|*.md;*.rmd;*.markdown|</value>
  </data>
  <data name="CtrlECtrlE" xml:space="preserve">
    <value>Control+E, Control+E</value>
  </data>
  <data name="CtrlEnter" xml:space="preserve">
    <value>Control+Enter</value>
  </data>
  <data name="MicrosoftRHostStopped" xml:space="preserve">
    <value>R Host process is stopped. Click Reset to start a new one.</value>
  </data>
  <data name="MicrosoftRHostStopping" xml:space="preserve">
    <value>Stopping R Session...</value>
  </data>
  <data name="InputIsTooLong" xml:space="preserve">
    <value>Input is too long - no more than {0} characters expected.</value>
  </data>
  <data name="Settings_ReplSyntaxCheck" xml:space="preserve">
    <value>Syntax check in R Console</value>
  </data>
  <data name="Settings_ReplSyntaxCheck_Description" xml:space="preserve">
    <value>Turns on or off live code syntax check in R Console window. Syntax check may not work correctly in multi-line statements.</value>
  </data>
  <data name="OutputWindowName_InstallPackages" xml:space="preserve">
    <value>R Packages</value>
  </data>
  <data name="OutputWindowName_Publish" xml:space="preserve">
    <value>R Publish</value>
  </data>
  <data name="Error_CannotDeleteFile" xml:space="preserve">
    <value>Unable to delete file {0}. Exception: {1}.</value>
  </data>
  <data name="Error_MarkdownConversionFailed" xml:space="preserve">
    <value>Markdown conversion failed</value>
  </data>
  <data name="Error_PackageMissing" xml:space="preserve">
    <value>This operation requires package {0} which is not installed or has been removed. </value>
  </data>
  <data name="PlotWindowCaption" xml:space="preserve">
    <value>R Plot</value>
  </data>
  <data name="PlotCopyToClipboardError" xml:space="preserve">
    <value>Error copying plot to the clipboard.
{0}</value>
  </data>
  <data name="PlotLoadError" xml:space="preserve">
    <value>Error loading plot from file '{0}'.</value>
  </data>
  <data name="PlotExportAsImageFilter" xml:space="preserve">
    <value>PNG (*.png)|*.png|JPEG (*.jpg;*.jpeg)|*.jpg;*.jpeg|BMP (*.bmp)|*.bmp|TIFF (*.tif;*.tiff)|*.tif;*.tiff|All Files (*.*)|*.*</value>
  </data>
  <data name="PlotExportAsPdfFilter" xml:space="preserve">
    <value>PDF (*.pdf)|*.pdf|All Files (*.*)|*.*</value>
  </data>
  <data name="DeletePlot" xml:space="preserve">
    <value>Are you sure you want to remove the current plot?</value>
  </data>
  <data name="DeleteAllPlots" xml:space="preserve">
    <value>Are you sure you want to remove all plots?</value>
  </data>
  <data name="MicrosoftRHostStarting" xml:space="preserve">
    <value>Starting R Session...</value>
  </data>
  <data name="SavePlotDialogTitle" xml:space="preserve">
    <value>Save R Plot File</value>
  </data>
  <data name="ExportPlotAsImageDialogTitle" xml:space="preserve">
    <value>Export Plot As Image</value>
  </data>
  <data name="ExportPlotAsPdfDialogTitle" xml:space="preserve">
    <value>Export Plot As PDF</value>
  </data>
  <data name="PlotExportUnsupportedImageFormat" xml:space="preserve">
    <value>File extension '{0}' is not supported.

Supported formats are: jpg/jpeg, png, tif/tiff, bmp.</value>
  </data>
  <data name="LoadWorkspaceIntoGlobalEnvironment" xml:space="preserve">
    <value>Do you want to load the R data file {0} into the global environment?</value>
  </data>
  <data name="LoadWorkspaceFailedMessageFormat" xml:space="preserve">
    <value>Load workspace from {0} failed:
{1}</value>
  </data>
  <data name="SaveWorkspaceAsTitle" xml:space="preserve">
    <value>Save Workspace As</value>
  </data>
  <data name="SaveWorkspaceFailedMessageFormat" xml:space="preserve">
    <value>Save workspace into {0} failed:
{1}</value>
  </data>
  <data name="WorkspaceFileFilter" xml:space="preserve">
    <value>R Data Files (*.rdata)|*.rdata|All Files (*.*)|*.*</value>
  </data>
  <data name="LoadHistoryTitle" xml:space="preserve">
    <value>Load History</value>
  </data>
  <data name="SaveHistoryAsTitle" xml:space="preserve">
    <value>Save History As</value>
  </data>
  <data name="DeleteSelectedHistoryEntries" xml:space="preserve">
    <value>Are you sure you want to remove the selected entries from the history?</value>
  </data>
  <data name="DeleteAllHistoryEntries" xml:space="preserve">
    <value>Are you sure you want to remove all history entries?</value>
  </data>
  <data name="HistoryFileFilter" xml:space="preserve">
    <value>R History Files (*.rhistory)|*.rhistory|All Files (*.*)|*.*</value>
  </data>
  <data name="Settings_CommitOnEnter" xml:space="preserve">
    <value>Commit on Enter key</value>
  </data>
  <data name="Settings_CommitOnEnter_Description" xml:space="preserve">
    <value>Commit intellisense selection when Enter key is pressed</value>
  </data>
  <data name="Settings_TriggerOnFirstChar" xml:space="preserve">
    <value>Completion list on first character</value>
  </data>
  <data name="Settings_TriggerOnFirstChar_Description" xml:space="preserve">
    <value>Show completion list on first character typed. If set to off, completion list can be brought up by invoking Edit &gt; IntelliSense &gt; List Members command (typically Ctrl+J)</value>
  </data>
  <data name="VariableWindowCaption" xml:space="preserve">
    <value>Variable Explorer</value>
  </data>
  <data name="Settings_PartialArgumentNameMatch" xml:space="preserve">
    <value>Match partially typed argument names</value>
  </data>
  <data name="Settings_PartialArgumentNameMatch_Description" xml:space="preserve">
    <value>When typing argument name in a function call, signature help shows description for the argument that is the best match</value>
  </data>
  <data name="CranMirrorListRequestCanceled" xml:space="preserve">
    <value>Unable to download CRAN mirror list. The request has been canceled.</value>
  </data>
  <data name="Settings_GeneralCategory" xml:space="preserve">
    <value>General</value>
  </data>
  <data name="Settings_CranMirror" xml:space="preserve">
    <value>CRAN Mirror</value>
  </data>
  <data name="Settings_CranMirror_Description" xml:space="preserve">
    <value>Default CRAN mirror for package installations</value>
  </data>
  <data name="Settings_RBasePath" xml:space="preserve">
    <value>R Engine (64-bit)</value>
  </data>
  <data name="Settings_RBasePath_Description" xml:space="preserve">
    <value>Path to R installation (64-bit only).</value>
  </data>
  <data name="RPromptClassification" xml:space="preserve">
    <value>R Interactive Prompts</value>
  </data>
  <data name="Error_CannotCollectLogs" xml:space="preserve">
    <value>Unable to collect and package logs. Exception: {0}</value>
  </data>
  <data name="CollectingOSInformation" xml:space="preserve">
    <value>Collecting OS information</value>
  </data>
  <data name="CollectingRTVSLogs" xml:space="preserve">
    <value>Collecting R Tools for Visual Studio logs</value>
  </data>
  <data name="CollectingSystemEvents" xml:space="preserve">
    <value>Collecting events from system log</value>
  </data>
  <data name="CreatingArchive" xml:space="preserve">
    <value>Creating ZIP archive</value>
  </data>
  <data name="GatheringDiagnosticData" xml:space="preserve">
    <value>Gathering diagnostics data...</value>
  </data>
  <data name="LongOperationProgressMessage2" xml:space="preserve">
    <value>Processing Item {0} of {1}: {2}</value>
  </data>
  <data name="VariableExplorer_EnvironmentName" xml:space="preserve">
    <value>No R Interactive</value>
  </data>
  <data name="VariableExplorer_ClassHeader" xml:space="preserve">
    <value>Class</value>
  </data>
  <data name="VariableExplorer_NameHeader" xml:space="preserve">
    <value>Name</value>
  </data>
  <data name="VariableExplorer_TypeHeader" xml:space="preserve">
    <value>Type</value>
  </data>
  <data name="VariableExplorer_ValueHeader" xml:space="preserve">
    <value>Value</value>
  </data>
  <data name="Settings_LoadRDataOnProjectLoad" xml:space="preserve">
    <value>Load workspace when project opens</value>
  </data>
  <data name="Settings_LoadRDataOnProjectLoad_Description" xml:space="preserve">
    <value>Load workspace from .RData into global environment when project is opened</value>
  </data>
  <data name="Settings_SaveRDataOnProjectUnload" xml:space="preserve">
    <value>Save workspace when project closes</value>
  </data>
  <data name="Settings_SaveRDataOnProjectUnload_Description" xml:space="preserve">
    <value>Save workspace from global environment to .RData when project is closed</value>
  </data>
  <data name="Settings_AlwaysSaveHistory" xml:space="preserve">
    <value>Always save history</value>
  </data>
  <data name="Settings_AlwaysSaveHistory_Description" xml:space="preserve">
    <value>Save history to .RHistory file when project is closed, even if workspace isn't saved</value>
  </data>
  <data name="Settings_ClearFilterOnAddHistory" xml:space="preserve">
    <value>Reset search filter</value>
  </data>
  <data name="Settings_ClearFilterOnAddHistory_Description" xml:space="preserve">
    <value>Reset search filter in history window when new entry is added or .RHistory file is loaded</value>
  </data>
  <data name="Settings_MultilineHistorySelection" xml:space="preserve">
    <value>Use multiline selection</value>
  </data>
  <data name="Settings_MultilineHistorySelection_Description" xml:space="preserve">
    <value>Single click in R history window selects the entire fragment that was sent to R. Up/Down arrows in the R Interactive Window navigate through chunks instead of single lines.</value>
  </data>
  <data name="Ask" xml:space="preserve">
    <value>Ask</value>
  </data>
  <data name="No" xml:space="preserve">
    <value>No</value>
  </data>
  <data name="Yes" xml:space="preserve">
    <value>Yes</value>
  </data>
  <data name="SaveWorkspaceOnProjectUnload" xml:space="preserve">
    <value>Save current workspace image to {0}?</value>
  </data>
  <data name="SurveyNewsPolicyDisabled" xml:space="preserve">
    <value>Never</value>
  </data>
  <data name="SurveyNewsPolicyCheckOnceDay" xml:space="preserve">
    <value>Once a day</value>
  </data>
  <data name="SurveyNewsPolicyCheckOnceWeek" xml:space="preserve">
    <value>Once a week</value>
  </data>
  <data name="SurveyNewsPolicyCheckOnceMonth" xml:space="preserve">
    <value>Once a month</value>
  </data>
  <assembly alias="System.Windows.Forms" name="System.Windows.Forms, Version=4.0.0.0, Culture=neutral, PublicKeyToken=b77a5c561934e089" />
  <data name="ReplWindowIcon" type="System.Resources.ResXFileRef, System.Windows.Forms">
    <value>Resources\RInteractiveWindow_16x.png;System.Drawing.Bitmap, System.Drawing, Version=4.0.0.0, Culture=neutral, PublicKeyToken=b03f5f7f11d50a3a</value>
  </data>
  <data name="RProjectNode" type="System.Resources.ResXFileRef, System.Windows.Forms">
    <value>images\rprojectnode.png;System.Drawing.Bitmap, System.Drawing, Version=4.0.0.0, Culture=neutral, PublicKeyToken=b03f5f7f11d50a3a</value>
  </data>
  <data name="Settings_WorkspaceCategory" xml:space="preserve">
    <value>Workspace</value>
  </data>
  <data name="RDataNode" type="System.Resources.ResXFileRef, System.Windows.Forms">
    <value>images\rdatanode.png;System.Drawing.Bitmap, System.Drawing, Version=4.0.0.0, Culture=neutral, PublicKeyToken=b03f5f7f11d50a3a</value>
  </data>
  <data name="RFileNode" type="System.Resources.ResXFileRef, System.Windows.Forms">
    <value>images\rfilenode.png;System.Drawing.Bitmap, System.Drawing, Version=4.0.0.0, Culture=neutral, PublicKeyToken=b03f5f7f11d50a3a</value>
  </data>
  <data name="AttachmentTooLarge1" xml:space="preserve">
    <value>Archive with log files exceeds {0} MB. Sending large file as an attachment may not be possible.</value>
  </data>
  <data name="Error_CannotSendFeedback1" xml:space="preserve">
    <value>Error sending e-mail: {0} ({1}).</value>
  </data>
  <data name="AttachmentTooLarge2" xml:space="preserve">
    <value>Please place archived files on a file share and add link to the e-mail. When you click OK, Visual Studio will open TEMP folder in the Windows Explorer.</value>
  </data>
  <data name="AttachmentTooLarge3" xml:space="preserve">
    <value>Archived logs are in {0} file that can be found in {1}</value>
  </data>
  <data name="Error_CannotSendFeedback2" xml:space="preserve">
    <value>Please compose and send e-mail manually to rtvscore@microsoft.com. If possible, attach {0} file that can be found in {1}.</value>
  </data>
  <data name="ChooseRInstallFolder" xml:space="preserve">
    <value>Choose R Install Folder</value>
  </data>
  <data name="Error_CannotFindRBinariesFormat" xml:space="preserve">
    <value>Cannot find R binaries in {0}. Please specify valid path to R installation directory such as 'Program Files\R\R-3.2.x' or 'Program Files\MRO\R-3.2.x'.</value>
  </data>
  <data name="Error_ExceptionAccessingPath" xml:space="preserve">
    <value>Unable to access path {0}. Exception: {1}.</value>
  </data>
  <data name="RPathChangedRestartVS" xml:space="preserve">
    <value>You must restart Visual Studio after changing path to the R installation.</value>
  </data>
  <data name="Error_UnsupportedRVersion" xml:space="preserve">
    <value>R {0}.{1}.{2} is not compatible with R Tools for Visual Studio. Supported versions are {3}.{4}.{5} - {6}.{7}.{8}.</value>
  </data>
  <data name="ChooseDirectory" xml:space="preserve">
    <value>Choose Directory</value>
  </data>
  <data name="HelpWindowCaption" xml:space="preserve">
    <value>R Help</value>
  </data>
  <data name="OpenFunctionHelp" xml:space="preserve">
    <value>Help on {0}</value>
  </data>
  <data name="Error_UnableToFindR" xml:space="preserve">
    <value>Unable to detect the location of the R interpreter.  If you have installed R, please specify the path in Tools | Options | R Tools. If R is not installed, please install one from CRAN or install Microsoft R Open from http://mran.revolutionanalytics.com/open.{0}Pressing OK will take you to the download page for Microsoft R Open. You should close Visual Studio before you start installing R.</value>
  </data>
  <data name="HistoryWindowCaption" xml:space="preserve">
    <value>R History</value>
  </data>
  <data name="PackageManagerWindowCaption" xml:space="preserve">
    <value>R Package Manager</value>
  </data>
  <data name="LoadWorkspaceTitle" xml:space="preserve">
    <value>Load Workspace</value>
  </data>
  <data name="Settings_RCommandLineArguments" xml:space="preserve">
    <value>R command line arguments</value>
  </data>
  <data name="Settings_RCommandLineArguments_Description" xml:space="preserve">
    <value>Additional arguments to pass to the R Host process</value>
  </data>
  <data name="Settings_HistoryCategory" xml:space="preserve">
    <value>History</value>
  </data>
  <data name="Warning_RStudioKeyboardShortcuts" xml:space="preserve">
    <value>Do you want to reset keyboard shortcuts to be compatible with the RStudio where possible?</value>
  </data>
  <data name="Warning_SettingsReset" xml:space="preserve">
    <value>This will reset Visual Studio window layout to the Data Scientist profile. If you prefer to save existing Visual Studio settings please use Tools &gt; Import/Export Settings instead to switch profiles. You can also go back to the original VS settings profile via Import/Export Settings. Proceed?</value>
  </data>
  <data name="HelpBrowser_Automatic" xml:space="preserve">
    <value>Automatic</value>
  </data>
  <data name="HelpBrowser_External" xml:space="preserve">
    <value>External</value>
  </data>
  <data name="Settings_HelpBrowser" xml:space="preserve">
    <value>Help Browser</value>
  </data>
  <data name="Settings_HelpBrowser_Description" xml:space="preserve">
    <value>Determines if R Tools should always be using external Web browser or try and send Help pages to the Help window and other Web requests to the external default Web browser.</value>
  </data>
  <data name="VariableExplorer_Truncated" xml:space="preserve">
    <value>[truncated]</value>
  </data>
  <data name="VariableGrid_Caption" xml:space="preserve">
    <value>R Data</value>
  </data>
  <data name="Settings_DebuggingCategory" xml:space="preserve">
    <value>Debugging</value>
  </data>
  <data name="Settings_ShowDotPrefixedVariables" xml:space="preserve">
    <value>Show dot-prefixed variables</value>
  </data>
  <data name="Settings_ShowDotPrefixedVariables_Description" xml:space="preserve">
    <value>Show variables that have names beginning with "." in Variable Explorer and debugger tool windows.</value>
  </data>
  <data name="LongOperationProgressMessage1" xml:space="preserve">
    <value>Processing Item {0} of {1}</value>
  </data>
  <data name="OpenCsvAppCommandTooltip" xml:space="preserve">
    <value>Open in Microsoft Excel or another app registered for CSV files</value>
  </data>
  <data name="ShowDetailCommandTooltip" xml:space="preserve">
    <value>Open in a Grid Viewer</value>
  </data>
  <data name="Settings_TriggerOnTab" xml:space="preserve">
    <value>Completion list on Tab key</value>
  </data>
  <data name="Settings_TriggerOnTab_Description" xml:space="preserve">
    <value>If set to on completion list can be invoked by typing one or more characters and pressing Tab.</value>
  </data>
  <data name="SendMailFallbackMessage" xml:space="preserve">
    <value>We will now try to open your email client with a pre-created feedback email. If the email client does not open, please send an email message to rtvsuserfeedback@microsoft.com with the following information:</value>
  </data>
  <data name="Error_NoWebTools" xml:space="preserve">
    <value>R Tools require Web Development Tools component which is not installed. Please go to Control Panel, click 'Uninstall Program', locate Visual Studio, right click and choose 'Change'. Set Web Development Tools checkbox to on and click Next to update your Visual Studio installation.</value>
  </data>
  <data name="VariableGrid_Missing" xml:space="preserve">
    <value>object {0} is missing.</value>
  </data>
  <data name="VariableGrid_NotTwoDimension" xml:space="preserve">
    <value>object {0} is not two dimensional.</value>
  </data>
  <data name="OpenRProjMessage" xml:space="preserve">
    <value>In order to open RStudio project file as Visual Studio R project please select File | Open Project, locate .rproj file and click Open.</value>
  </data>
  <data name="InsertSnippet" xml:space="preserve">
    <value>Insert Snippet...</value>
  </data>
  <data name="Warning_UncPath" xml:space="preserve">
    <value>The project appears to be on a network share. R Tools for Visual Studio may not work correctly when files are on a remote share. </value>
  </data>
  <data name="SendFrownEmailBody" xml:space="preserve">
    <value>Please briefly describe what you were doing that led to the issue, if applicable:

...

If you have any screenshots demonstrating the issue, please include them as well to help us diagnose it better.

A detailed diagnostic log has been created at {0}, and a Windows Explorer window has been opened for that location with the log file selected. To improve our ability to diagnose the issue, you can attach that file to the email. However, be aware that the log may contain sensitive information, including information about installed packages and their contents, your complete R Interactive command history and outputs, and values of variables in your present and past sessions.



Additional information:

{1}</value>
  </data>
  <data name="ReportIssueBody" xml:space="preserve">
    <value>Please briefly describe what you were doing that led to the issue, if applicable:

...

If you have any screenshots demonstrating the issue, please include them as well to help us diagnose it better.



Additional information:

{0}</value>
  </data>
  <data name="Settings_SurveyNewsCheck" xml:space="preserve">
    <value>Survey/News Check</value>
  </data>
  <data name="Settings_SurveyNewsCheck_Description" xml:space="preserve">
    <value>Specifies how often R Tools should check with the server for news and survey updates.</value>
  </data>
  <data name="Status_WritingCSV" xml:space="preserve">
    <value>Writing data into CSV file...</value>
  </data>
  <data name="Error_CannotOpenCsv" xml:space="preserve">
    <value>Unable to open CSV file. Exception: {0}.</value>
  </data>
  <data name="CranMirror_UseRProfile" xml:space="preserve">
    <value>(Use .Rprofile)</value>
  </data>
  <data name="SurrondWithSnippet" xml:space="preserve">
    <value>Surround With</value>
  </data>
  <data name="ImportData_Title" xml:space="preserve">
    <value>Import Dataset</value>
  </data>
  <data name="ImportData_EnterUrlTitle" xml:space="preserve">
    <value>Import from Web URL</value>
  </data>
  <data name="AutomaticValue" xml:space="preserve">
    <value>&lt;Automatic&gt;</value>
  </data>
  <data name="ImportData_Comma" xml:space="preserve">
    <value>Comma (,)</value>
  </data>
  <data name="ImportData_DoubleQuote" xml:space="preserve">
    <value>Double quote (")</value>
  </data>
  <data name="ImportData_None" xml:space="preserve">
    <value>None</value>
  </data>
  <data name="ImportData_Period" xml:space="preserve">
    <value>Period (.)</value>
  </data>
  <data name="ImportData_Semicolon" xml:space="preserve">
    <value>Semicolon (;)</value>
  </data>
  <data name="ImportData_SingleQuote" xml:space="preserve">
    <value>Single quote (')</value>
  </data>
  <data name="ImportData_Tab" xml:space="preserve">
    <value>Tab (\t)</value>
  </data>
  <data name="ImportData_UseFirstColumn" xml:space="preserve">
    <value>Use first column</value>
  </data>
  <data name="ImportData_UseNumber" xml:space="preserve">
    <value>Use number</value>
  </data>
  <data name="ImportData_Whitespace" xml:space="preserve">
    <value>White space</value>
  </data>
<<<<<<< HEAD
  <data name="CsvFileFilter" xml:space="preserve">
    <value>CSV (*.csv;*.txt)|*.csv;*.txt|All Files (*.*)|*.*</value>
  </data>
  <data name="OSDefaultEncoding" xml:space="preserve">
    <value>OS Default</value>
  </data>
  <data name="Converting" xml:space="preserve">
    <value>Converting...</value>
  </data>
  <data name="Importing" xml:space="preserve">
    <value>Importing...</value>
  </data>
  <data name="ImportData_NRowsError" xml:space="preserve">
    <value>Unable to parse NRows value</value>
=======
  <data name="Error_UnknownMirror" xml:space="preserve">
    <value>'{0}' is not a known CRAN mirror name.</value>
>>>>>>> 23d519e0
  </data>
</root><|MERGE_RESOLUTION|>--- conflicted
+++ resolved
@@ -685,7 +685,6 @@
   <data name="ImportData_Whitespace" xml:space="preserve">
     <value>White space</value>
   </data>
-<<<<<<< HEAD
   <data name="CsvFileFilter" xml:space="preserve">
     <value>CSV (*.csv;*.txt)|*.csv;*.txt|All Files (*.*)|*.*</value>
   </data>
@@ -700,9 +699,8 @@
   </data>
   <data name="ImportData_NRowsError" xml:space="preserve">
     <value>Unable to parse NRows value</value>
-=======
+  </data>
   <data name="Error_UnknownMirror" xml:space="preserve">
     <value>'{0}' is not a known CRAN mirror name.</value>
->>>>>>> 23d519e0
   </data>
 </root>