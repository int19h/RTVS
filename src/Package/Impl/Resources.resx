--- conflicted
+++ resolved
@@ -716,8 +716,6 @@
   <data name="HelpSearchWatermark" xml:space="preserve">
     <value>Type search term</value>
   </data>
-<<<<<<< HEAD
-=======
   <data name="Error_UnableToDownloadRClient" xml:space="preserve">
     <value>Unable to download Microsoft R Client. Exception {0}.</value>
   </data>
@@ -742,5 +740,4 @@
   <data name="PleaseRestartVisualStudioAfterRClientSetup" xml:space="preserve">
     <value>Microsoft R Client setup is about to start. Please close Visual Studio now and reopen it when setup is complete.</value>
   </data>
->>>>>>> 066fb321
 </root>