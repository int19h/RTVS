--- conflicted
+++ resolved
@@ -478,11 +478,7 @@
     <value>Choose R Install Folder</value>
   </data>
   <data name="Error_CannotFindRBinariesFormat" xml:space="preserve">
-<<<<<<< HEAD
-    <value>Cannot find R binaries in {0}. Please verify path to the R installation folder. It typically looks like C:\Program Files\R\R-3.2.x.</value>
-=======
     <value>Cannot find R binaries in {0}. Please specify valid path to R installation directory such as 'Program Files\R\R-3.2.x' or 'Program Files\MRO\R-3.2.x'.</value>
->>>>>>> 52da8ea1
   </data>
   <data name="Error_ExceptionAccessingPath" xml:space="preserve">
     <value>Unable to access path {0}. Exception: {1}.</value>
