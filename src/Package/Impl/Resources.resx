--- conflicted
+++ resolved
@@ -278,14 +278,13 @@
   </data>
   <data name="CannotOpenPlotFile" xml:space="preserve">
     <value>Unable to open plot file. Exception: {0}</value>
-  </data>
+  </data>  
   <data name="MicrosoftRHostStarting" xml:space="preserve">
     <value>Starting R Session...</value>
   </data>
   <data name="SavePlotDialogTitle" xml:space="preserve">
     <value>Save R Plot File</value>
   </data>
-<<<<<<< HEAD
   <data name="LoadWorkspaceIntoGlobalEnvironment" xml:space="preserve">
     <value>Do you want to load the R data file "{0}" into the global environment?</value>
   </data>
@@ -305,7 +304,7 @@
   </data>
   <data name="WorkspaceFileFilter" xml:space="preserve">
     <value>R Data Files (*.rdata)|*.rdata|All Files (*.*)|*.*</value>
-=======
+  </data>
   <data name="Settings_CommitOnEnter" xml:space="preserve">
     <value>Commit on Enter key</value>
   </data>
@@ -317,6 +316,5 @@
   </data>
   <data name="Settings_TriggerOnFirstChar_Description" xml:space="preserve">
     <value>Show intellisense list on first character typed. If set to off, completion list can be invoked by typing one or more characters and pressing Tab or by invoking Edit &gt; IntelliSense &gt; List Members command</value>
->>>>>>> 10925896
   </data>
 </root>