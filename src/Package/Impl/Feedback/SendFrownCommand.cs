--- conflicted
+++ resolved
@@ -6,18 +6,6 @@
     internal sealed class SendFrownCommand : SendMailCommand {
         //TODO: localize
         private const string _disclaimer =
-<<<<<<< HEAD
-"DISCLAIMER: Please be aware that the data contained in the attached logs contain " +
-"your command history as well as all output displayed in the R Interactive Windows, " +
-"and that by sending this email you are sharing this information with the RTVS team " +
-"to help us diagnose the problem you are experiencing. You can open the attached .zip " +
-"file in this email to inspect the contents if you have any concerns before sending the feedback.\r\n\r\n" +
-"Please briefly describe what you were doing that led to the issue if applicable.";
-
-        private const int _maxAttachmentSizeMb = 5;
-
-        public SendFrownCommand() : base(RGuidList.RCmdSetGuid, RPackageCommandId.icmdSendFrown) { }
-=======
 "Please briefly describe what you were doing that led to the issue if applicable.\r\n\r\n" +
 "Please be aware that the data contained in the attached logs contain " +
 "your command history as well as all output displayed in the R Interactive Window.";
@@ -25,7 +13,6 @@
         public SendFrownCommand() :
             base(RGuidList.RCmdSetGuid, RPackageCommandId.icmdSendFrown) {
         }
->>>>>>> c64c471e
 
         protected override void SetStatus() {
             Enabled = true;
@@ -34,7 +21,7 @@
         protected override void Handle() {
 
             string zipPath = DiagnosticLogs.Collect();
-            SendMail(_disclaimer, "RTVS Frown", zipPath);
+                SendMail(_disclaimer, "RTVS Frown", zipPath);
+            }
         }
-    }
-}+    }