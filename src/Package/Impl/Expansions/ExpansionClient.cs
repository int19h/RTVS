--- conflicted
+++ resolved
@@ -132,16 +132,12 @@
             // Get the text at the current caret position and
             // determine if it is a snippet shortcut.
             if (!TextView.Caret.InVirtualSpace) {
-<<<<<<< HEAD
-                var expansion = GetTargetBuffer().GetBufferAdapter<IVsExpansion>();
-=======
                 SnapshotPoint caretPoint = TextView.Caret.Position.BufferPosition;
 
                 var document = REditorDocument.FindInProjectedBuffers(TextView.TextBuffer);
                 // Document may be null in tests
                 var textBuffer = document != null ? document.TextBuffer : TextView.TextBuffer;
                 var expansion = textBuffer.GetBufferAdapter<IVsExpansion>();
->>>>>>> f81a47a0
                 _earlyEndExpansionHappened = false;
 
                 Span span;
@@ -151,12 +147,8 @@
                 var ts = TextSpanFromViewSpan(span);
                 if (exp.HasValue && ts.HasValue) {
                     // Insert into R buffer
-<<<<<<< HEAD
-                    hr = expansion.InsertNamedExpansion(exp.Value.title, exp.Value.path, ts.Value, this, RGuidList.RLanguageServiceGuid, 0, out _expansionSession);
-=======
                     ts = TextSpanFromSpan(textBuffer, Span.FromBounds(start.Value, end.Value));
                     hr = expansion.InsertNamedExpansion(exp.Value.title, exp.Value.path, ts, this, RGuidList.RLanguageServiceGuid, 0, out _expansionSession);
->>>>>>> f81a47a0
                     if (_earlyEndExpansionHappened) {
                         // EndExpansion was called before InsertExpansion returned, so set _expansionSession
                         // to null to indicate that there is no active expansion session. This can occur when 
