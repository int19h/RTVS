--- conflicted
+++ resolved
@@ -1,10 +1,6 @@
 // Copyright (c) Microsoft Corporation. All rights reserved.
 // Licensed under the MIT License. See LICENSE in the project root for license information.
 
-<<<<<<< HEAD
-using System.Diagnostics;
-=======
->>>>>>> 3cc796fd
 using Microsoft.Common.Core;
 using Microsoft.Languages.Core.Text;
 using Microsoft.R.Editor;
@@ -238,15 +234,6 @@
         }
         #endregion
 
-<<<<<<< HEAD
-        private static TextSpan TextSpanFromSpan(ITextBuffer textBuffer, Span span) {
-            var ts = new TextSpan();
-            ITextSnapshotLine line = textBuffer.CurrentSnapshot.GetLineFromPosition(span.Start);
-            ts.iStartLine = line.LineNumber;
-            ts.iEndLine = line.LineNumber;
-            ts.iStartIndex = span.Start - line.Start;
-            ts.iEndIndex = span.End - line.Start;
-=======
         /// <summary>
         /// Converts Span to [legacy] TextSpan structure that is used in IVs* interfaces
         /// </summary>
@@ -258,7 +245,6 @@
             ts.iEndLine = endLine.LineNumber;
             ts.iStartIndex = span.Start - startLine.Start;
             ts.iEndIndex = span.End - endLine.Start;
->>>>>>> 3cc796fd
             return ts;
         }
 
@@ -284,13 +270,10 @@
             return span;
         }
 
-<<<<<<< HEAD
-=======
         /// <summary>
         /// Converts view span to TextSpan structure in the R buffer.
         /// TextSpan structure is used in legacy IVs* interfaces
         /// </summary>
->>>>>>> 3cc796fd
         private TextSpan? TextSpanFromViewSpan(Span span) {
             var textBuffer = GetTargetBuffer();
             if (IsRepl) {
