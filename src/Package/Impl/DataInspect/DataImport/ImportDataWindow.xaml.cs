﻿// Copyright (c) Microsoft Corporation. All rights reserved.
// Licensed under the MIT License. See LICENSE in the project root for license information.

using System;
using System.Collections.Generic;
using System.Globalization;
using System.IO;
using System.Linq;
using System.Text;
using System.Threading.Tasks;
using System.Windows;
using System.Windows.Controls;
using System.Windows.Data;
using Microsoft.Common.Core;
using Microsoft.R.Components.InteractiveWorkflow;
using Microsoft.R.Host.Client;
using Microsoft.VisualStudio.PlatformUI;
using Microsoft.VisualStudio.R.Package.DataInspect.DataSource;
using Microsoft.VisualStudio.R.Package.Shell;
using Newtonsoft.Json.Linq;
using static System.FormattableString;

namespace Microsoft.VisualStudio.R.Package.DataInspect.DataImport {
    /// <summary>
    /// Interaction logic for ImportDataWindow.xaml
    /// </summary>
    public partial class ImportDataWindow : DialogWindow {
<<<<<<< HEAD
        private ObservableCollection<ComboBoxItemModel> Separators =
            new ObservableCollection<ComboBoxItemModel>() {
                new ComboBoxItemModel(Package.Resources.ImportData_Whitespace, ""),
                new ComboBoxItemModel(Package.Resources.ImportData_Comma, ","),
                new ComboBoxItemModel(Package.Resources.ImportData_Semicolon, ";"),
                new ComboBoxItemModel(Package.Resources.ImportData_Tab, "\t")
            };

        private ObservableCollection<ComboBoxItemModel> Decimals =
            new ObservableCollection<ComboBoxItemModel>() {
                new ComboBoxItemModel(Package.Resources.ImportData_Period, "."),
                new ComboBoxItemModel(Package.Resources.ImportData_Comma, ",")
            };

        private ObservableCollection<ComboBoxItemModel> Quotes =
            new ObservableCollection<ComboBoxItemModel>() {
                new ComboBoxItemModel(Package.Resources.ImportData_DoubleQuote, "\""),
                new ComboBoxItemModel(Package.Resources.ImportData_SingleQuote, "'"),
                new ComboBoxItemModel(Package.Resources.ImportData_None, "")
            };

        private ObservableCollection<ComboBoxItemModel> Comments =
            new ObservableCollection<ComboBoxItemModel>() {
                new ComboBoxItemModel(Package.Resources.ImportData_None, ""),
                new ComboBoxItemModel("#", "#"),
                new ComboBoxItemModel("!", "!"),
                new ComboBoxItemModel("%", "%"),
                new ComboBoxItemModel("@", "@"),
                new ComboBoxItemModel("/", "/"),
                new ComboBoxItemModel("~", "~")
            };

        private ObservableCollection<ComboBoxItemModel> RowNames =
            new ObservableCollection<ComboBoxItemModel>() {
                new ComboBoxItemModel(Package.Resources.AutomaticValue, null),
                new ComboBoxItemModel(Package.Resources.ImportData_UseFirstColumn, "1"),
                new ComboBoxItemModel(Package.Resources.ImportData_UseNumber, "NULL")
            };
=======
        public IDictionary<string, string> Separators { get; } = new Dictionary<string, string> {
            ["White space"] = "",
            ["Comma (,)"] = ",",
            ["Semicolon (;)"] = ";",
            [@"Tab (\t)"] = "\t"
        };

        public IDictionary<string, string> Decimals { get; } = new Dictionary<string, string> {
            ["Period (.)"] = ".",
            ["Comma (,)"] = ","
        };

        public IDictionary<string, string> Quotes { get; } = new Dictionary<string, string> {
            ["Double quote (\")"] = "\"",
            ["Single quote (')"] = "'",
            ["None"] = ""
        };

        public IDictionary<string, string> Comments { get; } = new Dictionary<string, string> {
            ["None"] = "",
            ["#"] = "#",
            ["!"] = "!",
            ["%"] = "%",
            ["@"] = "@",
            ["/"] = "/",
            ["~"] = "~"
        };

        public IDictionary<string, string> RowNames { get; } = new Dictionary<string, string> {
            ["Automatic"] = null,
            ["Use first column"] = "1",
            ["Use number"] = "NULL"
        };
>>>>>>> 8b78dd9c

        public ImportDataWindow() {
            InitializeComponent();
            SetEncodingComboBoxAsync().DoNotWait();
        }

        public ImportDataWindow(string filePath, string name)
            : this() {
            SetFilePathAsync(filePath, name).DoNotWait();
        }

        private IRSession GetRSession() {
            IRSession rSession = VsAppShell.Current.ExportProvider.GetExportedValue<IRInteractiveWorkflowProvider>().GetOrCreate().RSession;
            if (rSession == null) {
                throw new InvalidOperationException(Invariant($"{nameof(IRSessionProvider)} failed to return RSession for importing data set"));
            }
            return rSession;
        }

        private string BuildCommandLine(bool preview) {
            if (string.IsNullOrEmpty(FilePathBox.Text)) {
                return null;
            }

<<<<<<< HEAD
            var parameter = new StringBuilder();

            parameter.Append("file=");
            parameter.Append(FilePathBox.Text.ToRPath().ToRStringLiteral());
            parameter.AppendFormat(" ,header={0}", HeaderCheckBox.IsChecked.Value.ToString().ToUpperInvariant());

            var model = (ComboBoxItemModel)RowNamesComboBox.SelectedItem;
            if (model != null && model.Value != null) {
                parameter.AppendFormat(" ,row.names={0}", model.Value);
            }

            var encoding = GetSelectedEncoding();
            if (!string.IsNullOrEmpty(encoding)) {
                parameter.AppendFormat(" ,encoding={0}", encoding.ToRStringLiteral());
            }

            parameter.AppendFormat(" ,sep={0}", ComboBoxSelectedRStringLiteral(SeparatorComboBox));
            parameter.AppendFormat(" ,dec={0}", ComboBoxSelectedRStringLiteral(DecimalComboBox));
            parameter.AppendFormat(" ,quote={0}", ComboBoxSelectedRStringLiteral(QuoteComboBox));
            parameter.AppendFormat(" ,comment.char={0}", ComboBoxSelectedRStringLiteral(CommentComboBox));

            if (!string.IsNullOrEmpty(NAStringTextBox.Text)) {
                parameter.AppendFormat(" ,na.strings={0}", NAStringTextBox.Text.ToRStringLiteral());
            }

            if (preview) {
                parameter.Append(" ,nrows=20");
                return string.Format(CultureInfo.InvariantCulture, "read.csv({0})", parameter);
            } else {
                return string.Format(CultureInfo.InvariantCulture, "`{0}` <- read.csv({1})", VariableNameBox.Text, parameter);
            }
        }

        private string GetSelectedEncoding() {
            var encodingModel = (ComboBoxItemModel)EncodingComboBox.SelectedItem;
            if (encodingModel != null && !string.IsNullOrEmpty(encodingModel.Value)) {
                return encodingModel.Value;
            }
            return string.Empty;
        }

        private Encoding ToEncoding(string encoding) {
            if (string.IsNullOrEmpty(encoding)) {
                return Encoding.Default;
            }

            int cp;
            if (Int32.TryParse(encoding, out cp)) {
                return Encoding.GetEncoding(cp);
            }
            return Encoding.GetEncoding(encoding);
        }

        private string ComboBoxSelectedRStringLiteral(ComboBox comboBox) {
            return ((ComboBoxItemModel)comboBox.SelectedItem).Value.ToRStringLiteral();
=======
            var input = new Dictionary<string, string> {
                ["file"] = FilePathBox.Text.ToRStringLiteral(),
                ["header"] = (HeaderCheckBox.IsChecked != null && HeaderCheckBox.IsChecked.Value).ToString().ToUpperInvariant(),
                ["row.names"] = GetSelectedValue(RowNamesComboBox),
                ["encoding"] = (EncodingComboBox.SelectedItem as string)?.ToRStringLiteral(),
                ["sep"] = GetSelectedValue(SeparatorComboBox),
                ["dec"] = GetSelectedValue(DecimalComboBox),
                ["quote"] = GetSelectedValue(QuoteComboBox),
                ["comment.char"] = GetSelectedValue(CommentComboBox),
                ["na.strings"] = string.IsNullOrEmpty(NaStringTextBox.Text) ? null : NaStringTextBox.Text.ToRStringLiteral()
            };

            var inputString = string.Join(", ", input
                .Where(kvp => kvp.Value != null)
                .Select(kvp => $"{kvp.Key}={kvp.Value}"));

            return preview 
                ? string.Format(CultureInfo.InvariantCulture, "read.csv({0}, nrows=20)", inputString) 
                : string.Format(CultureInfo.InvariantCulture, "`{0}` <- read.csv({1})", VariableNameBox.Text, inputString);
>>>>>>> 8b78dd9c
        }

        private static string GetSelectedValue(ComboBox comboBox) {
            return ((KeyValuePair<string, string>)comboBox.SelectedItem).Value.ToRStringLiteral();
        }

        private void FileOpenButton_Click(object sender, RoutedEventArgs e) {
            string filePath = VsAppShell.Current.BrowseForFileOpen(IntPtr.Zero, "CSV file|*.csv");
            if (!string.IsNullOrEmpty(filePath)) {
                SetFilePathAsync(filePath).DoNotWait();
            }
        }

        private async Task SetFilePathAsync(string filePath, string name = null) {
            FilePathBox.Text = filePath;
            FilePathBox.CaretIndex = FilePathBox.Text.Length;
            FilePathBox.ScrollToEnd();

<<<<<<< HEAD
            var variableName = name == null ? Path.GetFileNameWithoutExtension(filePath) : name;
            VariableNameBox.Text = variableName;
=======
            VariableNameBox.Text = name ?? Path.GetFileNameWithoutExtension(filePath);
            InputFilePreview.Text = ReadFile(FilePathBox.Text);
>>>>>>> 8b78dd9c

            await PreviewAsync();
        }

        private async void RunButton_Click(object sender, RoutedEventArgs e) {
            var expression = BuildCommandLine(false);
            if (expression != null) {
                RunButton.IsEnabled = CancelButton.IsEnabled = false;
                // TODO: this may take a while and must be cancellable
                await RunAsync(expression);
                RunButton.IsEnabled = CancelButton.IsEnabled = true;
            }
        }

        private void CancelButton_Click(object sender, RoutedEventArgs e) {
            Close();
        }

        private async Task PreviewAsync() {
            if (!string.IsNullOrEmpty(FilePathBox.Text)) {
                string text = ReadFile(FilePathBox.Text, ToEncoding(GetSelectedEncoding()));
                InputFilePreview.Text = text;
            }

            var expression = BuildCommandLine(true);
            if (expression != null) {
                try {
                    var grid = await GridDataSource.GetGridDataAsync(expression, null);

                    PopulateDataFramePreview(grid);
                    ErrorBlock.Visibility = Visibility.Collapsed;
                    DataFramePreview.Visibility = Visibility.Visible;
                } catch (Exception ex) {
                    OnError(ex.Message);
                }
            }
        }

        private async Task RunAsync(string expression) {
            try {
                REvaluationResult result = await EvaluateAsync(expression);
                if (result.ParseStatus == RParseStatus.OK && result.Error == null) {
                    Close();
                } else {
                    OnError(result.ToString());
                }
            } catch (Exception ex) {
                OnError(ex.Message);
            }
        }

        private async Task SetEncodingComboBoxAsync() {
            try {
                REvaluationResult result = await CallIconvListAsync();

                if (result.ParseStatus == RParseStatus.OK && result.Error == null) {
                    var jarray = result.JsonResult as JArray;
                    if (jarray != null) {
                        PopulateEncoding(jarray);
                    }
                } else {
                    OnError(result.ToString());
                }
            } catch (Exception ex) {
                OnError(ex.Message);
            }
        }

        private void OnError(string errorText) {
            ErrorText.Text = errorText;
            ErrorBlock.Visibility = Visibility.Visible;
            DataFramePreview.Visibility = Visibility.Collapsed;
        }

        private async Task<REvaluationResult> CallIconvListAsync() {
            await TaskUtilities.SwitchToBackgroundThread();

            IRSession rSession = GetRSession();
            REvaluationResult result;
            using (var evaluator = await rSession.BeginEvaluationAsync()) {
                result = await evaluator.EvaluateAsync("as.list(iconvlist())", REvaluationKind.Json);
            }

            return result;
        }

        private async Task<REvaluationResult> EvaluateAsync(string expression) {
            await TaskUtilities.SwitchToBackgroundThread();

            IRSession rSession = GetRSession();
            REvaluationResult result;
            using (var evaluator = await rSession.BeginEvaluationAsync()) {
                result = await evaluator.EvaluateAsync(expression, REvaluationKind.Mutating);
            }

            return result;
        }

        private void PopulateEncoding(JArray jarray) {
<<<<<<< HEAD
            var encodings = new List<ComboBoxItemModel>();
            encodings.Add(new ComboBoxItemModel(Package.Resources.AutomaticValue, string.Empty));
            foreach (var item in jarray) {
                var value = item.Value<string>();
                if (!string.IsNullOrEmpty(value)) {
                    encodings.Add(new ComboBoxItemModel(value, value));
                }
            }

            EncodingComboBox.ItemsSource = encodings;
            EncodingComboBox.SelectedIndex = 0;
=======
            EncodingComboBox.ItemsSource = jarray
                .Select(item => item.Value<string>())
                .Where(s => !string.IsNullOrEmpty(s))
                .ToList();
>>>>>>> 8b78dd9c
        }

        private void PopulateDataFramePreview(IGridData<string> gridData) {
            var dg = DataFramePreview;
            dg.Columns.Clear();

            for (int i = 0; i < gridData.ColumnHeader.Range.Count; i++) {
                dg.Columns.Add(new DataGridTextColumn() {
                    Header = gridData.ColumnHeader[gridData.ColumnHeader.Range.Start + i],
                    Binding = new Binding(Invariant($"Values[{i}]")),
                });
            }

            var rows = new List<DataFramePreviewRowItem>();
            for (var r = 0; r < gridData.Grid.Range.Rows.Count; r++) {
                var row = new DataFramePreviewRowItem {
                    RowName = gridData.RowHeader[gridData.RowHeader.Range.Start + r]
                };

                for (int c = 0; c < gridData.Grid.Range.Columns.Count; c++) {
                    row.Values.Add(gridData.Grid[gridData.Grid.Range.Rows.Start + r, gridData.Grid.Range.Columns.Start + c]);
                }

                rows.Add(row);
            }
            dg.ItemsSource = rows;
        }

        private string ReadFile(string filePath, Encoding enc, int lineCount = 20) {
            StringBuilder sb = new StringBuilder();
            using (var sr = new StreamReader(filePath, enc, detectEncodingFromByteOrderMarks: true)) {
                int readCount = 0;
                while (readCount < lineCount) {
                    string read = sr.ReadLine();
                    if (read == null) {
                        break;
                    }
                    sb.AppendLine(read);
                    readCount++;
                }
            }

            return sb.ToString();
        }

        class DataFramePreviewRowItem {
            public string RowName { get; set; }
            public List<string> Values { get; } = new List<string>();
        }

        private void ComboBox_SelectionChanged(object sender, SelectionChangedEventArgs e) {
            PreviewAsync().DoNotWait();
        }

        private void HeaderCheckBox_Changed(object sender, RoutedEventArgs e) {
            PreviewAsync().DoNotWait();
        }
    }
}<|MERGE_RESOLUTION|>--- conflicted
+++ resolved
@@ -25,66 +25,26 @@
     /// Interaction logic for ImportDataWindow.xaml
     /// </summary>
     public partial class ImportDataWindow : DialogWindow {
-<<<<<<< HEAD
-        private ObservableCollection<ComboBoxItemModel> Separators =
-            new ObservableCollection<ComboBoxItemModel>() {
-                new ComboBoxItemModel(Package.Resources.ImportData_Whitespace, ""),
-                new ComboBoxItemModel(Package.Resources.ImportData_Comma, ","),
-                new ComboBoxItemModel(Package.Resources.ImportData_Semicolon, ";"),
-                new ComboBoxItemModel(Package.Resources.ImportData_Tab, "\t")
-            };
-
-        private ObservableCollection<ComboBoxItemModel> Decimals =
-            new ObservableCollection<ComboBoxItemModel>() {
-                new ComboBoxItemModel(Package.Resources.ImportData_Period, "."),
-                new ComboBoxItemModel(Package.Resources.ImportData_Comma, ",")
-            };
-
-        private ObservableCollection<ComboBoxItemModel> Quotes =
-            new ObservableCollection<ComboBoxItemModel>() {
-                new ComboBoxItemModel(Package.Resources.ImportData_DoubleQuote, "\""),
-                new ComboBoxItemModel(Package.Resources.ImportData_SingleQuote, "'"),
-                new ComboBoxItemModel(Package.Resources.ImportData_None, "")
-            };
-
-        private ObservableCollection<ComboBoxItemModel> Comments =
-            new ObservableCollection<ComboBoxItemModel>() {
-                new ComboBoxItemModel(Package.Resources.ImportData_None, ""),
-                new ComboBoxItemModel("#", "#"),
-                new ComboBoxItemModel("!", "!"),
-                new ComboBoxItemModel("%", "%"),
-                new ComboBoxItemModel("@", "@"),
-                new ComboBoxItemModel("/", "/"),
-                new ComboBoxItemModel("~", "~")
-            };
-
-        private ObservableCollection<ComboBoxItemModel> RowNames =
-            new ObservableCollection<ComboBoxItemModel>() {
-                new ComboBoxItemModel(Package.Resources.AutomaticValue, null),
-                new ComboBoxItemModel(Package.Resources.ImportData_UseFirstColumn, "1"),
-                new ComboBoxItemModel(Package.Resources.ImportData_UseNumber, "NULL")
-            };
-=======
         public IDictionary<string, string> Separators { get; } = new Dictionary<string, string> {
-            ["White space"] = "",
-            ["Comma (,)"] = ",",
-            ["Semicolon (;)"] = ";",
-            [@"Tab (\t)"] = "\t"
+            [Package.Resources.ImportData_Whitespace] = "",
+            [Package.Resources.ImportData_Comma] = ",",
+            [Package.Resources.ImportData_Semicolon] = ";",
+            [Package.Resources.ImportData_Tab] = "\t"
         };
 
         public IDictionary<string, string> Decimals { get; } = new Dictionary<string, string> {
-            ["Period (.)"] = ".",
-            ["Comma (,)"] = ","
+            [Package.Resources.ImportData_Period] = ".",
+            [Package.Resources.ImportData_Comma] = ","
         };
 
         public IDictionary<string, string> Quotes { get; } = new Dictionary<string, string> {
-            ["Double quote (\")"] = "\"",
-            ["Single quote (')"] = "'",
-            ["None"] = ""
+            [Package.Resources.ImportData_DoubleQuote] = "\"",
+            [Package.Resources.ImportData_SingleQuote] = "'",
+            [Package.Resources.ImportData_None] = ""
         };
 
         public IDictionary<string, string> Comments { get; } = new Dictionary<string, string> {
-            ["None"] = "",
+            [Package.Resources.ImportData_None] = "",
             ["#"] = "#",
             ["!"] = "!",
             ["%"] = "%",
@@ -94,11 +54,10 @@
         };
 
         public IDictionary<string, string> RowNames { get; } = new Dictionary<string, string> {
-            ["Automatic"] = null,
-            ["Use first column"] = "1",
-            ["Use number"] = "NULL"
-        };
->>>>>>> 8b78dd9c
+            [Package.Resources.AutomaticValue] = null,
+            [Package.Resources.ImportData_UseFirstColumn] = "1",
+            [Package.Resources.ImportData_UseNumber] = "NULL"
+        };
 
         public ImportDataWindow() {
             InitializeComponent();
@@ -123,68 +82,12 @@
                 return null;
             }
 
-<<<<<<< HEAD
-            var parameter = new StringBuilder();
-
-            parameter.Append("file=");
-            parameter.Append(FilePathBox.Text.ToRPath().ToRStringLiteral());
-            parameter.AppendFormat(" ,header={0}", HeaderCheckBox.IsChecked.Value.ToString().ToUpperInvariant());
-
-            var model = (ComboBoxItemModel)RowNamesComboBox.SelectedItem;
-            if (model != null && model.Value != null) {
-                parameter.AppendFormat(" ,row.names={0}", model.Value);
-            }
-
-            var encoding = GetSelectedEncoding();
-            if (!string.IsNullOrEmpty(encoding)) {
-                parameter.AppendFormat(" ,encoding={0}", encoding.ToRStringLiteral());
-            }
-
-            parameter.AppendFormat(" ,sep={0}", ComboBoxSelectedRStringLiteral(SeparatorComboBox));
-            parameter.AppendFormat(" ,dec={0}", ComboBoxSelectedRStringLiteral(DecimalComboBox));
-            parameter.AppendFormat(" ,quote={0}", ComboBoxSelectedRStringLiteral(QuoteComboBox));
-            parameter.AppendFormat(" ,comment.char={0}", ComboBoxSelectedRStringLiteral(CommentComboBox));
-
-            if (!string.IsNullOrEmpty(NAStringTextBox.Text)) {
-                parameter.AppendFormat(" ,na.strings={0}", NAStringTextBox.Text.ToRStringLiteral());
-            }
-
-            if (preview) {
-                parameter.Append(" ,nrows=20");
-                return string.Format(CultureInfo.InvariantCulture, "read.csv({0})", parameter);
-            } else {
-                return string.Format(CultureInfo.InvariantCulture, "`{0}` <- read.csv({1})", VariableNameBox.Text, parameter);
-            }
-        }
-
-        private string GetSelectedEncoding() {
-            var encodingModel = (ComboBoxItemModel)EncodingComboBox.SelectedItem;
-            if (encodingModel != null && !string.IsNullOrEmpty(encodingModel.Value)) {
-                return encodingModel.Value;
-            }
-            return string.Empty;
-        }
-
-        private Encoding ToEncoding(string encoding) {
-            if (string.IsNullOrEmpty(encoding)) {
-                return Encoding.Default;
-            }
-
-            int cp;
-            if (Int32.TryParse(encoding, out cp)) {
-                return Encoding.GetEncoding(cp);
-            }
-            return Encoding.GetEncoding(encoding);
-        }
-
-        private string ComboBoxSelectedRStringLiteral(ComboBox comboBox) {
-            return ((ComboBoxItemModel)comboBox.SelectedItem).Value.ToRStringLiteral();
-=======
+            var encoding = GetSelectedString(EncodingComboBox);
             var input = new Dictionary<string, string> {
-                ["file"] = FilePathBox.Text.ToRStringLiteral(),
+                ["file"] = FilePathBox.Text.ToRPath().ToRStringLiteral(),
                 ["header"] = (HeaderCheckBox.IsChecked != null && HeaderCheckBox.IsChecked.Value).ToString().ToUpperInvariant(),
                 ["row.names"] = GetSelectedValue(RowNamesComboBox),
-                ["encoding"] = (EncodingComboBox.SelectedItem as string)?.ToRStringLiteral(),
+                ["encoding"] = encoding != null ? encoding.ToRStringLiteral() : null,
                 ["sep"] = GetSelectedValue(SeparatorComboBox),
                 ["dec"] = GetSelectedValue(DecimalComboBox),
                 ["quote"] = GetSelectedValue(QuoteComboBox),
@@ -196,14 +99,41 @@
                 .Where(kvp => kvp.Value != null)
                 .Select(kvp => $"{kvp.Key}={kvp.Value}"));
 
-            return preview 
-                ? string.Format(CultureInfo.InvariantCulture, "read.csv({0}, nrows=20)", inputString) 
+            return preview
+                ? string.Format(CultureInfo.InvariantCulture, "read.csv({0}, nrows=20)", inputString)
                 : string.Format(CultureInfo.InvariantCulture, "`{0}` <- read.csv({1})", VariableNameBox.Text, inputString);
->>>>>>> 8b78dd9c
         }
 
         private static string GetSelectedValue(ComboBox comboBox) {
-            return ((KeyValuePair<string, string>)comboBox.SelectedItem).Value.ToRStringLiteral();
+            return comboBox.SelectedItem != null ? ((KeyValuePair<string, string>)comboBox.SelectedItem).Value.ToRStringLiteral() : null;
+        }
+
+        private static string GetSelectedString(ComboBox comboBox) {
+            var s = comboBox.SelectedItem as string;
+            if(s != null && s.EqualsOrdinal(Package.Resources.AutomaticValue)) {
+                s = null;
+            }
+            return s;
+        }
+
+        private Encoding ToEncoding(string encoding) {
+            if (!string.IsNullOrEmpty(encoding)) {
+
+                int cp;
+                if (Int32.TryParse(encoding, out cp)) {
+                    return Encoding.GetEncoding(cp);
+                }
+                // TODO: map names that R uses to actual encoding names
+                try {
+                    return Encoding.GetEncoding(encoding);
+                } catch (ArgumentException) { }
+            }
+            return Encoding.Default;
+        }
+
+        private void AppendString(StringBuilder builder, string value) {
+            value = value.Replace("\"", "\\\"");
+            builder.AppendFormat("\"{0}\"", value);
         }
 
         private void FileOpenButton_Click(object sender, RoutedEventArgs e) {
@@ -218,14 +148,7 @@
             FilePathBox.CaretIndex = FilePathBox.Text.Length;
             FilePathBox.ScrollToEnd();
 
-<<<<<<< HEAD
-            var variableName = name == null ? Path.GetFileNameWithoutExtension(filePath) : name;
-            VariableNameBox.Text = variableName;
-=======
             VariableNameBox.Text = name ?? Path.GetFileNameWithoutExtension(filePath);
-            InputFilePreview.Text = ReadFile(FilePathBox.Text);
->>>>>>> 8b78dd9c
-
             await PreviewAsync();
         }
 
@@ -245,7 +168,7 @@
 
         private async Task PreviewAsync() {
             if (!string.IsNullOrEmpty(FilePathBox.Text)) {
-                string text = ReadFile(FilePathBox.Text, ToEncoding(GetSelectedEncoding()));
+                string text = ReadFile(FilePathBox.Text, ToEncoding(GetSelectedString(EncodingComboBox)));
                 InputFilePreview.Text = text;
             }
 
@@ -324,24 +247,14 @@
         }
 
         private void PopulateEncoding(JArray jarray) {
-<<<<<<< HEAD
-            var encodings = new List<ComboBoxItemModel>();
-            encodings.Add(new ComboBoxItemModel(Package.Resources.AutomaticValue, string.Empty));
-            foreach (var item in jarray) {
-                var value = item.Value<string>();
-                if (!string.IsNullOrEmpty(value)) {
-                    encodings.Add(new ComboBoxItemModel(value, value));
-                }
-            }
-
-            EncodingComboBox.ItemsSource = encodings;
+            var arr = new string[] { Package.Resources.AutomaticValue };
+            var source = arr.Concat(jarray
+                                    .Select(item => item.Value<string>())
+                                    .Where(s => !string.IsNullOrEmpty(s))
+                                    .ToList());
+
+            EncodingComboBox.ItemsSource = source;
             EncodingComboBox.SelectedIndex = 0;
-=======
-            EncodingComboBox.ItemsSource = jarray
-                .Select(item => item.Value<string>())
-                .Where(s => !string.IsNullOrEmpty(s))
-                .ToList();
->>>>>>> 8b78dd9c
         }
 
         private void PopulateDataFramePreview(IGridData<string> gridData) {
