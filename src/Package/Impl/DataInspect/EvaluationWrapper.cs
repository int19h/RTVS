--- conflicted
+++ resolved
@@ -65,7 +65,6 @@
 
                 Debug.Fail("DebugEvaluationResult doesn't set StackFrame");
                 return 0;   // global frame index, by default
-<<<<<<< HEAD
             }
         }
 
@@ -77,19 +76,6 @@
                 Debug.Assert(false, $"{nameof(EvaluationWrapper)} result type is not {typeof(DebugValueEvaluationResult)}");
                 return result;
             }
-=======
-            }
-        }
-
-        protected override async Task<IReadOnlyList<IRSessionDataObject>> GetChildrenAsyncInternal() {
-            List<IRSessionDataObject> result = null;
-
-            var valueEvaluation = DebugEvaluation as DebugValueEvaluationResult;
-            if (valueEvaluation == null) {
-                Debug.Assert(false, $"{nameof(EvaluationWrapper)} result type is not {typeof(DebugValueEvaluationResult)}");
-                return result;
-            }
->>>>>>> 6772241d
 
             if (valueEvaluation.HasChildren) {
                 await TaskUtilities.SwitchToBackgroundThread();
@@ -144,8 +130,6 @@
             return false;
         }
 
-<<<<<<< HEAD
-=======
         public async Task<IGridData<string>> GetGridDataAsync(string expression, GridRange gridRange) {
             await TaskUtilities.SwitchToBackgroundThread();
 
@@ -179,7 +163,6 @@
             }
         }
 
->>>>>>> 6772241d
         #endregion
     }
 }