﻿using System;
using System.Collections.Generic;
using System.ComponentModel;
using System.Windows.Controls;
using Microsoft.R.Debugger;
<<<<<<< HEAD
=======
using Microsoft.VisualStudio.R.Package.DataInspect.Definitions;
>>>>>>> 6772241d
using Microsoft.VisualStudio.R.Package.Shell;

namespace Microsoft.VisualStudio.R.Package.DataInspect {
    public partial class VariableView : UserControl, IDisposable {
        ObservableTreeNode _rootNode;
        VariableSubscription _globalEnvSubscription;

        const string GlobalEnvironmentName = "Global Environment";

        public VariableView() {
            InitializeComponent();

            SortDirection = ListSortDirection.Ascending;

<<<<<<< HEAD
            if (VariableProvider.Current.GlobalEnvironment == null) {
                SetRootNode(EvaluationWrapper.Ellipsis);
            } else {
                SetRootNode(VariableProvider.Current.GlobalEnvironment);
                EnvironmentName.Text = GlobalEnvironmentName;
            }

            _globalEnvSubscription = VariableProvider.Current.Subscribe(0, VariableProvider.GlobalEnvironmentExpression, OnGlobalEnvironmentEvaluation);
=======
            var variableProvider = VsAppShell.Current.ExportProvider.GetExportedValue<IVariableDataProvider>();

            SetRootNode(EvaluationWrapper.Ellipsis);

            _globalEnvSubscription = variableProvider.Subscribe(0, VariableProvider.GlobalEnvironmentExpression, OnGlobalEnvironmentEvaluation);
>>>>>>> 6772241d

            RootTreeGrid.Sorting += RootTreeGrid_Sorting;
        }

        public void Dispose() {
            if (_globalEnvSubscription != null) {
                _globalEnvSubscription.Dispose();
                _globalEnvSubscription = null;
            }

            RootTreeGrid.Sorting -= RootTreeGrid_Sorting;
        }

        private void RootTreeGrid_Sorting(object sender, DataGridSortingEventArgs e) {
            // SortDirection
            if (SortDirection == ListSortDirection.Ascending) {
                SortDirection = ListSortDirection.Descending;
            } else {
                SortDirection = ListSortDirection.Ascending;
            }

            _rootNode.Sort();
            e.Handled = true;
        }

        private void OnGlobalEnvironmentEvaluation(DebugEvaluationResult result) {
            var wrapper = new EvaluationWrapper(-1, result, false);

            var rootNodeModel = new VariableNode(wrapper);

            VsAppShell.Current.DispatchOnUIThread(
                () => {
                    EnvironmentName.Text = GlobalEnvironmentName;
                    _rootNode.Model = rootNodeModel;
                });
        }

        private void SetRootNode(EvaluationWrapper evaluation) {
            _rootNode = new ObservableTreeNode(
                new VariableNode(evaluation),
                Comparer<ITreeNode>.Create(Comparison));

            RootTreeGrid.ItemsSource = new TreeNodeCollection(_rootNode).ItemList;
        }

        private ListSortDirection SortDirection { get; set; }

        private int Comparison(ITreeNode left, ITreeNode right) {
            return VariableNode.Comparison((VariableNode)left, (VariableNode)right, SortDirection);
        }
    }
}<|MERGE_RESOLUTION|>--- conflicted
+++ resolved
@@ -3,10 +3,7 @@
 using System.ComponentModel;
 using System.Windows.Controls;
 using Microsoft.R.Debugger;
-<<<<<<< HEAD
-=======
 using Microsoft.VisualStudio.R.Package.DataInspect.Definitions;
->>>>>>> 6772241d
 using Microsoft.VisualStudio.R.Package.Shell;
 
 namespace Microsoft.VisualStudio.R.Package.DataInspect {
@@ -21,22 +18,11 @@
 
             SortDirection = ListSortDirection.Ascending;
 
-<<<<<<< HEAD
-            if (VariableProvider.Current.GlobalEnvironment == null) {
-                SetRootNode(EvaluationWrapper.Ellipsis);
-            } else {
-                SetRootNode(VariableProvider.Current.GlobalEnvironment);
-                EnvironmentName.Text = GlobalEnvironmentName;
-            }
-
-            _globalEnvSubscription = VariableProvider.Current.Subscribe(0, VariableProvider.GlobalEnvironmentExpression, OnGlobalEnvironmentEvaluation);
-=======
             var variableProvider = VsAppShell.Current.ExportProvider.GetExportedValue<IVariableDataProvider>();
 
             SetRootNode(EvaluationWrapper.Ellipsis);
 
             _globalEnvSubscription = variableProvider.Subscribe(0, VariableProvider.GlobalEnvironmentExpression, OnGlobalEnvironmentEvaluation);
->>>>>>> 6772241d
 
             RootTreeGrid.Sorting += RootTreeGrid_Sorting;
         }
