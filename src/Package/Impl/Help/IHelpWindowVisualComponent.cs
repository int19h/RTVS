<<<<<<< HEAD
﻿using System.Windows.Forms;
using Microsoft.R.Components.View;
=======
﻿// Copyright (c) Microsoft Corporation. All rights reserved.
// Licensed under the MIT License. See LICENSE in the project root for license information.

using System.Windows.Forms;
using Microsoft.VisualStudio.R.Package.Definitions;
>>>>>>> a7527f93

namespace Microsoft.VisualStudio.R.Package.Help {
    public interface IHelpWindowVisualComponent : IVisualComponent {
        /// <summary>
        /// Browser that displays help content
        /// </summary>
        WebBrowser Browser { get; }

        void Navigate(string url);

        string VisualTheme { get; set; }
    }
}<|MERGE_RESOLUTION|>--- conflicted
+++ resolved
@@ -1,13 +1,8 @@
-<<<<<<< HEAD
-﻿using System.Windows.Forms;
-using Microsoft.R.Components.View;
-=======
 ﻿// Copyright (c) Microsoft Corporation. All rights reserved.
 // Licensed under the MIT License. See LICENSE in the project root for license information.
 
 using System.Windows.Forms;
-using Microsoft.VisualStudio.R.Package.Definitions;
->>>>>>> a7527f93
+using Microsoft.R.Components.View;
 
 namespace Microsoft.VisualStudio.R.Package.Help {
     public interface IHelpWindowVisualComponent : IVisualComponent {
