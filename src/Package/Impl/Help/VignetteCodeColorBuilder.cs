--- conflicted
+++ resolved
@@ -55,20 +55,10 @@
         private readonly IClassificationTypeRegistryService _classificationRegistryService;
 
         [ImportingConstructor]
-<<<<<<< HEAD
-        public VignetteCodeColorBuilder(
-            IRInteractiveWorkflowVisualProvider workflowProvider,
-            IClassificationFormatMapService cfms, 
-            IClassificationTypeRegistryService ctrs) {
-            _workflowProvider = workflowProvider;
-            _formatMapService = cfms;
-            _classificationRegistryService = ctrs;
-=======
         public VignetteCodeColorBuilder(ICoreShell shell) {
-            _workflowProvider = shell.GetService<IRInteractiveWorkflowProvider>();
+            _workflowProvider = shell.GetService<IRInteractiveWorkflowVisualProvider>();
             _formatMapService = shell.GetService<IClassificationFormatMapService>();
             _classificationRegistryService = shell.GetService<IClassificationTypeRegistryService>();
->>>>>>> 6a276a0e
         }
 
         public string GetCodeColorsCss() {
