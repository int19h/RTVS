--- conflicted
+++ resolved
@@ -51,16 +51,16 @@
                     return;
                 }
 
-                // Fetch identifier under the cursor
-                string item = GetItemUnderCaret();
+                    // Fetch identifier under the cursor
+                    string item = GetItemUnderCaret();
                 if (item == null || item.Length >= MaxHelpItemLength) {
                     return;
                 }
 
-                // First check if expression can be evaluated. If result is non-empty
-                // then R knows about the item and '?item' interaction will succed.
-                // If response is empty then we'll try '??item' instead.
-                string prefix = "?";
+                        // First check if expression can be evaluated. If result is non-empty
+                        // then R knows about the item and '?item' interaction will succed.
+                        // If response is empty then we'll try '??item' instead.
+                        string prefix = "?";
                 ShowHelpOnCurrentAsync(prefix, item).DoNotWait();
             } catch (Exception ex) {
                 Debug.Assert(false, string.Format(CultureInfo.InvariantCulture, "Help on current item failed. Exception: {0}", ex.Message));
@@ -72,45 +72,45 @@
         }
 
         private async Task ShowHelpOnCurrentAsync(string prefix, string item) {
-            try {
+                        try {
                 using (IRSessionEvaluation evaluation = await _workflow.RSession.BeginEvaluationAsync(isMutating: false)) {
-                    REvaluationResult result = await evaluation.EvaluateAsync(prefix + item + Environment.NewLine);
+                                REvaluationResult result = await evaluation.EvaluateAsync(prefix + item + Environment.NewLine);
                     if (result.ParseStatus == RParseStatus.OK &&
                         string.IsNullOrEmpty(result.Error)) {
                         if (string.IsNullOrEmpty(result.StringResult) ||
                             result.StringResult == "NA") {
-                            prefix = "??";
-                        }
-                    } else {
-                        // Parsing or other errors, bail out
-                        Debug.Assert(false,
-                            string.Format(CultureInfo.InvariantCulture,
-                                "Evaluation of help expression failed. Error: {0}, Status: {1}", result.Error, result.ParseStatus));
+                                        prefix = "??";
+                                    }
+                                } else {
+                                    // Parsing or other errors, bail out
+                                    Debug.Assert(false,
+                                        string.Format(CultureInfo.InvariantCulture,
+                                        "Evaluation of help expression failed. Error: {0}, Status: {1}", result.Error, result.ParseStatus));
                     }
-                }
+                                }
             } catch (RException) {
             } catch (OperationCanceledException) {
-            }
+                            }
 
-            // Now actually request the help. First call may throw since 'starting help server...'
-            // message in REPL is actually an error (comes in red) so we'll get RException.
-            int retries = 0;
-            while (retries < 3) {
+                        // Now actually request the help. First call may throw since 'starting help server...'
+                        // message in REPL is actually an error (comes in red) so we'll get RException.
+                        int retries = 0;
+                        while (retries < 3) {
                 using (IRSessionInteraction interaction = await _workflow.RSession.BeginInteractionAsync(isVisible: false)) {
-                    try {
-                        await interaction.RespondAsync(prefix + item + Environment.NewLine);
-                    } catch (RException ex) {
+                                try {
+                                    await interaction.RespondAsync(prefix + item + Environment.NewLine);
+                                } catch (RException ex) {
                         if ((uint) ex.HResult == 0x80131500) {
-                            // Typically 'starting help server...' so try again
-                            retries++;
-                            continue;
+                                        // Typically 'starting help server...' so try again
+                                        retries++;
+                                        continue;
+                                    }
+                    } catch (OperationCanceledException) {}
+                            }
+
+                            break;
                         }
-                    } catch (OperationCanceledException) {}
-                }
-
-                break;
-            }
-        }
+                    }
 
         private string GetItemUnderCaret() {
             ITextView textView = GetActiveView();
@@ -128,13 +128,8 @@
             if (textView != null && textView.HasAggregateFocus) {
                 return textView;
             }
-<<<<<<< HEAD
-            textView = _workflow.ActiveWindow.InteractiveWindow.TextView;
-            if (textView != null && textView.HasAggregateFocus) {
-=======
             textView = _textViewTracker.GetLastActiveTextView(RContentTypeDefinition.ContentType);
             if (textView != null) {
->>>>>>> 3c1c1598
                 return textView;
             }
             return null;
