﻿<?xml version="1.0" encoding="utf-8"?>
<Project ToolsVersion="14.0" DefaultTargets="Build" xmlns="http://schemas.microsoft.com/developer/msbuild/2003">
  <PropertyGroup>
    <MinimumVisualStudioVersion>14.0</MinimumVisualStudioVersion>
    <VSToolsPath Condition="'$(VSToolsPath)' == ''">$(MSBuildExtensionsPath32)\Microsoft\VisualStudio\v$(VisualStudioVersion)</VSToolsPath>
    <SccProjectName>SAK</SccProjectName>
    <SccLocalPath>SAK</SccLocalPath>
    <SccAuxPath>SAK</SccAuxPath>
    <SccProvider>SAK</SccProvider>
  </PropertyGroup>
  <PropertyGroup>
    <SignAssembly>false</SignAssembly>
    <DelaySign>true</DelaySign>
  </PropertyGroup>
  <PropertyGroup>
    <AssemblyOriginatorKeyFile>35MSSharedLib1024.snk</AssemblyOriginatorKeyFile>
  </PropertyGroup>
  <Import Project="$(MSBuildExtensionsPath)\$(MSBuildToolsVersion)\Microsoft.Common.props" Condition="Exists('$(MSBuildExtensionsPath)\$(MSBuildToolsVersion)\Microsoft.Common.props')" />
  <Import Project="..\..\R.Settings.targets" />
  <PropertyGroup>
    <Configuration Condition=" '$(Configuration)' == '' ">Debug</Configuration>
    <Platform Condition=" '$(Platform)' == '' ">AnyCPU</Platform>
    <SchemaVersion>2.0</SchemaVersion>
    <ProjectTypeGuids>{82B43B9B-A64C-4715-B499-D71E9CA2BD60};{60DC8134-EBA5-43B8-BCC9-BB4BC16C2548};{FAE04EC0-301F-11D3-BF4B-00C04F79EFBC}</ProjectTypeGuids>
    <ProjectGuid>{26035FE3-25AB-45EC-BB45-7FD0B6C1D545}</ProjectGuid>
    <OutputType>Library</OutputType>
    <AppDesignerFolder>Properties</AppDesignerFolder>
    <RootNamespace>Microsoft.VisualStudio.R.Package</RootNamespace>
    <AssemblyName>Microsoft.VisualStudio.R.Package</AssemblyName>
    <TargetFrameworkVersion>v4.6</TargetFrameworkVersion>
    <GeneratePkgDefFile>true</GeneratePkgDefFile>
    <UseCodebase>true</UseCodebase>
    <IncludeAssemblyInVSIXContainer>true</IncludeAssemblyInVSIXContainer>
    <IncludeDebugSymbolsInVSIXContainer>false</IncludeDebugSymbolsInVSIXContainer>
    <IncludeDebugSymbolsInLocalVSIXDeployment>false</IncludeDebugSymbolsInLocalVSIXDeployment>
    <CopyBuildOutputToOutputDirectory>true</CopyBuildOutputToOutputDirectory>
    <CopyOutputSymbolsToOutputDirectory>true</CopyOutputSymbolsToOutputDirectory>
  </PropertyGroup>
  <PropertyGroup Condition=" '$(Configuration)|$(Platform)' == 'Debug|AnyCPU' ">
    <DebugSymbols>true</DebugSymbols>
    <DebugType>full</DebugType>
    <Optimize>false</Optimize>
    <BaseIntermediateOutputPath>..\..\..\obj\</BaseIntermediateOutputPath>
    <BaseOutputPath>..\..\..\bin\</BaseOutputPath>
    <IntermediateOutputPath>$(BaseIntermediateOutputPath)\$(Configuration)\$(AssemblyName)\</IntermediateOutputPath>
    <OutputPath>$(BaseOutputPath)\$(Configuration)\</OutputPath>
    <DefineConstants>DEBUG;TRACE</DefineConstants>
    <ErrorReport>prompt</ErrorReport>
    <WarningLevel>4</WarningLevel>
    <RunCodeAnalysis>false</RunCodeAnalysis>
    <CodeAnalysisRuleSet>..\..\DevDivRuleSet.ruleset</CodeAnalysisRuleSet>
    <CreateVsixContainer>True</CreateVsixContainer>
    <DeployExtension>True</DeployExtension>
    <CopyVsixExtensionFiles>False</CopyVsixExtensionFiles>
    <StartAction>Program</StartAction>
    <StartProgram>$(DevEnvDir)\devenv.exe</StartProgram>
    <StartArguments>/rootsuffix Exp</StartArguments>
    <AllowUnsafeBlocks>true</AllowUnsafeBlocks>
  </PropertyGroup>
  <PropertyGroup Condition=" '$(Configuration)|$(Platform)' == 'Release|AnyCPU' ">
    <DebugType>pdbonly</DebugType>
    <Optimize>true</Optimize>
    <BaseIntermediateOutputPath>..\..\..\obj\</BaseIntermediateOutputPath>
    <BaseOutputPath>..\..\..\bin\</BaseOutputPath>
    <IntermediateOutputPath>$(BaseIntermediateOutputPath)\$(Configuration)\$(AssemblyName)\</IntermediateOutputPath>
    <OutputPath>$(BaseOutputPath)\$(Configuration)\</OutputPath>
    <DefineConstants>TRACE</DefineConstants>
    <ErrorReport>prompt</ErrorReport>
    <WarningLevel>4</WarningLevel>
    <StartAction>Program</StartAction>
    <StartProgram>$(DevEnvDir)\devenv.exe</StartProgram>
    <StartArguments>/rootsuffix Exp</StartArguments>
    <RunCodeAnalysis>false</RunCodeAnalysis>
    <AllowUnsafeBlocks>true</AllowUnsafeBlocks>
  </PropertyGroup>
  <PropertyGroup>
    <PrivateAssembliesFolderPath>$(DevEnvDir)\PrivateAssemblies\</PrivateAssembliesFolderPath>
  </PropertyGroup>
  <ItemGroup>
    <Compile Include="..\..\GlobalAssemblyInfo.cs">
      <Link>Properties\GlobalAssemblyInfo.cs</Link>
    </Compile>
    <Compile Include="DataInspect\BindableBase.cs" />
    <Compile Include="DataInspect\BooleanToVisibilityConverter.cs" />
    <Compile Include="DataInspect\Commands\ShowVariableWindowCommand.cs" />
    <Compile Include="DataInspect\EvaluationWrapper.cs" />
    <Compile Include="DataInspect\MultiplyConverter.cs" />
    <Compile Include="DataInspect\WorkspaceVariableProvider.cs" />
    <Compile Include="DataInspect\TreeGrid\ITreeNode.cs" />
    <Compile Include="DataInspect\TreeGrid\ObservableTreeNode.cs" />
    <Compile Include="DataInspect\TreeGrid\TreeNodeCollection.cs" />
    <Compile Include="Debugger\RDebugSessionProvider.cs" />
    <Compile Include="Feedback\SendFrownCommand.cs" />
    <Compile Include="Feedback\SendMailCommand.cs" />
    <Compile Include="Feedback\SendSmileCommand.cs" />
    <Compile Include="Interop\MailUtility.cs" />
    <Compile Include="Options\Attributes\LocDefaultValueAttribute.cs" />
    <Compile Include="Options\Attributes\YesNoAskTypeConverter.cs" />
    <Compile Include="Options\R\Tools\RVersionTypeConverter.cs" />
    <Compile Include="Options\R\Tools\GoToEditorOptionsCommand.cs" />
    <Compile Include="Packages\PackageCommand.cs" />
    <Compile Include="Packages\DefaultIndentAttribute.cs" />
    <Compile Include="Plots\Commands\OpenPlotCommand.cs" />
    <Compile Include="Plots\Commands\PlotWindowCommand.cs" />
    <Compile Include="Plots\Commands\ZoomOutPlotCommand.cs" />
    <Compile Include="Plots\Commands\ZoomInPlotCommand.cs" />
    <Compile Include="Plots\Commands\PrintPlotCommand.cs" />
    <Compile Include="Plots\IPlotContentProvider.cs" />
    <Compile Include="Plots\PlotContentProvider.cs" />
    <Compile Include="ProjectSystem\OpenRDataCommandGroupHandler.cs" />
    <Compile Include="ProjectSystem\OpenRDataVsUiHierarchyWindowCommandGroupHandler.cs" />
    <Compile Include="ProjectSystem\ProjectIconProvider.cs" />
    <Compile Include="ProjectSystem\ProjectTreeModifier.cs" />
    <Compile Include="Publishing\Commands\PreviewWordCommand.cs" />
    <Compile Include="Publishing\Commands\PreviewPdfCommand.cs" />
    <Compile Include="Publishing\Commands\PreviewHtmlCommand.cs" />
    <Compile Include="Repl\Commands\ReplFormatDocumentCommand.cs" />
    <Compile Include="Repl\NullInteractiveEvaluator.cs" />
    <Compile Include="Repl\ReplClassificationTypes.cs" />
    <Compile Include="Repl\ReplPromptTagger.cs" />
    <Compile Include="Repl\Workspace\AttachDebuggerCommand.cs" />
    <Compile Include="Commands\R\SourceRScriptCommand.cs" />
    <Compile Include="Repl\RSessionExtensions.cs" />
    <Compile Include="Repl\Workspace\ShowRInteractiveWindowsCommand.cs" />
    <Compile Include="Commands\Markdown\MarkdownContextMenuId.cs" />
    <Compile Include="Commands\Markdown\VsMdCommandFactory.cs" />
    <Compile Include="Commands\Markdown\VsMarkdownTextViewConnectionListener.cs" />
    <Compile Include="Options\R\Tools\GoToOptionsCommand.cs" />
    <Compile Include="Commands\R\RContextMenuId.cs" />
    <Compile Include="Commands\R\RPackageCommandId.cs" />
    <Compile Include="Commands\R\GoToFormattingOptionsCommand.cs" />
    <Compile Include="Commands\ShowContextMenuCommand.cs" />
    <Compile Include="Commands\R\VsRCommandFactory.cs" />
    <Compile Include="Commands\R\VsRTextViewConnectionListener.cs" />
    <Compile Include="Plots\PlotWindowPane .cs" />
    <Compile Include="DataInspect\Variable.cs" />
    <Compile Include="DataInspect\VariableProvider.cs" />
    <Compile Include="DataInspect\VariableView.xaml.cs">
      <DependentUpon>VariableView.xaml</DependentUpon>
    </Compile>
    <Compile Include="Document\IVsEditorDocumentFactory.cs" />
    <Compile Include="Document\Markdown\VsMdEditorDocument.cs" />
    <Compile Include="Document\Markdown\VsMdEditorDocumentFactory.cs" />
    <Compile Include="Document\R\VsREditorDocument.cs" />
    <Compile Include="Document\R\VsREditorDocumentFactory.cs" />
    <Compile Include="Editors\IObjectInstanceFactory.cs" />
    <Compile Include="Logging\OutputWindowLog.cs" />
    <Compile Include="Packages\R\PackageCommands.cs" />
    <Compile Include="Plots\Commands\ExportPlotCommand.cs" />
    <Compile Include="Plots\Commands\FixPlotCommand.cs" />
    <Compile Include="Plots\Commands\CopyPlotCommand.cs" />
    <Compile Include="Plots\Commands\ShowPlotWindowsCommand.cs" />
    <Compile Include="Plots\Commands\SavePlotCommand.cs" />
    <Compile Include="Publishing\Definitions\IMarkdownFlavorPublishHandler.cs" />
    <Compile Include="Publishing\Handlers\RmdPublishHandler.cs" />
    <Compile Include="Publishing\Commands\PreviewCommand.cs" />
    <Compile Include="Publishing\Definitions\PublishFormat.cs" />
    <Compile Include="Publishing\PublishLog.cs" />
    <Compile Include="Logging\PackagesInstallLog.cs" />
    <Compile Include="Packages\Markdown\MdEditorFactory.cs" />
    <Compile Include="Packages\Markdown\MdLanguageService.cs" />
    <Compile Include="Options\Attributes\ReplShortcutTypeConverter.cs" />
    <Compile Include="Options\R\Tools\RToolsSettingsImplementation.cs" />
    <Compile Include="Packages\ProvideDebugEngineAttribute.cs" />
    <Compile Include="Packages\ProvideDebugExceptionAttribute.cs" />
    <Compile Include="Packages\ProvideDebugLanguageAttribute.cs" />
    <Compile Include="Packages\ProvideDebugPortPickerAttribute.cs" />
    <Compile Include="Packages\ProvideDebugPortSupplierAttribute.cs" />
    <Compile Include="Packages\ShowBraceCompletionAttribute.cs" />
    <Compile Include="DataInspect\VariableWindowPane.cs" />
    <Compile Include="Plots\XamlPresenter.xaml.cs">
      <DependentUpon>XamlPresenter.xaml</DependentUpon>
    </Compile>
    <Compile Include="Packages\Markdown\MdPackage.cs" />
    <Compile Include="Packages\Markdown\MdGuidList.cs" />
    <Compile Include="ProjectSystem\Exports.cs" />
    <Compile Include="ProjectSystem\RMsBuildFileSystemFilter.cs" />
    <Compile Include="ProjectSystem\RProjectFactory.cs" />
    <Compile Include="Interop\CommandTargetToOleShim.cs" />
    <Compile Include="Interop\CommandTargetToOleShimVariantStacks.cs" />
    <Compile Include="Interop\ConnectionPoint.cs" />
    <Compile Include="Interop\IOleServiceProvider.cs" />
    <Compile Include="Interop\NativeMethods.cs" />
    <Compile Include="Interop\OleCommand.cs" />
    <Compile Include="Interop\OleToCommandTargetShim.cs" />
    <Compile Include="Options\Attributes\EnumTypeConverter.cs" />
    <Compile Include="Options\Attributes\LocCategoryAttribute.cs" />
    <Compile Include="Options\Attributes\LocDescriptionAttribute.cs" />
    <Compile Include="Options\Attributes\OnOffTypeConverter.cs" />
    <Compile Include="Options\Attributes\LocDisplayNameAttribute.cs" />
    <Compile Include="Options\Common\LanguageSettingsStorage.cs" />
    <Compile Include="Options\Common\LanguageSettingsStorageWithDialog.cs" />
    <Compile Include="Options\R\RToolsOptionsPage.cs">
      <SubType>Component</SubType>
    </Compile>
    <Compile Include="Options\R\Editor\REditorOptionsDialog.cs">
      <SubType>Component</SubType>
    </Compile>
    <Compile Include="Options\R\VsRSettingsStorage.cs" />
    <Compile Include="ProjectSystem\RProjectLoadHooks.cs" />
    <Compile Include="ProjectSystem\RProjectSourceItemProviderExtension.cs" />
    <Compile Include="Publishing\Handlers\MdPublishHandler.cs" />
    <Compile Include="Repl\Commands\ReplCommandFactory.cs" />
    <Compile Include="Repl\Commands\ReplCommandTargetProvider.cs" />
    <Compile Include="Repl\Commands\ReplCommandController.cs" />
    <Compile Include="Repl\Commands\ReplShortcutSetting.cs" />
    <Compile Include="Repl\Workspace\LoadWorkspaceCommand.cs" />
    <Compile Include="Repl\Workspace\InterruptRCommand.cs" />
    <Compile Include="Repl\Workspace\RestartRCommand.cs" />
    <Compile Include="Repl\Workspace\SaveWorkspaceCommand.cs" />
    <Compile Include="Repl\Data\ImportDataSetTextFileCommand.cs" />
    <Compile Include="Repl\Data\ImportDataSetUrlCommand.cs" />
    <Compile Include="Repl\ReplWindow.cs" />
    <Compile Include="Repl\Session\RSession.cs" />
    <Compile Include="Repl\Session\RSessionInteractionCommands.cs" />
    <Compile Include="Repl\Session\RSessionEvaluation.cs" />
    <Compile Include="Repl\Session\RSessionEvaluationCommands.cs" />
    <Compile Include="Repl\Session\RSessionEvaluationSource.cs" />
    <Compile Include="Repl\Session\RSessionInteraction.cs" />
    <Compile Include="Repl\Session\RSessionRequestSource.cs" />
    <Compile Include="Repl\Commands\SendToReplCommand.cs" />
    <Compile Include="Repl\IVsInteractiveWindowProvider.cs" />
    <Compile Include="Repl\RInteractiveEvaluator.cs" />
    <Compile Include="Repl\RInteractiveWindowProvider.cs" />
    <Compile Include="Repl\Session\RSessionProvider.cs" />
    <Compile Include="Resources.Designer.cs">
      <AutoGen>True</AutoGen>
      <DesignTime>True</DesignTime>
      <DependentUpon>Resources.resx</DependentUpon>
    </Compile>
    <Compile Include="RPackages\Commands\CheckForPackageUpdatesCommand.cs" />
    <Compile Include="RPackages\Commands\InstallPackagesCommand.cs" />
    <Compile Include="RPackages\Mirrors\CranMirrorEntry.cs" />
    <Compile Include="RPackages\Mirrors\CranMirrorList.cs" />
    <Compile Include="Options\R\Tools\CranMirrorTypeConverter.cs" />
    <Compile Include="Shell\AppEventsSource.cs" />
    <Compile Include="Shell\AppShell.cs" />
    <Compile Include="Packages\R\REditorFactory.cs" />
    <Compile Include="Shell\IApplicationShell.cs" />
    <Compile Include="Packages\R\RGuidList.cs" />
    <Compile Include="Packages\R\RLanguageService.cs" />
    <Compile Include="Editors\TextBufferInitializationTracker.cs" />
    <Compile Include="Editors\BaseEditorFactory.cs" />
    <Compile Include="Languages\BaseLanguageService.cs" />
    <Compile Include="Packages\BasePackage.cs" />
    <Compile Include="Packages\R\RPackage.cs" />
    <Compile Include="Properties\AssemblyInfo.cs" />
    <Compile Include="Shell\IdleTimeSource.cs" />
    <Compile Include="Shell\VsEditorShell.cs" />
    <Compile Include="TaskList\VsTaskItem.cs" />
    <Compile Include="TaskList\VsTaskList.cs" />
    <Compile Include="TaskList\VsTaskListProvider.cs" />
    <Compile Include="Utilities\CollectionUtilities.cs" />
    <Compile Include="Utilities\LongOperationNotification.cs" />
    <Compile Include="Utilities\Navigation.cs" />
    <Compile Include="Utilities\ProjectUtilities.cs" />
    <Compile Include="Utilities\TextBufferUtilities.cs" />
    <Compile Include="Utilities\CompletionUtilities.cs" />
    <Compile Include="Utilities\ToolWindowUtilities.cs" />
    <Compile Include="Utilities\ViewUtilities.cs" />
    <Compile Include="Workspace\VsFileInfo.cs" />
    <Compile Include="Workspace\IVsWorkspaceItem.cs" />
    <Compile Include="Workspace\VsFile.cs" />
    <Compile Include="Workspace\VsFolder.cs" />
    <Compile Include="Workspace\VsWorkspace.cs" />
    <Compile Include="Workspace\VsWorkspaceItem.cs" />
    <Compile Include="Wpf\Commands.cs" />
    <Compile Include="Wpf\ConfigurationControl.cs" />
    <Compile Include="Wpf\Controls.cs" />
    <Compile Include="Wpf\Dialogs.cs" />
    <Compile Include="Wpf\LabelledButton.cs" />
    <Compile Include="Wpf\LabelledControl.cs" />
    <Compile Include="Wpf\NativeMethods.cs" />
  </ItemGroup>
  <ItemGroup>
    <None Include="35MSSharedLib1024.snk" />
    <None Include="app.config">
      <SubType>Designer</SubType>
    </None>
    <EmbeddedResource Include="DataInspect\DataInspect.R">
      <CopyToOutputDirectory>PreserveNewest</CopyToOutputDirectory>
    </EmbeddedResource>
    <None Include="packages.config" />
    <EmbeddedResource Include="RPackages\Mirrors\CranMirrors.csv" />
    <None Include="Rules\rtvs.rules.props">
      <CopyToOutputDirectory>PreserveNewest</CopyToOutputDirectory>
    </None>
    <None Include="source.extension.vsixmanifest">
      <SubType>Designer</SubType>
    </None>
  </ItemGroup>
  <ItemGroup>
    <EmbeddedResource Include="Resources.resx">
      <Generator>PublicResXFileCodeGenerator</Generator>
      <LastGenOutput>Resources.Designer.cs</LastGenOutput>
      <SubType>Designer</SubType>
    </EmbeddedResource>
    <EmbeddedResource Include="VSPackage.resx">
      <MergeWithCTO>true</MergeWithCTO>
      <ManifestResourceName>VSPackage</ManifestResourceName>
      <SubType>Designer</SubType>
    </EmbeddedResource>
  </ItemGroup>
  <ItemGroup>
    <Reference Include="$(MSBuildAssembly)">
      <Private>False</Private>
    </Reference>
    <Reference Include="$(PrivateAssembliesFolderPath)\Microsoft.VisualStudio.InteractiveWindow.dll">
      <Private>False</Private>
    </Reference>
    <Reference Include="$(PrivateAssembliesFolderPath)\Microsoft.VisualStudio.VsInteractiveWindow.dll">
      <Private>False</Private>
    </Reference>
    <Reference Include="envdte, Version=8.0.0.0, Culture=neutral, PublicKeyToken=b03f5f7f11d50a3a" />
    <Reference Include="Microsoft.CSharp" />
    <Reference Include="Microsoft.VisualStudio.ComponentModelHost">
      <Private>False</Private>
    </Reference>
    <Reference Include="Microsoft.VisualStudio.Composition, Version=14.0.0.0, Culture=neutral, PublicKeyToken=b03f5f7f11d50a3a, processorArchitecture=MSIL">
      <SpecificVersion>False</SpecificVersion>
      <HintPath>..\..\..\NugetPackages\Microsoft.VisualStudio.Composition.14.0.50417-pre\lib\net451\Microsoft.VisualStudio.Composition.dll</HintPath>
      <Private>False</Private>
    </Reference>
    <Reference Include="Microsoft.VisualStudio.CoreUtility, Version=14.0.0.0, Culture=neutral, PublicKeyToken=b03f5f7f11d50a3a, processorArchitecture=MSIL">
      <Private>False</Private>
    </Reference>
    <Reference Include="Microsoft.VisualStudio.Debugger.Interop, Version=8.0.1.0, Culture=neutral, PublicKeyToken=b03f5f7f11d50a3a">
      <EmbedInteropTypes>True</EmbedInteropTypes>
    </Reference>
    <Reference Include="Microsoft.VisualStudio.Editor, Version=14.0.0.0, Culture=neutral, PublicKeyToken=b03f5f7f11d50a3a, processorArchitecture=MSIL">
      <Private>False</Private>
    </Reference>
    <Reference Include="Microsoft.VisualStudio.ImageCatalog, Version=14.0.0.0, Culture=neutral, PublicKeyToken=b03f5f7f11d50a3a, processorArchitecture=MSIL">
      <HintPath>..\..\..\NugetPackages\Microsoft.VisualStudio.ImageCatalog.14.0.23205\lib\net45\Microsoft.VisualStudio.ImageCatalog.dll</HintPath>
      <Private>False</Private>
    </Reference>
    <Reference Include="Microsoft.VisualStudio.Imaging, Version=14.0.0.0, Culture=neutral, PublicKeyToken=b03f5f7f11d50a3a, processorArchitecture=MSIL" />
    <Reference Include="Microsoft.VisualStudio.Imaging.Interop.14.0.DesignTime, Version=14.0.0.0, Culture=neutral, PublicKeyToken=b03f5f7f11d50a3a, processorArchitecture=MSIL">
      <EmbedInteropTypes>True</EmbedInteropTypes>
    </Reference>
    <Reference Include="Microsoft.VisualStudio.Language.Intellisense, Version=14.0.0.0, Culture=neutral, PublicKeyToken=b03f5f7f11d50a3a, processorArchitecture=MSIL">
      <Private>False</Private>
    </Reference>
    <Reference Include="Microsoft.VisualStudio.Language.StandardClassification.dll">
      <Private>False</Private>
    </Reference>
    <Reference Include="Microsoft.VisualStudio.OLE.Interop">
      <Private>False</Private>
    </Reference>
    <Reference Include="Microsoft.VisualStudio.ProjectSystem.Utilities.v14.0, Version=14.0.0.0, Culture=neutral, PublicKeyToken=b03f5f7f11d50a3a, processorArchitecture=MSIL">
      <SpecificVersion>False</SpecificVersion>
      <HintPath>..\..\..\NugetPackages\Microsoft.VisualStudio.ProjectSystem.14.0.50617-pre\lib\net451\Microsoft.VisualStudio.ProjectSystem.Utilities.v14.0.dll</HintPath>
      <Private>False</Private>
    </Reference>
    <Reference Include="Microsoft.VisualStudio.ProjectSystem.V14Only, Version=14.0.0.0, Culture=neutral, PublicKeyToken=b03f5f7f11d50a3a, processorArchitecture=MSIL">
      <SpecificVersion>False</SpecificVersion>
      <HintPath>..\..\..\NugetPackages\Microsoft.VisualStudio.ProjectSystem.14.0.50617-pre\lib\net451\Microsoft.VisualStudio.ProjectSystem.V14Only.dll</HintPath>
      <Private>False</Private>
    </Reference>
    <Reference Include="Microsoft.VisualStudio.Shell.14.0">
      <Private>False</Private>
    </Reference>
    <Reference Include="Microsoft.VisualStudio.Shell.Immutable.10.0">
      <Private>False</Private>
    </Reference>
    <Reference Include="Microsoft.VisualStudio.Shell.Interop">
      <Private>False</Private>
    </Reference>
    <Reference Include="Microsoft.VisualStudio.Shell.Interop.10.0">
      <EmbedInteropTypes>True</EmbedInteropTypes>
      <Private>True</Private>
    </Reference>
    <Reference Include="Microsoft.VisualStudio.Shell.Interop.11.0">
      <EmbedInteropTypes>True</EmbedInteropTypes>
      <Private>True</Private>
    </Reference>
    <Reference Include="Microsoft.VisualStudio.Shell.Interop.12.0">
      <EmbedInteropTypes>True</EmbedInteropTypes>
      <Private>True</Private>
    </Reference>
    <Reference Include="Microsoft.VisualStudio.Shell.Interop.12.1.DesignTime">
      <EmbedInteropTypes>True</EmbedInteropTypes>
      <Private>True</Private>
    </Reference>
    <Reference Include="Microsoft.VisualStudio.Shell.Interop.14.0.DesignTime">
      <EmbedInteropTypes>True</EmbedInteropTypes>
      <Private>True</Private>
    </Reference>
    <Reference Include="Microsoft.VisualStudio.Shell.Interop.8.0">
      <Private>False</Private>
    </Reference>
    <Reference Include="Microsoft.VisualStudio.Shell.Interop.9.0">
      <Private>False</Private>
    </Reference>
    <Reference Include="Microsoft.VisualStudio.Text.Data, Version=14.0.0.0, Culture=neutral, PublicKeyToken=b03f5f7f11d50a3a, processorArchitecture=MSIL">
      <Private>False</Private>
    </Reference>
    <Reference Include="Microsoft.VisualStudio.Text.Logic, Version=14.0.0.0, Culture=neutral, PublicKeyToken=b03f5f7f11d50a3a, processorArchitecture=MSIL">
      <Private>False</Private>
    </Reference>
    <Reference Include="Microsoft.VisualStudio.Text.UI, Version=14.0.0.0, Culture=neutral, PublicKeyToken=b03f5f7f11d50a3a, processorArchitecture=MSIL">
      <Private>False</Private>
    </Reference>
    <Reference Include="Microsoft.VisualStudio.Text.UI.Wpf, Version=14.0.0.0, Culture=neutral, PublicKeyToken=b03f5f7f11d50a3a, processorArchitecture=MSIL">
      <Private>False</Private>
    </Reference>
    <Reference Include="Microsoft.VisualStudio.TextManager.Interop">
      <Private>False</Private>
    </Reference>
    <Reference Include="Microsoft.VisualStudio.TextManager.Interop.11.0">
      <EmbedInteropTypes>True</EmbedInteropTypes>
      <Private>True</Private>
    </Reference>
    <Reference Include="Microsoft.VisualStudio.TextManager.Interop.12.0, Version=12.0.0.0, Culture=neutral, PublicKeyToken=b03f5f7f11d50a3a, processorArchitecture=MSIL">
      <EmbedInteropTypes>True</EmbedInteropTypes>
      <Private>True</Private>
    </Reference>
    <Reference Include="Microsoft.VisualStudio.TextManager.Interop.12.1.DesignTime, Version=12.1.0.0, Culture=neutral, PublicKeyToken=b03f5f7f11d50a3a, processorArchitecture=MSIL">
      <EmbedInteropTypes>True</EmbedInteropTypes>
      <Private>True</Private>
    </Reference>
    <Reference Include="Microsoft.VisualStudio.TextManager.Interop.8.0">
      <Private>False</Private>
    </Reference>
    <Reference Include="Microsoft.VisualStudio.Threading, Version=14.0.0.0, Culture=neutral, PublicKeyToken=b03f5f7f11d50a3a, processorArchitecture=MSIL">
      <Private>False</Private>
    </Reference>
    <Reference Include="Microsoft.VisualStudio.Utilities">
      <Private>False</Private>
    </Reference>
    <Reference Include="Microsoft.VisualStudio.Validation, Version=14.0.0.0, Culture=neutral, PublicKeyToken=b03f5f7f11d50a3a, processorArchitecture=MSIL" />
    <Reference Include="Newtonsoft.Json, Version=7.0.0.0, Culture=neutral, PublicKeyToken=30ad4fe6b2a6aeed, processorArchitecture=MSIL">
      <SpecificVersion>False</SpecificVersion>
      <HintPath>..\..\..\NugetPackages\Newtonsoft.Json.7.0.1\lib\net45\Newtonsoft.Json.dll</HintPath>
    </Reference>
    <Reference Include="PresentationCore" />
    <Reference Include="PresentationFramework" />
    <Reference Include="System" />
    <Reference Include="System.Collections.Immutable, Version=1.1.37.0, Culture=neutral, PublicKeyToken=b03f5f7f11d50a3a, processorArchitecture=MSIL">
      <HintPath>..\..\..\NugetPackages\System.Collections.Immutable.1.1.37\lib\dotnet\System.Collections.Immutable.dll</HintPath>
      <Private>True</Private>
    </Reference>
    <Reference Include="System.ComponentModel.Composition" />
    <Reference Include="System.Data" />
    <Reference Include="System.Drawing" />
    <Reference Include="System.IO.Compression" />
    <Reference Include="System.IO.Compression.FileSystem" />
    <Reference Include="System.Runtime.Serialization" />
    <Reference Include="System.Threading.Tasks.Dataflow, Version=4.5.24.0, Culture=neutral, PublicKeyToken=b03f5f7f11d50a3a, processorArchitecture=MSIL">
      <HintPath>..\..\..\NugetPackages\Microsoft.Tpl.Dataflow.4.5.24\lib\portable-net45+win8+wpa81\System.Threading.Tasks.Dataflow.dll</HintPath>
      <Private>True</Private>
    </Reference>
    <Reference Include="System.Web" />
    <Reference Include="System.Windows.Forms" />
    <Reference Include="System.Xaml" />
    <Reference Include="System.Xml" />
    <Reference Include="WindowsBase" />
  </ItemGroup>
  <ItemGroup>
    <Folder Include="Telemetry\" />
  </ItemGroup>
  <ItemGroup>
    <ProjectReference Include="..\..\Common\Core\Impl\Microsoft.Common.Core.csproj">
      <Project>{8D408909-459F-4853-A36C-745118F99869}</Project>
      <Name>Microsoft.Common.Core</Name>
    </ProjectReference>
    <ProjectReference Include="..\..\Common\Wpf\Impl\Microsoft.Common.Wpf.csproj">
      <Project>{9de5e0b5-c8bd-482c-85c3-b8e20f08453b}</Project>
      <Name>Microsoft.Common.Wpf</Name>
    </ProjectReference>
    <ProjectReference Include="..\..\Debugger\Engine\Impl\Microsoft.R.Debugger.Engine.csproj">
      <Project>{6d62df0d-d9c3-49a7-a693-acd0691ba69d}</Project>
      <Name>Microsoft.R.Debugger.Engine</Name>
    </ProjectReference>
    <ProjectReference Include="..\..\Debugger\Impl\Microsoft.R.Debugger.csproj">
      <Project>{17e155bf-351c-4253-b9b1-36eeea35fe3c}</Project>
      <Name>Microsoft.R.Debugger</Name>
    </ProjectReference>
    <ProjectReference Include="..\..\Host\Client\Impl\Microsoft.R.Host.Client.csproj">
      <Project>{E09D3BDA-2E6B-47B5-87AC-B6FC2D33DFAB}</Project>
      <Name>Microsoft.R.Host.Client</Name>
    </ProjectReference>
    <ProjectReference Include="..\..\Languages\Core\Impl\Microsoft.Languages.Core.csproj">
      <Project>{25cd8690-6208-4740-b123-6dbce6b9444a}</Project>
      <Name>Microsoft.Languages.Core</Name>
      <IncludeOutputGroupsInVSIX>BuiltProjectOutputGroup%3bBuiltProjectOutputGroupDependencies%3bGetCopyToOutputDirectoryItems%3bSatelliteDllsProjectOutputGroup%3b</IncludeOutputGroupsInVSIX>
      <IncludeOutputGroupsInVSIXLocalOnly>DebugSymbolsProjectOutputGroup%3b</IncludeOutputGroupsInVSIXLocalOnly>
    </ProjectReference>
    <ProjectReference Include="..\..\Languages\Editor\Impl\Microsoft.Languages.Editor.csproj">
      <Project>{62857e49-e586-4baa-ae4d-1232093e7378}</Project>
      <Name>Microsoft.Languages.Editor</Name>
      <IncludeOutputGroupsInVSIX>BuiltProjectOutputGroup%3bBuiltProjectOutputGroupDependencies%3bGetCopyToOutputDirectoryItems%3bSatelliteDllsProjectOutputGroup%3b</IncludeOutputGroupsInVSIX>
      <IncludeOutputGroupsInVSIXLocalOnly>DebugSymbolsProjectOutputGroup%3b</IncludeOutputGroupsInVSIXLocalOnly>
    </ProjectReference>
    <ProjectReference Include="..\..\Markdown\Editor\Impl\Microsoft.Markdown.Editor.csproj">
      <Project>{98e0b8ac-1193-4bfd-bf5c-6712c93abd03}</Project>
      <Name>Microsoft.Markdown.Editor</Name>
    </ProjectReference>
    <ProjectReference Include="..\..\ProjectSystem\Impl\Microsoft.VisualStudio.ProjectSystem.FileSystemMirroring.csproj">
      <Project>{41AA8769-0FBC-4A80-8498-21C833F0C2AC}</Project>
      <Name>Microsoft.VisualStudio.ProjectSystem.FileSystemMirroring</Name>
      <IncludeOutputGroupsInVSIX>BuiltProjectOutputGroup%3bBuiltProjectOutputGroupDependencies%3bGetCopyToOutputDirectoryItems%3bSatelliteDllsProjectOutputGroup%3b</IncludeOutputGroupsInVSIX>
      <IncludeOutputGroupsInVSIXLocalOnly>DebugSymbolsProjectOutputGroup%3b</IncludeOutputGroupsInVSIXLocalOnly>
    </ProjectReference>
    <ProjectReference Include="..\..\R\Actions\Impl\Microsoft.R.Actions.csproj">
      <Project>{b68d4ad2-2dc2-473e-ab06-408172c4fb92}</Project>
      <Name>Microsoft.R.Actions</Name>
    </ProjectReference>
    <ProjectReference Include="..\..\R\Core\Impl\Microsoft.R.Core.csproj">
      <Project>{0c4bce1d-3cb8-4e2a-9252-58784d7f26a5}</Project>
      <Name>Microsoft.R.Core</Name>
      <IncludeOutputGroupsInVSIX>BuiltProjectOutputGroup%3bBuiltProjectOutputGroupDependencies%3bGetCopyToOutputDirectoryItems%3bSatelliteDllsProjectOutputGroup%3b</IncludeOutputGroupsInVSIX>
      <IncludeOutputGroupsInVSIXLocalOnly>DebugSymbolsProjectOutputGroup%3b</IncludeOutputGroupsInVSIXLocalOnly>
    </ProjectReference>
    <ProjectReference Include="..\..\R\Editor\Impl\Microsoft.R.Editor.csproj">
      <Project>{d6eeef87-ce3a-4804-a409-39966b96c850}</Project>
      <Name>Microsoft.R.Editor</Name>
      <IncludeOutputGroupsInVSIX>BuiltProjectOutputGroup%3bBuiltProjectOutputGroupDependencies%3bGetCopyToOutputDirectoryItems%3bSatelliteDllsProjectOutputGroup%3b</IncludeOutputGroupsInVSIX>
      <IncludeOutputGroupsInVSIXLocalOnly>DebugSymbolsProjectOutputGroup%3b</IncludeOutputGroupsInVSIXLocalOnly>
    </ProjectReference>
    <ProjectReference Include="..\..\R\Support\Impl\Microsoft.R.Support.csproj">
      <Project>{c1957d47-b0b4-42e0-bc08-0d5e96e47fe4}</Project>
      <Name>Microsoft.R.Support</Name>
    </ProjectReference>
  </ItemGroup>
  <ItemGroup>
    <Content Include="Images\ReplWindowIcon.png" />
    <Content Include="Templates\ProjectTemplates\EmptyProject\REmptyProject.png" />
    <EmbeddedResource Include="Resources\RInteractiveWindow_16x.png" />
    <Content Include="Images\RDataNode.png" />
    <Content Include="Images\RProjectNode.png" />
    <Content Include="Images\RFileNode.png" />
<<<<<<< HEAD
    <Content Include="R.vssettings">
      <SubType>Designer</SubType>
      <CopyToOutputDirectory>PreserveNewest</CopyToOutputDirectory>
    </Content>
=======
    <Content Include="Templates\ItemTemplates\DatasetRD\RdFile.png" />
    <Content Include="Templates\ItemTemplates\EmptyRD\RdFile.png" />
    <Content Include="Templates\ItemTemplates\FunctionRD\RdFile.png" />
    <Content Include="Templates\ProjectTemplates\EmptyProject\Project_StartPage.html" />
    <Content Include="Templates\ItemTemplates\EmptyMD\MdFile.png" />
    <Content Include="Templates\ItemTemplates\EmptyRMD\RmdFile.png" />
>>>>>>> c446a751
    <Content Include="Templates\ItemTemplates\RScript\RFile.ico" />
    <None Include="VSShell\ShellIcons.h" />
    <None Include="Microsoft.R.Host.exe">
      <CopyToOutputDirectory>PreserveNewest</CopyToOutputDirectory>
    </None>
    <Page Include="DataInspect\DataGridStyle.xaml">
      <SubType>Designer</SubType>
      <Generator>MSBuild:Compile</Generator>
    </Page>
    <Content Include="Images\pdf.bmp" />
    <Content Include="Resources\Package.ico" />
    <VSTemplate Include="Templates\ItemTemplates\EmptyMD\emptymd.vstemplate">
      <SubType>Designer</SubType>
    </VSTemplate>
  </ItemGroup>
  <ItemGroup>
    <None Include="Templates\ItemTemplates\EmptyMD\markdown.md" />
    <None Include="Templates\ProjectTemplates\EmptyProject\.Rhistory" />
    <None Include="Templates\ProjectTemplates\EmptyProject\rproject.Rproj" />
    <VSTemplate Include="Templates\ProjectTemplates\EmptyProject\EmptyProject.vstemplate" />
  </ItemGroup>
  <ItemGroup>
    <None Include="Templates\ItemTemplates\RScript\script.R" />
    <VSTemplate Include="Templates\ItemTemplates\RScript\rscript.vstemplate">
      <SubType>Designer</SubType>
    </VSTemplate>
  </ItemGroup>
  <ItemGroup>
    <None Include="Templates\ItemTemplates\FunctionRD\function.rd" />
    <VSTemplate Include="Templates\ItemTemplates\FunctionRD\functionrd.vstemplate">
      <SubType>Designer</SubType>
    </VSTemplate>
  </ItemGroup>
  <ItemGroup>
    <None Include="Templates\ItemTemplates\DatasetRD\dataset.rd" />
    <VSTemplate Include="Templates\ItemTemplates\DatasetRD\datasetrd.vstemplate" />
  </ItemGroup>
  <ItemGroup>
    <None Include="Templates\ItemTemplates\EmptyRD\document.rd" />
    <VSTemplate Include="Templates\ItemTemplates\EmptyRD\emptyrd.vstemplate">
      <SubType>Designer</SubType>
    </VSTemplate>
  </ItemGroup>
  <ItemGroup>
    <None Include="Templates\ItemTemplates\EmptyRMD\markdown.rmd" />
    <VSTemplate Include="Templates\ItemTemplates\EmptyRMD\emptyrmd.vstemplate">
      <SubType>Designer</SubType>
    </VSTemplate>
  </ItemGroup>
  <ItemGroup>
    <None Include="Templates\ItemTemplates\WebHtmlPage\HtmlPage.html" />
    <VSTemplate Include="Templates\ItemTemplates\WebHtmlPage\WebHtmlPage.vstemplate">
      <SubType>Designer</SubType>
    </VSTemplate>
  </ItemGroup>
  <ItemGroup>
    <None Include="Templates\ItemTemplates\WebStyleSheet\StyleSheet.css" />
    <VSTemplate Include="Templates\ItemTemplates\WebStyleSheet\WebStyleSheet.vstemplate">
      <SubType>Designer</SubType>
    </VSTemplate>
  </ItemGroup>
  <ItemGroup>
    <None Include="Templates\ItemTemplates\TextFile\textfile.txt" />
    <VSTemplate Include="Templates\ItemTemplates\TextFile\TextFile.vstemplate">
      <SubType>Designer</SubType>
    </VSTemplate>
  </ItemGroup>
  <ItemGroup>
    <None Include="Templates\ItemTemplates\XMLFile\XMLFile.xml" />
    <VSTemplate Include="Templates\ItemTemplates\XMLFile\XMLFile.vstemplate">
      <SubType>Designer</SubType>
    </VSTemplate>
  </ItemGroup>
  <ItemGroup>
    <None Include="Templates\ItemTemplates\XMLSchema\XMLSchema.xsd" />
    <VSTemplate Include="Templates\ItemTemplates\XMLSchema\XMLSchema.vstemplate">
      <SubType>Designer</SubType>
    </VSTemplate>
  </ItemGroup>
  <ItemGroup>
    <None Include="Templates\ItemTemplates\XSLTFile\XSLTFile.xslt" />
    <VSTemplate Include="Templates\ItemTemplates\XSLTFile\XSLTFile.vstemplate">
      <SubType>Designer</SubType>
    </VSTemplate>
  </ItemGroup>
  <ItemGroup>
    <VSCTCompile Include="Package.vsct">
      <ResourceName>Menus.ctmenu</ResourceName>
      <SubType>Designer</SubType>
    </VSCTCompile>
  </ItemGroup>
  <ItemGroup>
    <Content Include="Rules\General.BrowseObject.xaml">
      <CopyToOutputDirectory>PreserveNewest</CopyToOutputDirectory>
    </Content>
    <Content Include="Rules\Content.xaml">
      <CopyToOutputDirectory>PreserveNewest</CopyToOutputDirectory>
    </Content>
    <Content Include="Rules\Folder.xaml">
      <CopyToOutputDirectory>PreserveNewest</CopyToOutputDirectory>
    </Content>
    <Content Include="Rules\None.xaml">
      <CopyToOutputDirectory>PreserveNewest</CopyToOutputDirectory>
    </Content>
    <Content Include="Rules\ProjectItemsSchema.xaml">
      <CopyToOutputDirectory>PreserveNewest</CopyToOutputDirectory>
    </Content>
  </ItemGroup>
  <ItemGroup>
    <Page Include="Plots\XamlPresenter.xaml">
      <Generator>MSBuild:Compile</Generator>
      <SubType>Designer</SubType>
    </Page>
    <Page Include="DataInspect\VariableView.xaml">
      <Generator>MSBuild:Compile</Generator>
      <SubType>Designer</SubType>
    </Page>
    <Page Include="Wpf\Controls.xaml">
      <Generator>MSBuild:Compile</Generator>
      <SubType>Designer</SubType>
    </Page>
  </ItemGroup>
  <Import Project="$(MSBuildToolsPath)\Microsoft.CSharp.targets" />
  <Import Project="..\..\Common\BuildTasks\Microsoft.Common.BuildTasks.targets" />
  <Import Project="$(VSToolsPath)\VSSDK\Microsoft.VsSDK.targets" Condition="'$(VSToolsPath)' != ''" />
  <Target Name="AddTemplatesToVsixSources" AfterTargets="GetVsixSourceItems">
    <ItemGroup>
      <VSIXSourceItem Include="$(OutputPath)\ItemTemplates\**\*.*">
        <VSIXSubPath>ItemTemplates</VSIXSubPath>
      </VSIXSourceItem>
      <VSIXSourceItem Include="$(OutputPath)\ProjectTemplates\**\*.*">
        <VSIXSubPath>ProjectTemplates</VSIXSubPath>
      </VSIXSourceItem>
      <VSIXSourceItem Include="$(OutputPath)\Microsoft.R.Host.exe" />
    </ItemGroup>
  </Target>
  <Target Name="AfterBuild">
    <ItemGroup>
      <Rules Include="$(OutputPath)\Rules\*.*" />
    </ItemGroup>
    <Copy SourceFiles="@(Rules)" DestinationFolder="$(MSBuildUserExtensionsPath)\Microsoft\VisualStudio\v$(VisualStudioVersion)\RTVS\Rules\" />
  </Target>
  <Import Project="..\..\R.Build.Version.targets" />
  <!-- To modify your build process, add your task inside one of the targets below and uncomment it. 
       Other similar extension points exist, see Microsoft.Common.targets.
  <Target Name="BeforeBuild">
  </Target>
  <Target Name="AfterBuild">
  </Target>
  -->
</Project><|MERGE_RESOLUTION|>--- conflicted
+++ resolved
@@ -1,696 +1,693 @@
-﻿<?xml version="1.0" encoding="utf-8"?>
-<Project ToolsVersion="14.0" DefaultTargets="Build" xmlns="http://schemas.microsoft.com/developer/msbuild/2003">
-  <PropertyGroup>
-    <MinimumVisualStudioVersion>14.0</MinimumVisualStudioVersion>
-    <VSToolsPath Condition="'$(VSToolsPath)' == ''">$(MSBuildExtensionsPath32)\Microsoft\VisualStudio\v$(VisualStudioVersion)</VSToolsPath>
-    <SccProjectName>SAK</SccProjectName>
-    <SccLocalPath>SAK</SccLocalPath>
-    <SccAuxPath>SAK</SccAuxPath>
-    <SccProvider>SAK</SccProvider>
-  </PropertyGroup>
-  <PropertyGroup>
-    <SignAssembly>false</SignAssembly>
-    <DelaySign>true</DelaySign>
-  </PropertyGroup>
-  <PropertyGroup>
-    <AssemblyOriginatorKeyFile>35MSSharedLib1024.snk</AssemblyOriginatorKeyFile>
-  </PropertyGroup>
-  <Import Project="$(MSBuildExtensionsPath)\$(MSBuildToolsVersion)\Microsoft.Common.props" Condition="Exists('$(MSBuildExtensionsPath)\$(MSBuildToolsVersion)\Microsoft.Common.props')" />
-  <Import Project="..\..\R.Settings.targets" />
-  <PropertyGroup>
-    <Configuration Condition=" '$(Configuration)' == '' ">Debug</Configuration>
-    <Platform Condition=" '$(Platform)' == '' ">AnyCPU</Platform>
-    <SchemaVersion>2.0</SchemaVersion>
-    <ProjectTypeGuids>{82B43B9B-A64C-4715-B499-D71E9CA2BD60};{60DC8134-EBA5-43B8-BCC9-BB4BC16C2548};{FAE04EC0-301F-11D3-BF4B-00C04F79EFBC}</ProjectTypeGuids>
-    <ProjectGuid>{26035FE3-25AB-45EC-BB45-7FD0B6C1D545}</ProjectGuid>
-    <OutputType>Library</OutputType>
-    <AppDesignerFolder>Properties</AppDesignerFolder>
-    <RootNamespace>Microsoft.VisualStudio.R.Package</RootNamespace>
-    <AssemblyName>Microsoft.VisualStudio.R.Package</AssemblyName>
-    <TargetFrameworkVersion>v4.6</TargetFrameworkVersion>
-    <GeneratePkgDefFile>true</GeneratePkgDefFile>
-    <UseCodebase>true</UseCodebase>
-    <IncludeAssemblyInVSIXContainer>true</IncludeAssemblyInVSIXContainer>
-    <IncludeDebugSymbolsInVSIXContainer>false</IncludeDebugSymbolsInVSIXContainer>
-    <IncludeDebugSymbolsInLocalVSIXDeployment>false</IncludeDebugSymbolsInLocalVSIXDeployment>
-    <CopyBuildOutputToOutputDirectory>true</CopyBuildOutputToOutputDirectory>
-    <CopyOutputSymbolsToOutputDirectory>true</CopyOutputSymbolsToOutputDirectory>
-  </PropertyGroup>
-  <PropertyGroup Condition=" '$(Configuration)|$(Platform)' == 'Debug|AnyCPU' ">
-    <DebugSymbols>true</DebugSymbols>
-    <DebugType>full</DebugType>
-    <Optimize>false</Optimize>
-    <BaseIntermediateOutputPath>..\..\..\obj\</BaseIntermediateOutputPath>
-    <BaseOutputPath>..\..\..\bin\</BaseOutputPath>
-    <IntermediateOutputPath>$(BaseIntermediateOutputPath)\$(Configuration)\$(AssemblyName)\</IntermediateOutputPath>
-    <OutputPath>$(BaseOutputPath)\$(Configuration)\</OutputPath>
-    <DefineConstants>DEBUG;TRACE</DefineConstants>
-    <ErrorReport>prompt</ErrorReport>
-    <WarningLevel>4</WarningLevel>
-    <RunCodeAnalysis>false</RunCodeAnalysis>
-    <CodeAnalysisRuleSet>..\..\DevDivRuleSet.ruleset</CodeAnalysisRuleSet>
-    <CreateVsixContainer>True</CreateVsixContainer>
-    <DeployExtension>True</DeployExtension>
-    <CopyVsixExtensionFiles>False</CopyVsixExtensionFiles>
-    <StartAction>Program</StartAction>
-    <StartProgram>$(DevEnvDir)\devenv.exe</StartProgram>
-    <StartArguments>/rootsuffix Exp</StartArguments>
-    <AllowUnsafeBlocks>true</AllowUnsafeBlocks>
-  </PropertyGroup>
-  <PropertyGroup Condition=" '$(Configuration)|$(Platform)' == 'Release|AnyCPU' ">
-    <DebugType>pdbonly</DebugType>
-    <Optimize>true</Optimize>
-    <BaseIntermediateOutputPath>..\..\..\obj\</BaseIntermediateOutputPath>
-    <BaseOutputPath>..\..\..\bin\</BaseOutputPath>
-    <IntermediateOutputPath>$(BaseIntermediateOutputPath)\$(Configuration)\$(AssemblyName)\</IntermediateOutputPath>
-    <OutputPath>$(BaseOutputPath)\$(Configuration)\</OutputPath>
-    <DefineConstants>TRACE</DefineConstants>
-    <ErrorReport>prompt</ErrorReport>
-    <WarningLevel>4</WarningLevel>
-    <StartAction>Program</StartAction>
-    <StartProgram>$(DevEnvDir)\devenv.exe</StartProgram>
-    <StartArguments>/rootsuffix Exp</StartArguments>
-    <RunCodeAnalysis>false</RunCodeAnalysis>
-    <AllowUnsafeBlocks>true</AllowUnsafeBlocks>
-  </PropertyGroup>
-  <PropertyGroup>
-    <PrivateAssembliesFolderPath>$(DevEnvDir)\PrivateAssemblies\</PrivateAssembliesFolderPath>
-  </PropertyGroup>
-  <ItemGroup>
-    <Compile Include="..\..\GlobalAssemblyInfo.cs">
-      <Link>Properties\GlobalAssemblyInfo.cs</Link>
-    </Compile>
-    <Compile Include="DataInspect\BindableBase.cs" />
-    <Compile Include="DataInspect\BooleanToVisibilityConverter.cs" />
-    <Compile Include="DataInspect\Commands\ShowVariableWindowCommand.cs" />
-    <Compile Include="DataInspect\EvaluationWrapper.cs" />
-    <Compile Include="DataInspect\MultiplyConverter.cs" />
-    <Compile Include="DataInspect\WorkspaceVariableProvider.cs" />
-    <Compile Include="DataInspect\TreeGrid\ITreeNode.cs" />
-    <Compile Include="DataInspect\TreeGrid\ObservableTreeNode.cs" />
-    <Compile Include="DataInspect\TreeGrid\TreeNodeCollection.cs" />
-    <Compile Include="Debugger\RDebugSessionProvider.cs" />
-    <Compile Include="Feedback\SendFrownCommand.cs" />
-    <Compile Include="Feedback\SendMailCommand.cs" />
-    <Compile Include="Feedback\SendSmileCommand.cs" />
-    <Compile Include="Interop\MailUtility.cs" />
-    <Compile Include="Options\Attributes\LocDefaultValueAttribute.cs" />
-    <Compile Include="Options\Attributes\YesNoAskTypeConverter.cs" />
-    <Compile Include="Options\R\Tools\RVersionTypeConverter.cs" />
-    <Compile Include="Options\R\Tools\GoToEditorOptionsCommand.cs" />
-    <Compile Include="Packages\PackageCommand.cs" />
-    <Compile Include="Packages\DefaultIndentAttribute.cs" />
-    <Compile Include="Plots\Commands\OpenPlotCommand.cs" />
-    <Compile Include="Plots\Commands\PlotWindowCommand.cs" />
-    <Compile Include="Plots\Commands\ZoomOutPlotCommand.cs" />
-    <Compile Include="Plots\Commands\ZoomInPlotCommand.cs" />
-    <Compile Include="Plots\Commands\PrintPlotCommand.cs" />
-    <Compile Include="Plots\IPlotContentProvider.cs" />
-    <Compile Include="Plots\PlotContentProvider.cs" />
-    <Compile Include="ProjectSystem\OpenRDataCommandGroupHandler.cs" />
-    <Compile Include="ProjectSystem\OpenRDataVsUiHierarchyWindowCommandGroupHandler.cs" />
-    <Compile Include="ProjectSystem\ProjectIconProvider.cs" />
-    <Compile Include="ProjectSystem\ProjectTreeModifier.cs" />
-    <Compile Include="Publishing\Commands\PreviewWordCommand.cs" />
-    <Compile Include="Publishing\Commands\PreviewPdfCommand.cs" />
-    <Compile Include="Publishing\Commands\PreviewHtmlCommand.cs" />
-    <Compile Include="Repl\Commands\ReplFormatDocumentCommand.cs" />
-    <Compile Include="Repl\NullInteractiveEvaluator.cs" />
-    <Compile Include="Repl\ReplClassificationTypes.cs" />
-    <Compile Include="Repl\ReplPromptTagger.cs" />
-    <Compile Include="Repl\Workspace\AttachDebuggerCommand.cs" />
-    <Compile Include="Commands\R\SourceRScriptCommand.cs" />
-    <Compile Include="Repl\RSessionExtensions.cs" />
-    <Compile Include="Repl\Workspace\ShowRInteractiveWindowsCommand.cs" />
-    <Compile Include="Commands\Markdown\MarkdownContextMenuId.cs" />
-    <Compile Include="Commands\Markdown\VsMdCommandFactory.cs" />
-    <Compile Include="Commands\Markdown\VsMarkdownTextViewConnectionListener.cs" />
-    <Compile Include="Options\R\Tools\GoToOptionsCommand.cs" />
-    <Compile Include="Commands\R\RContextMenuId.cs" />
-    <Compile Include="Commands\R\RPackageCommandId.cs" />
-    <Compile Include="Commands\R\GoToFormattingOptionsCommand.cs" />
-    <Compile Include="Commands\ShowContextMenuCommand.cs" />
-    <Compile Include="Commands\R\VsRCommandFactory.cs" />
-    <Compile Include="Commands\R\VsRTextViewConnectionListener.cs" />
-    <Compile Include="Plots\PlotWindowPane .cs" />
-    <Compile Include="DataInspect\Variable.cs" />
-    <Compile Include="DataInspect\VariableProvider.cs" />
-    <Compile Include="DataInspect\VariableView.xaml.cs">
-      <DependentUpon>VariableView.xaml</DependentUpon>
-    </Compile>
-    <Compile Include="Document\IVsEditorDocumentFactory.cs" />
-    <Compile Include="Document\Markdown\VsMdEditorDocument.cs" />
-    <Compile Include="Document\Markdown\VsMdEditorDocumentFactory.cs" />
-    <Compile Include="Document\R\VsREditorDocument.cs" />
-    <Compile Include="Document\R\VsREditorDocumentFactory.cs" />
-    <Compile Include="Editors\IObjectInstanceFactory.cs" />
-    <Compile Include="Logging\OutputWindowLog.cs" />
-    <Compile Include="Packages\R\PackageCommands.cs" />
-    <Compile Include="Plots\Commands\ExportPlotCommand.cs" />
-    <Compile Include="Plots\Commands\FixPlotCommand.cs" />
-    <Compile Include="Plots\Commands\CopyPlotCommand.cs" />
-    <Compile Include="Plots\Commands\ShowPlotWindowsCommand.cs" />
-    <Compile Include="Plots\Commands\SavePlotCommand.cs" />
-    <Compile Include="Publishing\Definitions\IMarkdownFlavorPublishHandler.cs" />
-    <Compile Include="Publishing\Handlers\RmdPublishHandler.cs" />
-    <Compile Include="Publishing\Commands\PreviewCommand.cs" />
-    <Compile Include="Publishing\Definitions\PublishFormat.cs" />
-    <Compile Include="Publishing\PublishLog.cs" />
-    <Compile Include="Logging\PackagesInstallLog.cs" />
-    <Compile Include="Packages\Markdown\MdEditorFactory.cs" />
-    <Compile Include="Packages\Markdown\MdLanguageService.cs" />
-    <Compile Include="Options\Attributes\ReplShortcutTypeConverter.cs" />
-    <Compile Include="Options\R\Tools\RToolsSettingsImplementation.cs" />
-    <Compile Include="Packages\ProvideDebugEngineAttribute.cs" />
-    <Compile Include="Packages\ProvideDebugExceptionAttribute.cs" />
-    <Compile Include="Packages\ProvideDebugLanguageAttribute.cs" />
-    <Compile Include="Packages\ProvideDebugPortPickerAttribute.cs" />
-    <Compile Include="Packages\ProvideDebugPortSupplierAttribute.cs" />
-    <Compile Include="Packages\ShowBraceCompletionAttribute.cs" />
-    <Compile Include="DataInspect\VariableWindowPane.cs" />
-    <Compile Include="Plots\XamlPresenter.xaml.cs">
-      <DependentUpon>XamlPresenter.xaml</DependentUpon>
-    </Compile>
-    <Compile Include="Packages\Markdown\MdPackage.cs" />
-    <Compile Include="Packages\Markdown\MdGuidList.cs" />
-    <Compile Include="ProjectSystem\Exports.cs" />
-    <Compile Include="ProjectSystem\RMsBuildFileSystemFilter.cs" />
-    <Compile Include="ProjectSystem\RProjectFactory.cs" />
-    <Compile Include="Interop\CommandTargetToOleShim.cs" />
-    <Compile Include="Interop\CommandTargetToOleShimVariantStacks.cs" />
-    <Compile Include="Interop\ConnectionPoint.cs" />
-    <Compile Include="Interop\IOleServiceProvider.cs" />
-    <Compile Include="Interop\NativeMethods.cs" />
-    <Compile Include="Interop\OleCommand.cs" />
-    <Compile Include="Interop\OleToCommandTargetShim.cs" />
-    <Compile Include="Options\Attributes\EnumTypeConverter.cs" />
-    <Compile Include="Options\Attributes\LocCategoryAttribute.cs" />
-    <Compile Include="Options\Attributes\LocDescriptionAttribute.cs" />
-    <Compile Include="Options\Attributes\OnOffTypeConverter.cs" />
-    <Compile Include="Options\Attributes\LocDisplayNameAttribute.cs" />
-    <Compile Include="Options\Common\LanguageSettingsStorage.cs" />
-    <Compile Include="Options\Common\LanguageSettingsStorageWithDialog.cs" />
-    <Compile Include="Options\R\RToolsOptionsPage.cs">
-      <SubType>Component</SubType>
-    </Compile>
-    <Compile Include="Options\R\Editor\REditorOptionsDialog.cs">
-      <SubType>Component</SubType>
-    </Compile>
-    <Compile Include="Options\R\VsRSettingsStorage.cs" />
-    <Compile Include="ProjectSystem\RProjectLoadHooks.cs" />
-    <Compile Include="ProjectSystem\RProjectSourceItemProviderExtension.cs" />
-    <Compile Include="Publishing\Handlers\MdPublishHandler.cs" />
-    <Compile Include="Repl\Commands\ReplCommandFactory.cs" />
-    <Compile Include="Repl\Commands\ReplCommandTargetProvider.cs" />
-    <Compile Include="Repl\Commands\ReplCommandController.cs" />
-    <Compile Include="Repl\Commands\ReplShortcutSetting.cs" />
-    <Compile Include="Repl\Workspace\LoadWorkspaceCommand.cs" />
-    <Compile Include="Repl\Workspace\InterruptRCommand.cs" />
-    <Compile Include="Repl\Workspace\RestartRCommand.cs" />
-    <Compile Include="Repl\Workspace\SaveWorkspaceCommand.cs" />
-    <Compile Include="Repl\Data\ImportDataSetTextFileCommand.cs" />
-    <Compile Include="Repl\Data\ImportDataSetUrlCommand.cs" />
-    <Compile Include="Repl\ReplWindow.cs" />
-    <Compile Include="Repl\Session\RSession.cs" />
-    <Compile Include="Repl\Session\RSessionInteractionCommands.cs" />
-    <Compile Include="Repl\Session\RSessionEvaluation.cs" />
-    <Compile Include="Repl\Session\RSessionEvaluationCommands.cs" />
-    <Compile Include="Repl\Session\RSessionEvaluationSource.cs" />
-    <Compile Include="Repl\Session\RSessionInteraction.cs" />
-    <Compile Include="Repl\Session\RSessionRequestSource.cs" />
-    <Compile Include="Repl\Commands\SendToReplCommand.cs" />
-    <Compile Include="Repl\IVsInteractiveWindowProvider.cs" />
-    <Compile Include="Repl\RInteractiveEvaluator.cs" />
-    <Compile Include="Repl\RInteractiveWindowProvider.cs" />
-    <Compile Include="Repl\Session\RSessionProvider.cs" />
-    <Compile Include="Resources.Designer.cs">
-      <AutoGen>True</AutoGen>
-      <DesignTime>True</DesignTime>
-      <DependentUpon>Resources.resx</DependentUpon>
-    </Compile>
-    <Compile Include="RPackages\Commands\CheckForPackageUpdatesCommand.cs" />
-    <Compile Include="RPackages\Commands\InstallPackagesCommand.cs" />
-    <Compile Include="RPackages\Mirrors\CranMirrorEntry.cs" />
-    <Compile Include="RPackages\Mirrors\CranMirrorList.cs" />
-    <Compile Include="Options\R\Tools\CranMirrorTypeConverter.cs" />
-    <Compile Include="Shell\AppEventsSource.cs" />
-    <Compile Include="Shell\AppShell.cs" />
-    <Compile Include="Packages\R\REditorFactory.cs" />
-    <Compile Include="Shell\IApplicationShell.cs" />
-    <Compile Include="Packages\R\RGuidList.cs" />
-    <Compile Include="Packages\R\RLanguageService.cs" />
-    <Compile Include="Editors\TextBufferInitializationTracker.cs" />
-    <Compile Include="Editors\BaseEditorFactory.cs" />
-    <Compile Include="Languages\BaseLanguageService.cs" />
-    <Compile Include="Packages\BasePackage.cs" />
-    <Compile Include="Packages\R\RPackage.cs" />
-    <Compile Include="Properties\AssemblyInfo.cs" />
-    <Compile Include="Shell\IdleTimeSource.cs" />
-    <Compile Include="Shell\VsEditorShell.cs" />
-    <Compile Include="TaskList\VsTaskItem.cs" />
-    <Compile Include="TaskList\VsTaskList.cs" />
-    <Compile Include="TaskList\VsTaskListProvider.cs" />
-    <Compile Include="Utilities\CollectionUtilities.cs" />
-    <Compile Include="Utilities\LongOperationNotification.cs" />
-    <Compile Include="Utilities\Navigation.cs" />
-    <Compile Include="Utilities\ProjectUtilities.cs" />
-    <Compile Include="Utilities\TextBufferUtilities.cs" />
-    <Compile Include="Utilities\CompletionUtilities.cs" />
-    <Compile Include="Utilities\ToolWindowUtilities.cs" />
-    <Compile Include="Utilities\ViewUtilities.cs" />
-    <Compile Include="Workspace\VsFileInfo.cs" />
-    <Compile Include="Workspace\IVsWorkspaceItem.cs" />
-    <Compile Include="Workspace\VsFile.cs" />
-    <Compile Include="Workspace\VsFolder.cs" />
-    <Compile Include="Workspace\VsWorkspace.cs" />
-    <Compile Include="Workspace\VsWorkspaceItem.cs" />
-    <Compile Include="Wpf\Commands.cs" />
-    <Compile Include="Wpf\ConfigurationControl.cs" />
-    <Compile Include="Wpf\Controls.cs" />
-    <Compile Include="Wpf\Dialogs.cs" />
-    <Compile Include="Wpf\LabelledButton.cs" />
-    <Compile Include="Wpf\LabelledControl.cs" />
-    <Compile Include="Wpf\NativeMethods.cs" />
-  </ItemGroup>
-  <ItemGroup>
-    <None Include="35MSSharedLib1024.snk" />
-    <None Include="app.config">
-      <SubType>Designer</SubType>
-    </None>
-    <EmbeddedResource Include="DataInspect\DataInspect.R">
-      <CopyToOutputDirectory>PreserveNewest</CopyToOutputDirectory>
-    </EmbeddedResource>
-    <None Include="packages.config" />
-    <EmbeddedResource Include="RPackages\Mirrors\CranMirrors.csv" />
-    <None Include="Rules\rtvs.rules.props">
-      <CopyToOutputDirectory>PreserveNewest</CopyToOutputDirectory>
-    </None>
-    <None Include="source.extension.vsixmanifest">
-      <SubType>Designer</SubType>
-    </None>
-  </ItemGroup>
-  <ItemGroup>
-    <EmbeddedResource Include="Resources.resx">
-      <Generator>PublicResXFileCodeGenerator</Generator>
-      <LastGenOutput>Resources.Designer.cs</LastGenOutput>
-      <SubType>Designer</SubType>
-    </EmbeddedResource>
-    <EmbeddedResource Include="VSPackage.resx">
-      <MergeWithCTO>true</MergeWithCTO>
-      <ManifestResourceName>VSPackage</ManifestResourceName>
-      <SubType>Designer</SubType>
-    </EmbeddedResource>
-  </ItemGroup>
-  <ItemGroup>
-    <Reference Include="$(MSBuildAssembly)">
-      <Private>False</Private>
-    </Reference>
-    <Reference Include="$(PrivateAssembliesFolderPath)\Microsoft.VisualStudio.InteractiveWindow.dll">
-      <Private>False</Private>
-    </Reference>
-    <Reference Include="$(PrivateAssembliesFolderPath)\Microsoft.VisualStudio.VsInteractiveWindow.dll">
-      <Private>False</Private>
-    </Reference>
-    <Reference Include="envdte, Version=8.0.0.0, Culture=neutral, PublicKeyToken=b03f5f7f11d50a3a" />
-    <Reference Include="Microsoft.CSharp" />
-    <Reference Include="Microsoft.VisualStudio.ComponentModelHost">
-      <Private>False</Private>
-    </Reference>
-    <Reference Include="Microsoft.VisualStudio.Composition, Version=14.0.0.0, Culture=neutral, PublicKeyToken=b03f5f7f11d50a3a, processorArchitecture=MSIL">
-      <SpecificVersion>False</SpecificVersion>
-      <HintPath>..\..\..\NugetPackages\Microsoft.VisualStudio.Composition.14.0.50417-pre\lib\net451\Microsoft.VisualStudio.Composition.dll</HintPath>
-      <Private>False</Private>
-    </Reference>
-    <Reference Include="Microsoft.VisualStudio.CoreUtility, Version=14.0.0.0, Culture=neutral, PublicKeyToken=b03f5f7f11d50a3a, processorArchitecture=MSIL">
-      <Private>False</Private>
-    </Reference>
-    <Reference Include="Microsoft.VisualStudio.Debugger.Interop, Version=8.0.1.0, Culture=neutral, PublicKeyToken=b03f5f7f11d50a3a">
-      <EmbedInteropTypes>True</EmbedInteropTypes>
-    </Reference>
-    <Reference Include="Microsoft.VisualStudio.Editor, Version=14.0.0.0, Culture=neutral, PublicKeyToken=b03f5f7f11d50a3a, processorArchitecture=MSIL">
-      <Private>False</Private>
-    </Reference>
-    <Reference Include="Microsoft.VisualStudio.ImageCatalog, Version=14.0.0.0, Culture=neutral, PublicKeyToken=b03f5f7f11d50a3a, processorArchitecture=MSIL">
-      <HintPath>..\..\..\NugetPackages\Microsoft.VisualStudio.ImageCatalog.14.0.23205\lib\net45\Microsoft.VisualStudio.ImageCatalog.dll</HintPath>
-      <Private>False</Private>
-    </Reference>
-    <Reference Include="Microsoft.VisualStudio.Imaging, Version=14.0.0.0, Culture=neutral, PublicKeyToken=b03f5f7f11d50a3a, processorArchitecture=MSIL" />
-    <Reference Include="Microsoft.VisualStudio.Imaging.Interop.14.0.DesignTime, Version=14.0.0.0, Culture=neutral, PublicKeyToken=b03f5f7f11d50a3a, processorArchitecture=MSIL">
-      <EmbedInteropTypes>True</EmbedInteropTypes>
-    </Reference>
-    <Reference Include="Microsoft.VisualStudio.Language.Intellisense, Version=14.0.0.0, Culture=neutral, PublicKeyToken=b03f5f7f11d50a3a, processorArchitecture=MSIL">
-      <Private>False</Private>
-    </Reference>
-    <Reference Include="Microsoft.VisualStudio.Language.StandardClassification.dll">
-      <Private>False</Private>
-    </Reference>
-    <Reference Include="Microsoft.VisualStudio.OLE.Interop">
-      <Private>False</Private>
-    </Reference>
-    <Reference Include="Microsoft.VisualStudio.ProjectSystem.Utilities.v14.0, Version=14.0.0.0, Culture=neutral, PublicKeyToken=b03f5f7f11d50a3a, processorArchitecture=MSIL">
-      <SpecificVersion>False</SpecificVersion>
-      <HintPath>..\..\..\NugetPackages\Microsoft.VisualStudio.ProjectSystem.14.0.50617-pre\lib\net451\Microsoft.VisualStudio.ProjectSystem.Utilities.v14.0.dll</HintPath>
-      <Private>False</Private>
-    </Reference>
-    <Reference Include="Microsoft.VisualStudio.ProjectSystem.V14Only, Version=14.0.0.0, Culture=neutral, PublicKeyToken=b03f5f7f11d50a3a, processorArchitecture=MSIL">
-      <SpecificVersion>False</SpecificVersion>
-      <HintPath>..\..\..\NugetPackages\Microsoft.VisualStudio.ProjectSystem.14.0.50617-pre\lib\net451\Microsoft.VisualStudio.ProjectSystem.V14Only.dll</HintPath>
-      <Private>False</Private>
-    </Reference>
-    <Reference Include="Microsoft.VisualStudio.Shell.14.0">
-      <Private>False</Private>
-    </Reference>
-    <Reference Include="Microsoft.VisualStudio.Shell.Immutable.10.0">
-      <Private>False</Private>
-    </Reference>
-    <Reference Include="Microsoft.VisualStudio.Shell.Interop">
-      <Private>False</Private>
-    </Reference>
-    <Reference Include="Microsoft.VisualStudio.Shell.Interop.10.0">
-      <EmbedInteropTypes>True</EmbedInteropTypes>
-      <Private>True</Private>
-    </Reference>
-    <Reference Include="Microsoft.VisualStudio.Shell.Interop.11.0">
-      <EmbedInteropTypes>True</EmbedInteropTypes>
-      <Private>True</Private>
-    </Reference>
-    <Reference Include="Microsoft.VisualStudio.Shell.Interop.12.0">
-      <EmbedInteropTypes>True</EmbedInteropTypes>
-      <Private>True</Private>
-    </Reference>
-    <Reference Include="Microsoft.VisualStudio.Shell.Interop.12.1.DesignTime">
-      <EmbedInteropTypes>True</EmbedInteropTypes>
-      <Private>True</Private>
-    </Reference>
-    <Reference Include="Microsoft.VisualStudio.Shell.Interop.14.0.DesignTime">
-      <EmbedInteropTypes>True</EmbedInteropTypes>
-      <Private>True</Private>
-    </Reference>
-    <Reference Include="Microsoft.VisualStudio.Shell.Interop.8.0">
-      <Private>False</Private>
-    </Reference>
-    <Reference Include="Microsoft.VisualStudio.Shell.Interop.9.0">
-      <Private>False</Private>
-    </Reference>
-    <Reference Include="Microsoft.VisualStudio.Text.Data, Version=14.0.0.0, Culture=neutral, PublicKeyToken=b03f5f7f11d50a3a, processorArchitecture=MSIL">
-      <Private>False</Private>
-    </Reference>
-    <Reference Include="Microsoft.VisualStudio.Text.Logic, Version=14.0.0.0, Culture=neutral, PublicKeyToken=b03f5f7f11d50a3a, processorArchitecture=MSIL">
-      <Private>False</Private>
-    </Reference>
-    <Reference Include="Microsoft.VisualStudio.Text.UI, Version=14.0.0.0, Culture=neutral, PublicKeyToken=b03f5f7f11d50a3a, processorArchitecture=MSIL">
-      <Private>False</Private>
-    </Reference>
-    <Reference Include="Microsoft.VisualStudio.Text.UI.Wpf, Version=14.0.0.0, Culture=neutral, PublicKeyToken=b03f5f7f11d50a3a, processorArchitecture=MSIL">
-      <Private>False</Private>
-    </Reference>
-    <Reference Include="Microsoft.VisualStudio.TextManager.Interop">
-      <Private>False</Private>
-    </Reference>
-    <Reference Include="Microsoft.VisualStudio.TextManager.Interop.11.0">
-      <EmbedInteropTypes>True</EmbedInteropTypes>
-      <Private>True</Private>
-    </Reference>
-    <Reference Include="Microsoft.VisualStudio.TextManager.Interop.12.0, Version=12.0.0.0, Culture=neutral, PublicKeyToken=b03f5f7f11d50a3a, processorArchitecture=MSIL">
-      <EmbedInteropTypes>True</EmbedInteropTypes>
-      <Private>True</Private>
-    </Reference>
-    <Reference Include="Microsoft.VisualStudio.TextManager.Interop.12.1.DesignTime, Version=12.1.0.0, Culture=neutral, PublicKeyToken=b03f5f7f11d50a3a, processorArchitecture=MSIL">
-      <EmbedInteropTypes>True</EmbedInteropTypes>
-      <Private>True</Private>
-    </Reference>
-    <Reference Include="Microsoft.VisualStudio.TextManager.Interop.8.0">
-      <Private>False</Private>
-    </Reference>
-    <Reference Include="Microsoft.VisualStudio.Threading, Version=14.0.0.0, Culture=neutral, PublicKeyToken=b03f5f7f11d50a3a, processorArchitecture=MSIL">
-      <Private>False</Private>
-    </Reference>
-    <Reference Include="Microsoft.VisualStudio.Utilities">
-      <Private>False</Private>
-    </Reference>
-    <Reference Include="Microsoft.VisualStudio.Validation, Version=14.0.0.0, Culture=neutral, PublicKeyToken=b03f5f7f11d50a3a, processorArchitecture=MSIL" />
-    <Reference Include="Newtonsoft.Json, Version=7.0.0.0, Culture=neutral, PublicKeyToken=30ad4fe6b2a6aeed, processorArchitecture=MSIL">
-      <SpecificVersion>False</SpecificVersion>
-      <HintPath>..\..\..\NugetPackages\Newtonsoft.Json.7.0.1\lib\net45\Newtonsoft.Json.dll</HintPath>
-    </Reference>
-    <Reference Include="PresentationCore" />
-    <Reference Include="PresentationFramework" />
-    <Reference Include="System" />
-    <Reference Include="System.Collections.Immutable, Version=1.1.37.0, Culture=neutral, PublicKeyToken=b03f5f7f11d50a3a, processorArchitecture=MSIL">
-      <HintPath>..\..\..\NugetPackages\System.Collections.Immutable.1.1.37\lib\dotnet\System.Collections.Immutable.dll</HintPath>
-      <Private>True</Private>
-    </Reference>
-    <Reference Include="System.ComponentModel.Composition" />
-    <Reference Include="System.Data" />
-    <Reference Include="System.Drawing" />
-    <Reference Include="System.IO.Compression" />
-    <Reference Include="System.IO.Compression.FileSystem" />
-    <Reference Include="System.Runtime.Serialization" />
-    <Reference Include="System.Threading.Tasks.Dataflow, Version=4.5.24.0, Culture=neutral, PublicKeyToken=b03f5f7f11d50a3a, processorArchitecture=MSIL">
-      <HintPath>..\..\..\NugetPackages\Microsoft.Tpl.Dataflow.4.5.24\lib\portable-net45+win8+wpa81\System.Threading.Tasks.Dataflow.dll</HintPath>
-      <Private>True</Private>
-    </Reference>
-    <Reference Include="System.Web" />
-    <Reference Include="System.Windows.Forms" />
-    <Reference Include="System.Xaml" />
-    <Reference Include="System.Xml" />
-    <Reference Include="WindowsBase" />
-  </ItemGroup>
-  <ItemGroup>
-    <Folder Include="Telemetry\" />
-  </ItemGroup>
-  <ItemGroup>
-    <ProjectReference Include="..\..\Common\Core\Impl\Microsoft.Common.Core.csproj">
-      <Project>{8D408909-459F-4853-A36C-745118F99869}</Project>
-      <Name>Microsoft.Common.Core</Name>
-    </ProjectReference>
-    <ProjectReference Include="..\..\Common\Wpf\Impl\Microsoft.Common.Wpf.csproj">
-      <Project>{9de5e0b5-c8bd-482c-85c3-b8e20f08453b}</Project>
-      <Name>Microsoft.Common.Wpf</Name>
-    </ProjectReference>
-    <ProjectReference Include="..\..\Debugger\Engine\Impl\Microsoft.R.Debugger.Engine.csproj">
-      <Project>{6d62df0d-d9c3-49a7-a693-acd0691ba69d}</Project>
-      <Name>Microsoft.R.Debugger.Engine</Name>
-    </ProjectReference>
-    <ProjectReference Include="..\..\Debugger\Impl\Microsoft.R.Debugger.csproj">
-      <Project>{17e155bf-351c-4253-b9b1-36eeea35fe3c}</Project>
-      <Name>Microsoft.R.Debugger</Name>
-    </ProjectReference>
-    <ProjectReference Include="..\..\Host\Client\Impl\Microsoft.R.Host.Client.csproj">
-      <Project>{E09D3BDA-2E6B-47B5-87AC-B6FC2D33DFAB}</Project>
-      <Name>Microsoft.R.Host.Client</Name>
-    </ProjectReference>
-    <ProjectReference Include="..\..\Languages\Core\Impl\Microsoft.Languages.Core.csproj">
-      <Project>{25cd8690-6208-4740-b123-6dbce6b9444a}</Project>
-      <Name>Microsoft.Languages.Core</Name>
-      <IncludeOutputGroupsInVSIX>BuiltProjectOutputGroup%3bBuiltProjectOutputGroupDependencies%3bGetCopyToOutputDirectoryItems%3bSatelliteDllsProjectOutputGroup%3b</IncludeOutputGroupsInVSIX>
-      <IncludeOutputGroupsInVSIXLocalOnly>DebugSymbolsProjectOutputGroup%3b</IncludeOutputGroupsInVSIXLocalOnly>
-    </ProjectReference>
-    <ProjectReference Include="..\..\Languages\Editor\Impl\Microsoft.Languages.Editor.csproj">
-      <Project>{62857e49-e586-4baa-ae4d-1232093e7378}</Project>
-      <Name>Microsoft.Languages.Editor</Name>
-      <IncludeOutputGroupsInVSIX>BuiltProjectOutputGroup%3bBuiltProjectOutputGroupDependencies%3bGetCopyToOutputDirectoryItems%3bSatelliteDllsProjectOutputGroup%3b</IncludeOutputGroupsInVSIX>
-      <IncludeOutputGroupsInVSIXLocalOnly>DebugSymbolsProjectOutputGroup%3b</IncludeOutputGroupsInVSIXLocalOnly>
-    </ProjectReference>
-    <ProjectReference Include="..\..\Markdown\Editor\Impl\Microsoft.Markdown.Editor.csproj">
-      <Project>{98e0b8ac-1193-4bfd-bf5c-6712c93abd03}</Project>
-      <Name>Microsoft.Markdown.Editor</Name>
-    </ProjectReference>
-    <ProjectReference Include="..\..\ProjectSystem\Impl\Microsoft.VisualStudio.ProjectSystem.FileSystemMirroring.csproj">
-      <Project>{41AA8769-0FBC-4A80-8498-21C833F0C2AC}</Project>
-      <Name>Microsoft.VisualStudio.ProjectSystem.FileSystemMirroring</Name>
-      <IncludeOutputGroupsInVSIX>BuiltProjectOutputGroup%3bBuiltProjectOutputGroupDependencies%3bGetCopyToOutputDirectoryItems%3bSatelliteDllsProjectOutputGroup%3b</IncludeOutputGroupsInVSIX>
-      <IncludeOutputGroupsInVSIXLocalOnly>DebugSymbolsProjectOutputGroup%3b</IncludeOutputGroupsInVSIXLocalOnly>
-    </ProjectReference>
-    <ProjectReference Include="..\..\R\Actions\Impl\Microsoft.R.Actions.csproj">
-      <Project>{b68d4ad2-2dc2-473e-ab06-408172c4fb92}</Project>
-      <Name>Microsoft.R.Actions</Name>
-    </ProjectReference>
-    <ProjectReference Include="..\..\R\Core\Impl\Microsoft.R.Core.csproj">
-      <Project>{0c4bce1d-3cb8-4e2a-9252-58784d7f26a5}</Project>
-      <Name>Microsoft.R.Core</Name>
-      <IncludeOutputGroupsInVSIX>BuiltProjectOutputGroup%3bBuiltProjectOutputGroupDependencies%3bGetCopyToOutputDirectoryItems%3bSatelliteDllsProjectOutputGroup%3b</IncludeOutputGroupsInVSIX>
-      <IncludeOutputGroupsInVSIXLocalOnly>DebugSymbolsProjectOutputGroup%3b</IncludeOutputGroupsInVSIXLocalOnly>
-    </ProjectReference>
-    <ProjectReference Include="..\..\R\Editor\Impl\Microsoft.R.Editor.csproj">
-      <Project>{d6eeef87-ce3a-4804-a409-39966b96c850}</Project>
-      <Name>Microsoft.R.Editor</Name>
-      <IncludeOutputGroupsInVSIX>BuiltProjectOutputGroup%3bBuiltProjectOutputGroupDependencies%3bGetCopyToOutputDirectoryItems%3bSatelliteDllsProjectOutputGroup%3b</IncludeOutputGroupsInVSIX>
-      <IncludeOutputGroupsInVSIXLocalOnly>DebugSymbolsProjectOutputGroup%3b</IncludeOutputGroupsInVSIXLocalOnly>
-    </ProjectReference>
-    <ProjectReference Include="..\..\R\Support\Impl\Microsoft.R.Support.csproj">
-      <Project>{c1957d47-b0b4-42e0-bc08-0d5e96e47fe4}</Project>
-      <Name>Microsoft.R.Support</Name>
-    </ProjectReference>
-  </ItemGroup>
-  <ItemGroup>
-    <Content Include="Images\ReplWindowIcon.png" />
-    <Content Include="Templates\ProjectTemplates\EmptyProject\REmptyProject.png" />
-    <EmbeddedResource Include="Resources\RInteractiveWindow_16x.png" />
-    <Content Include="Images\RDataNode.png" />
-    <Content Include="Images\RProjectNode.png" />
-    <Content Include="Images\RFileNode.png" />
-<<<<<<< HEAD
-    <Content Include="R.vssettings">
-      <SubType>Designer</SubType>
-      <CopyToOutputDirectory>PreserveNewest</CopyToOutputDirectory>
-    </Content>
-=======
-    <Content Include="Templates\ItemTemplates\DatasetRD\RdFile.png" />
-    <Content Include="Templates\ItemTemplates\EmptyRD\RdFile.png" />
-    <Content Include="Templates\ItemTemplates\FunctionRD\RdFile.png" />
-    <Content Include="Templates\ProjectTemplates\EmptyProject\Project_StartPage.html" />
-    <Content Include="Templates\ItemTemplates\EmptyMD\MdFile.png" />
-    <Content Include="Templates\ItemTemplates\EmptyRMD\RmdFile.png" />
->>>>>>> c446a751
-    <Content Include="Templates\ItemTemplates\RScript\RFile.ico" />
-    <None Include="VSShell\ShellIcons.h" />
-    <None Include="Microsoft.R.Host.exe">
-      <CopyToOutputDirectory>PreserveNewest</CopyToOutputDirectory>
-    </None>
-    <Page Include="DataInspect\DataGridStyle.xaml">
-      <SubType>Designer</SubType>
-      <Generator>MSBuild:Compile</Generator>
-    </Page>
-    <Content Include="Images\pdf.bmp" />
-    <Content Include="Resources\Package.ico" />
-    <VSTemplate Include="Templates\ItemTemplates\EmptyMD\emptymd.vstemplate">
-      <SubType>Designer</SubType>
-    </VSTemplate>
-  </ItemGroup>
-  <ItemGroup>
-    <None Include="Templates\ItemTemplates\EmptyMD\markdown.md" />
-    <None Include="Templates\ProjectTemplates\EmptyProject\.Rhistory" />
-    <None Include="Templates\ProjectTemplates\EmptyProject\rproject.Rproj" />
-    <VSTemplate Include="Templates\ProjectTemplates\EmptyProject\EmptyProject.vstemplate" />
-  </ItemGroup>
-  <ItemGroup>
-    <None Include="Templates\ItemTemplates\RScript\script.R" />
-    <VSTemplate Include="Templates\ItemTemplates\RScript\rscript.vstemplate">
-      <SubType>Designer</SubType>
-    </VSTemplate>
-  </ItemGroup>
-  <ItemGroup>
-    <None Include="Templates\ItemTemplates\FunctionRD\function.rd" />
-    <VSTemplate Include="Templates\ItemTemplates\FunctionRD\functionrd.vstemplate">
-      <SubType>Designer</SubType>
-    </VSTemplate>
-  </ItemGroup>
-  <ItemGroup>
-    <None Include="Templates\ItemTemplates\DatasetRD\dataset.rd" />
-    <VSTemplate Include="Templates\ItemTemplates\DatasetRD\datasetrd.vstemplate" />
-  </ItemGroup>
-  <ItemGroup>
-    <None Include="Templates\ItemTemplates\EmptyRD\document.rd" />
-    <VSTemplate Include="Templates\ItemTemplates\EmptyRD\emptyrd.vstemplate">
-      <SubType>Designer</SubType>
-    </VSTemplate>
-  </ItemGroup>
-  <ItemGroup>
-    <None Include="Templates\ItemTemplates\EmptyRMD\markdown.rmd" />
-    <VSTemplate Include="Templates\ItemTemplates\EmptyRMD\emptyrmd.vstemplate">
-      <SubType>Designer</SubType>
-    </VSTemplate>
-  </ItemGroup>
-  <ItemGroup>
-    <None Include="Templates\ItemTemplates\WebHtmlPage\HtmlPage.html" />
-    <VSTemplate Include="Templates\ItemTemplates\WebHtmlPage\WebHtmlPage.vstemplate">
-      <SubType>Designer</SubType>
-    </VSTemplate>
-  </ItemGroup>
-  <ItemGroup>
-    <None Include="Templates\ItemTemplates\WebStyleSheet\StyleSheet.css" />
-    <VSTemplate Include="Templates\ItemTemplates\WebStyleSheet\WebStyleSheet.vstemplate">
-      <SubType>Designer</SubType>
-    </VSTemplate>
-  </ItemGroup>
-  <ItemGroup>
-    <None Include="Templates\ItemTemplates\TextFile\textfile.txt" />
-    <VSTemplate Include="Templates\ItemTemplates\TextFile\TextFile.vstemplate">
-      <SubType>Designer</SubType>
-    </VSTemplate>
-  </ItemGroup>
-  <ItemGroup>
-    <None Include="Templates\ItemTemplates\XMLFile\XMLFile.xml" />
-    <VSTemplate Include="Templates\ItemTemplates\XMLFile\XMLFile.vstemplate">
-      <SubType>Designer</SubType>
-    </VSTemplate>
-  </ItemGroup>
-  <ItemGroup>
-    <None Include="Templates\ItemTemplates\XMLSchema\XMLSchema.xsd" />
-    <VSTemplate Include="Templates\ItemTemplates\XMLSchema\XMLSchema.vstemplate">
-      <SubType>Designer</SubType>
-    </VSTemplate>
-  </ItemGroup>
-  <ItemGroup>
-    <None Include="Templates\ItemTemplates\XSLTFile\XSLTFile.xslt" />
-    <VSTemplate Include="Templates\ItemTemplates\XSLTFile\XSLTFile.vstemplate">
-      <SubType>Designer</SubType>
-    </VSTemplate>
-  </ItemGroup>
-  <ItemGroup>
-    <VSCTCompile Include="Package.vsct">
-      <ResourceName>Menus.ctmenu</ResourceName>
-      <SubType>Designer</SubType>
-    </VSCTCompile>
-  </ItemGroup>
-  <ItemGroup>
-    <Content Include="Rules\General.BrowseObject.xaml">
-      <CopyToOutputDirectory>PreserveNewest</CopyToOutputDirectory>
-    </Content>
-    <Content Include="Rules\Content.xaml">
-      <CopyToOutputDirectory>PreserveNewest</CopyToOutputDirectory>
-    </Content>
-    <Content Include="Rules\Folder.xaml">
-      <CopyToOutputDirectory>PreserveNewest</CopyToOutputDirectory>
-    </Content>
-    <Content Include="Rules\None.xaml">
-      <CopyToOutputDirectory>PreserveNewest</CopyToOutputDirectory>
-    </Content>
-    <Content Include="Rules\ProjectItemsSchema.xaml">
-      <CopyToOutputDirectory>PreserveNewest</CopyToOutputDirectory>
-    </Content>
-  </ItemGroup>
-  <ItemGroup>
-    <Page Include="Plots\XamlPresenter.xaml">
-      <Generator>MSBuild:Compile</Generator>
-      <SubType>Designer</SubType>
-    </Page>
-    <Page Include="DataInspect\VariableView.xaml">
-      <Generator>MSBuild:Compile</Generator>
-      <SubType>Designer</SubType>
-    </Page>
-    <Page Include="Wpf\Controls.xaml">
-      <Generator>MSBuild:Compile</Generator>
-      <SubType>Designer</SubType>
-    </Page>
-  </ItemGroup>
-  <Import Project="$(MSBuildToolsPath)\Microsoft.CSharp.targets" />
-  <Import Project="..\..\Common\BuildTasks\Microsoft.Common.BuildTasks.targets" />
-  <Import Project="$(VSToolsPath)\VSSDK\Microsoft.VsSDK.targets" Condition="'$(VSToolsPath)' != ''" />
-  <Target Name="AddTemplatesToVsixSources" AfterTargets="GetVsixSourceItems">
-    <ItemGroup>
-      <VSIXSourceItem Include="$(OutputPath)\ItemTemplates\**\*.*">
-        <VSIXSubPath>ItemTemplates</VSIXSubPath>
-      </VSIXSourceItem>
-      <VSIXSourceItem Include="$(OutputPath)\ProjectTemplates\**\*.*">
-        <VSIXSubPath>ProjectTemplates</VSIXSubPath>
-      </VSIXSourceItem>
-      <VSIXSourceItem Include="$(OutputPath)\Microsoft.R.Host.exe" />
-    </ItemGroup>
-  </Target>
-  <Target Name="AfterBuild">
-    <ItemGroup>
-      <Rules Include="$(OutputPath)\Rules\*.*" />
-    </ItemGroup>
-    <Copy SourceFiles="@(Rules)" DestinationFolder="$(MSBuildUserExtensionsPath)\Microsoft\VisualStudio\v$(VisualStudioVersion)\RTVS\Rules\" />
-  </Target>
-  <Import Project="..\..\R.Build.Version.targets" />
-  <!-- To modify your build process, add your task inside one of the targets below and uncomment it. 
-       Other similar extension points exist, see Microsoft.Common.targets.
-  <Target Name="BeforeBuild">
-  </Target>
-  <Target Name="AfterBuild">
-  </Target>
-  -->
+﻿<?xml version="1.0" encoding="utf-8"?>
+<Project ToolsVersion="14.0" DefaultTargets="Build" xmlns="http://schemas.microsoft.com/developer/msbuild/2003">
+  <PropertyGroup>
+    <MinimumVisualStudioVersion>14.0</MinimumVisualStudioVersion>
+    <VSToolsPath Condition="'$(VSToolsPath)' == ''">$(MSBuildExtensionsPath32)\Microsoft\VisualStudio\v$(VisualStudioVersion)</VSToolsPath>
+    <SccProjectName>SAK</SccProjectName>
+    <SccLocalPath>SAK</SccLocalPath>
+    <SccAuxPath>SAK</SccAuxPath>
+    <SccProvider>SAK</SccProvider>
+  </PropertyGroup>
+  <PropertyGroup>
+    <SignAssembly>false</SignAssembly>
+    <DelaySign>true</DelaySign>
+  </PropertyGroup>
+  <PropertyGroup>
+    <AssemblyOriginatorKeyFile>35MSSharedLib1024.snk</AssemblyOriginatorKeyFile>
+  </PropertyGroup>
+  <Import Project="$(MSBuildExtensionsPath)\$(MSBuildToolsVersion)\Microsoft.Common.props" Condition="Exists('$(MSBuildExtensionsPath)\$(MSBuildToolsVersion)\Microsoft.Common.props')" />
+  <Import Project="..\..\R.Settings.targets" />
+  <PropertyGroup>
+    <Configuration Condition=" '$(Configuration)' == '' ">Debug</Configuration>
+    <Platform Condition=" '$(Platform)' == '' ">AnyCPU</Platform>
+    <SchemaVersion>2.0</SchemaVersion>
+    <ProjectTypeGuids>{82B43B9B-A64C-4715-B499-D71E9CA2BD60};{60DC8134-EBA5-43B8-BCC9-BB4BC16C2548};{FAE04EC0-301F-11D3-BF4B-00C04F79EFBC}</ProjectTypeGuids>
+    <ProjectGuid>{26035FE3-25AB-45EC-BB45-7FD0B6C1D545}</ProjectGuid>
+    <OutputType>Library</OutputType>
+    <AppDesignerFolder>Properties</AppDesignerFolder>
+    <RootNamespace>Microsoft.VisualStudio.R.Package</RootNamespace>
+    <AssemblyName>Microsoft.VisualStudio.R.Package</AssemblyName>
+    <TargetFrameworkVersion>v4.6</TargetFrameworkVersion>
+    <GeneratePkgDefFile>true</GeneratePkgDefFile>
+    <UseCodebase>true</UseCodebase>
+    <IncludeAssemblyInVSIXContainer>true</IncludeAssemblyInVSIXContainer>
+    <IncludeDebugSymbolsInVSIXContainer>false</IncludeDebugSymbolsInVSIXContainer>
+    <IncludeDebugSymbolsInLocalVSIXDeployment>false</IncludeDebugSymbolsInLocalVSIXDeployment>
+    <CopyBuildOutputToOutputDirectory>true</CopyBuildOutputToOutputDirectory>
+    <CopyOutputSymbolsToOutputDirectory>true</CopyOutputSymbolsToOutputDirectory>
+  </PropertyGroup>
+  <PropertyGroup Condition=" '$(Configuration)|$(Platform)' == 'Debug|AnyCPU' ">
+    <DebugSymbols>true</DebugSymbols>
+    <DebugType>full</DebugType>
+    <Optimize>false</Optimize>
+    <BaseIntermediateOutputPath>..\..\..\obj\</BaseIntermediateOutputPath>
+    <BaseOutputPath>..\..\..\bin\</BaseOutputPath>
+    <IntermediateOutputPath>$(BaseIntermediateOutputPath)\$(Configuration)\$(AssemblyName)\</IntermediateOutputPath>
+    <OutputPath>$(BaseOutputPath)\$(Configuration)\</OutputPath>
+    <DefineConstants>DEBUG;TRACE</DefineConstants>
+    <ErrorReport>prompt</ErrorReport>
+    <WarningLevel>4</WarningLevel>
+    <RunCodeAnalysis>false</RunCodeAnalysis>
+    <CodeAnalysisRuleSet>..\..\DevDivRuleSet.ruleset</CodeAnalysisRuleSet>
+    <CreateVsixContainer>True</CreateVsixContainer>
+    <DeployExtension>True</DeployExtension>
+    <CopyVsixExtensionFiles>False</CopyVsixExtensionFiles>
+    <StartAction>Program</StartAction>
+    <StartProgram>$(DevEnvDir)\devenv.exe</StartProgram>
+    <StartArguments>/rootsuffix Exp</StartArguments>
+    <AllowUnsafeBlocks>true</AllowUnsafeBlocks>
+  </PropertyGroup>
+  <PropertyGroup Condition=" '$(Configuration)|$(Platform)' == 'Release|AnyCPU' ">
+    <DebugType>pdbonly</DebugType>
+    <Optimize>true</Optimize>
+    <BaseIntermediateOutputPath>..\..\..\obj\</BaseIntermediateOutputPath>
+    <BaseOutputPath>..\..\..\bin\</BaseOutputPath>
+    <IntermediateOutputPath>$(BaseIntermediateOutputPath)\$(Configuration)\$(AssemblyName)\</IntermediateOutputPath>
+    <OutputPath>$(BaseOutputPath)\$(Configuration)\</OutputPath>
+    <DefineConstants>TRACE</DefineConstants>
+    <ErrorReport>prompt</ErrorReport>
+    <WarningLevel>4</WarningLevel>
+    <StartAction>Program</StartAction>
+    <StartProgram>$(DevEnvDir)\devenv.exe</StartProgram>
+    <StartArguments>/rootsuffix Exp</StartArguments>
+    <RunCodeAnalysis>false</RunCodeAnalysis>
+    <AllowUnsafeBlocks>true</AllowUnsafeBlocks>
+  </PropertyGroup>
+  <PropertyGroup>
+    <PrivateAssembliesFolderPath>$(DevEnvDir)\PrivateAssemblies\</PrivateAssembliesFolderPath>
+  </PropertyGroup>
+  <ItemGroup>
+    <Compile Include="..\..\GlobalAssemblyInfo.cs">
+      <Link>Properties\GlobalAssemblyInfo.cs</Link>
+    </Compile>
+    <Compile Include="DataInspect\BindableBase.cs" />
+    <Compile Include="DataInspect\BooleanToVisibilityConverter.cs" />
+    <Compile Include="DataInspect\Commands\ShowVariableWindowCommand.cs" />
+    <Compile Include="DataInspect\EvaluationWrapper.cs" />
+    <Compile Include="DataInspect\MultiplyConverter.cs" />
+    <Compile Include="DataInspect\WorkspaceVariableProvider.cs" />
+    <Compile Include="DataInspect\TreeGrid\ITreeNode.cs" />
+    <Compile Include="DataInspect\TreeGrid\ObservableTreeNode.cs" />
+    <Compile Include="DataInspect\TreeGrid\TreeNodeCollection.cs" />
+    <Compile Include="Debugger\RDebugSessionProvider.cs" />
+    <Compile Include="Feedback\SendFrownCommand.cs" />
+    <Compile Include="Feedback\SendMailCommand.cs" />
+    <Compile Include="Feedback\SendSmileCommand.cs" />
+    <Compile Include="Interop\MailUtility.cs" />
+    <Compile Include="Options\Attributes\LocDefaultValueAttribute.cs" />
+    <Compile Include="Options\Attributes\YesNoAskTypeConverter.cs" />
+    <Compile Include="Options\R\Tools\RVersionTypeConverter.cs" />
+    <Compile Include="Options\R\Tools\GoToEditorOptionsCommand.cs" />
+    <Compile Include="Packages\PackageCommand.cs" />
+    <Compile Include="Packages\DefaultIndentAttribute.cs" />
+    <Compile Include="Plots\Commands\OpenPlotCommand.cs" />
+    <Compile Include="Plots\Commands\PlotWindowCommand.cs" />
+    <Compile Include="Plots\Commands\ZoomOutPlotCommand.cs" />
+    <Compile Include="Plots\Commands\ZoomInPlotCommand.cs" />
+    <Compile Include="Plots\Commands\PrintPlotCommand.cs" />
+    <Compile Include="Plots\IPlotContentProvider.cs" />
+    <Compile Include="Plots\PlotContentProvider.cs" />
+    <Compile Include="ProjectSystem\OpenRDataCommandGroupHandler.cs" />
+    <Compile Include="ProjectSystem\OpenRDataVsUiHierarchyWindowCommandGroupHandler.cs" />
+    <Compile Include="ProjectSystem\ProjectIconProvider.cs" />
+    <Compile Include="ProjectSystem\ProjectTreeModifier.cs" />
+    <Compile Include="Publishing\Commands\PreviewWordCommand.cs" />
+    <Compile Include="Publishing\Commands\PreviewPdfCommand.cs" />
+    <Compile Include="Publishing\Commands\PreviewHtmlCommand.cs" />
+    <Compile Include="Repl\Commands\ReplFormatDocumentCommand.cs" />
+    <Compile Include="Repl\NullInteractiveEvaluator.cs" />
+    <Compile Include="Repl\ReplClassificationTypes.cs" />
+    <Compile Include="Repl\ReplPromptTagger.cs" />
+    <Compile Include="Repl\Workspace\AttachDebuggerCommand.cs" />
+    <Compile Include="Commands\R\SourceRScriptCommand.cs" />
+    <Compile Include="Repl\RSessionExtensions.cs" />
+    <Compile Include="Repl\Workspace\ShowRInteractiveWindowsCommand.cs" />
+    <Compile Include="Commands\Markdown\MarkdownContextMenuId.cs" />
+    <Compile Include="Commands\Markdown\VsMdCommandFactory.cs" />
+    <Compile Include="Commands\Markdown\VsMarkdownTextViewConnectionListener.cs" />
+    <Compile Include="Options\R\Tools\GoToOptionsCommand.cs" />
+    <Compile Include="Commands\R\RContextMenuId.cs" />
+    <Compile Include="Commands\R\RPackageCommandId.cs" />
+    <Compile Include="Commands\R\GoToFormattingOptionsCommand.cs" />
+    <Compile Include="Commands\ShowContextMenuCommand.cs" />
+    <Compile Include="Commands\R\VsRCommandFactory.cs" />
+    <Compile Include="Commands\R\VsRTextViewConnectionListener.cs" />
+    <Compile Include="Plots\PlotWindowPane .cs" />
+    <Compile Include="DataInspect\Variable.cs" />
+    <Compile Include="DataInspect\VariableProvider.cs" />
+    <Compile Include="DataInspect\VariableView.xaml.cs">
+      <DependentUpon>VariableView.xaml</DependentUpon>
+    </Compile>
+    <Compile Include="Document\IVsEditorDocumentFactory.cs" />
+    <Compile Include="Document\Markdown\VsMdEditorDocument.cs" />
+    <Compile Include="Document\Markdown\VsMdEditorDocumentFactory.cs" />
+    <Compile Include="Document\R\VsREditorDocument.cs" />
+    <Compile Include="Document\R\VsREditorDocumentFactory.cs" />
+    <Compile Include="Editors\IObjectInstanceFactory.cs" />
+    <Compile Include="Logging\OutputWindowLog.cs" />
+    <Compile Include="Packages\R\PackageCommands.cs" />
+    <Compile Include="Plots\Commands\ExportPlotCommand.cs" />
+    <Compile Include="Plots\Commands\FixPlotCommand.cs" />
+    <Compile Include="Plots\Commands\CopyPlotCommand.cs" />
+    <Compile Include="Plots\Commands\ShowPlotWindowsCommand.cs" />
+    <Compile Include="Plots\Commands\SavePlotCommand.cs" />
+    <Compile Include="Publishing\Definitions\IMarkdownFlavorPublishHandler.cs" />
+    <Compile Include="Publishing\Handlers\RmdPublishHandler.cs" />
+    <Compile Include="Publishing\Commands\PreviewCommand.cs" />
+    <Compile Include="Publishing\Definitions\PublishFormat.cs" />
+    <Compile Include="Publishing\PublishLog.cs" />
+    <Compile Include="Logging\PackagesInstallLog.cs" />
+    <Compile Include="Packages\Markdown\MdEditorFactory.cs" />
+    <Compile Include="Packages\Markdown\MdLanguageService.cs" />
+    <Compile Include="Options\Attributes\ReplShortcutTypeConverter.cs" />
+    <Compile Include="Options\R\Tools\RToolsSettingsImplementation.cs" />
+    <Compile Include="Packages\ProvideDebugEngineAttribute.cs" />
+    <Compile Include="Packages\ProvideDebugExceptionAttribute.cs" />
+    <Compile Include="Packages\ProvideDebugLanguageAttribute.cs" />
+    <Compile Include="Packages\ProvideDebugPortPickerAttribute.cs" />
+    <Compile Include="Packages\ProvideDebugPortSupplierAttribute.cs" />
+    <Compile Include="Packages\ShowBraceCompletionAttribute.cs" />
+    <Compile Include="DataInspect\VariableWindowPane.cs" />
+    <Compile Include="Plots\XamlPresenter.xaml.cs">
+      <DependentUpon>XamlPresenter.xaml</DependentUpon>
+    </Compile>
+    <Compile Include="Packages\Markdown\MdPackage.cs" />
+    <Compile Include="Packages\Markdown\MdGuidList.cs" />
+    <Compile Include="ProjectSystem\Exports.cs" />
+    <Compile Include="ProjectSystem\RMsBuildFileSystemFilter.cs" />
+    <Compile Include="ProjectSystem\RProjectFactory.cs" />
+    <Compile Include="Interop\CommandTargetToOleShim.cs" />
+    <Compile Include="Interop\CommandTargetToOleShimVariantStacks.cs" />
+    <Compile Include="Interop\ConnectionPoint.cs" />
+    <Compile Include="Interop\IOleServiceProvider.cs" />
+    <Compile Include="Interop\NativeMethods.cs" />
+    <Compile Include="Interop\OleCommand.cs" />
+    <Compile Include="Interop\OleToCommandTargetShim.cs" />
+    <Compile Include="Options\Attributes\EnumTypeConverter.cs" />
+    <Compile Include="Options\Attributes\LocCategoryAttribute.cs" />
+    <Compile Include="Options\Attributes\LocDescriptionAttribute.cs" />
+    <Compile Include="Options\Attributes\OnOffTypeConverter.cs" />
+    <Compile Include="Options\Attributes\LocDisplayNameAttribute.cs" />
+    <Compile Include="Options\Common\LanguageSettingsStorage.cs" />
+    <Compile Include="Options\Common\LanguageSettingsStorageWithDialog.cs" />
+    <Compile Include="Options\R\RToolsOptionsPage.cs">
+      <SubType>Component</SubType>
+    </Compile>
+    <Compile Include="Options\R\Editor\REditorOptionsDialog.cs">
+      <SubType>Component</SubType>
+    </Compile>
+    <Compile Include="Options\R\VsRSettingsStorage.cs" />
+    <Compile Include="ProjectSystem\RProjectLoadHooks.cs" />
+    <Compile Include="ProjectSystem\RProjectSourceItemProviderExtension.cs" />
+    <Compile Include="Publishing\Handlers\MdPublishHandler.cs" />
+    <Compile Include="Repl\Commands\ReplCommandFactory.cs" />
+    <Compile Include="Repl\Commands\ReplCommandTargetProvider.cs" />
+    <Compile Include="Repl\Commands\ReplCommandController.cs" />
+    <Compile Include="Repl\Commands\ReplShortcutSetting.cs" />
+    <Compile Include="Repl\Workspace\LoadWorkspaceCommand.cs" />
+    <Compile Include="Repl\Workspace\InterruptRCommand.cs" />
+    <Compile Include="Repl\Workspace\RestartRCommand.cs" />
+    <Compile Include="Repl\Workspace\SaveWorkspaceCommand.cs" />
+    <Compile Include="Repl\Data\ImportDataSetTextFileCommand.cs" />
+    <Compile Include="Repl\Data\ImportDataSetUrlCommand.cs" />
+    <Compile Include="Repl\ReplWindow.cs" />
+    <Compile Include="Repl\Session\RSession.cs" />
+    <Compile Include="Repl\Session\RSessionInteractionCommands.cs" />
+    <Compile Include="Repl\Session\RSessionEvaluation.cs" />
+    <Compile Include="Repl\Session\RSessionEvaluationCommands.cs" />
+    <Compile Include="Repl\Session\RSessionEvaluationSource.cs" />
+    <Compile Include="Repl\Session\RSessionInteraction.cs" />
+    <Compile Include="Repl\Session\RSessionRequestSource.cs" />
+    <Compile Include="Repl\Commands\SendToReplCommand.cs" />
+    <Compile Include="Repl\IVsInteractiveWindowProvider.cs" />
+    <Compile Include="Repl\RInteractiveEvaluator.cs" />
+    <Compile Include="Repl\RInteractiveWindowProvider.cs" />
+    <Compile Include="Repl\Session\RSessionProvider.cs" />
+    <Compile Include="Resources.Designer.cs">
+      <AutoGen>True</AutoGen>
+      <DesignTime>True</DesignTime>
+      <DependentUpon>Resources.resx</DependentUpon>
+    </Compile>
+    <Compile Include="RPackages\Commands\CheckForPackageUpdatesCommand.cs" />
+    <Compile Include="RPackages\Commands\InstallPackagesCommand.cs" />
+    <Compile Include="RPackages\Mirrors\CranMirrorEntry.cs" />
+    <Compile Include="RPackages\Mirrors\CranMirrorList.cs" />
+    <Compile Include="Options\R\Tools\CranMirrorTypeConverter.cs" />
+    <Compile Include="Shell\AppEventsSource.cs" />
+    <Compile Include="Shell\AppShell.cs" />
+    <Compile Include="Packages\R\REditorFactory.cs" />
+    <Compile Include="Shell\IApplicationShell.cs" />
+    <Compile Include="Packages\R\RGuidList.cs" />
+    <Compile Include="Packages\R\RLanguageService.cs" />
+    <Compile Include="Editors\TextBufferInitializationTracker.cs" />
+    <Compile Include="Editors\BaseEditorFactory.cs" />
+    <Compile Include="Languages\BaseLanguageService.cs" />
+    <Compile Include="Packages\BasePackage.cs" />
+    <Compile Include="Packages\R\RPackage.cs" />
+    <Compile Include="Properties\AssemblyInfo.cs" />
+    <Compile Include="Shell\IdleTimeSource.cs" />
+    <Compile Include="Shell\VsEditorShell.cs" />
+    <Compile Include="TaskList\VsTaskItem.cs" />
+    <Compile Include="TaskList\VsTaskList.cs" />
+    <Compile Include="TaskList\VsTaskListProvider.cs" />
+    <Compile Include="Utilities\CollectionUtilities.cs" />
+    <Compile Include="Utilities\LongOperationNotification.cs" />
+    <Compile Include="Utilities\Navigation.cs" />
+    <Compile Include="Utilities\ProjectUtilities.cs" />
+    <Compile Include="Utilities\TextBufferUtilities.cs" />
+    <Compile Include="Utilities\CompletionUtilities.cs" />
+    <Compile Include="Utilities\ToolWindowUtilities.cs" />
+    <Compile Include="Utilities\ViewUtilities.cs" />
+    <Compile Include="Workspace\VsFileInfo.cs" />
+    <Compile Include="Workspace\IVsWorkspaceItem.cs" />
+    <Compile Include="Workspace\VsFile.cs" />
+    <Compile Include="Workspace\VsFolder.cs" />
+    <Compile Include="Workspace\VsWorkspace.cs" />
+    <Compile Include="Workspace\VsWorkspaceItem.cs" />
+    <Compile Include="Wpf\Commands.cs" />
+    <Compile Include="Wpf\ConfigurationControl.cs" />
+    <Compile Include="Wpf\Controls.cs" />
+    <Compile Include="Wpf\Dialogs.cs" />
+    <Compile Include="Wpf\LabelledButton.cs" />
+    <Compile Include="Wpf\LabelledControl.cs" />
+    <Compile Include="Wpf\NativeMethods.cs" />
+  </ItemGroup>
+  <ItemGroup>
+    <None Include="35MSSharedLib1024.snk" />
+    <None Include="app.config">
+      <SubType>Designer</SubType>
+    </None>
+    <EmbeddedResource Include="DataInspect\DataInspect.R">
+      <CopyToOutputDirectory>PreserveNewest</CopyToOutputDirectory>
+    </EmbeddedResource>
+    <None Include="packages.config" />
+    <EmbeddedResource Include="RPackages\Mirrors\CranMirrors.csv" />
+    <None Include="Rules\rtvs.rules.props">
+      <CopyToOutputDirectory>PreserveNewest</CopyToOutputDirectory>
+    </None>
+    <None Include="source.extension.vsixmanifest">
+      <SubType>Designer</SubType>
+    </None>
+  </ItemGroup>
+  <ItemGroup>
+    <EmbeddedResource Include="Resources.resx">
+      <Generator>PublicResXFileCodeGenerator</Generator>
+      <LastGenOutput>Resources.Designer.cs</LastGenOutput>
+      <SubType>Designer</SubType>
+    </EmbeddedResource>
+    <EmbeddedResource Include="VSPackage.resx">
+      <MergeWithCTO>true</MergeWithCTO>
+      <ManifestResourceName>VSPackage</ManifestResourceName>
+      <SubType>Designer</SubType>
+    </EmbeddedResource>
+  </ItemGroup>
+  <ItemGroup>
+    <Reference Include="$(MSBuildAssembly)">
+      <Private>False</Private>
+    </Reference>
+    <Reference Include="$(PrivateAssembliesFolderPath)\Microsoft.VisualStudio.InteractiveWindow.dll">
+      <Private>False</Private>
+    </Reference>
+    <Reference Include="$(PrivateAssembliesFolderPath)\Microsoft.VisualStudio.VsInteractiveWindow.dll">
+      <Private>False</Private>
+    </Reference>
+    <Reference Include="envdte, Version=8.0.0.0, Culture=neutral, PublicKeyToken=b03f5f7f11d50a3a" />
+    <Reference Include="Microsoft.CSharp" />
+    <Reference Include="Microsoft.VisualStudio.ComponentModelHost">
+      <Private>False</Private>
+    </Reference>
+    <Reference Include="Microsoft.VisualStudio.Composition, Version=14.0.0.0, Culture=neutral, PublicKeyToken=b03f5f7f11d50a3a, processorArchitecture=MSIL">
+      <SpecificVersion>False</SpecificVersion>
+      <HintPath>..\..\..\NugetPackages\Microsoft.VisualStudio.Composition.14.0.50417-pre\lib\net451\Microsoft.VisualStudio.Composition.dll</HintPath>
+      <Private>False</Private>
+    </Reference>
+    <Reference Include="Microsoft.VisualStudio.CoreUtility, Version=14.0.0.0, Culture=neutral, PublicKeyToken=b03f5f7f11d50a3a, processorArchitecture=MSIL">
+      <Private>False</Private>
+    </Reference>
+    <Reference Include="Microsoft.VisualStudio.Debugger.Interop, Version=8.0.1.0, Culture=neutral, PublicKeyToken=b03f5f7f11d50a3a">
+      <EmbedInteropTypes>True</EmbedInteropTypes>
+    </Reference>
+    <Reference Include="Microsoft.VisualStudio.Editor, Version=14.0.0.0, Culture=neutral, PublicKeyToken=b03f5f7f11d50a3a, processorArchitecture=MSIL">
+      <Private>False</Private>
+    </Reference>
+    <Reference Include="Microsoft.VisualStudio.ImageCatalog, Version=14.0.0.0, Culture=neutral, PublicKeyToken=b03f5f7f11d50a3a, processorArchitecture=MSIL">
+      <HintPath>..\..\..\NugetPackages\Microsoft.VisualStudio.ImageCatalog.14.0.23205\lib\net45\Microsoft.VisualStudio.ImageCatalog.dll</HintPath>
+      <Private>False</Private>
+    </Reference>
+    <Reference Include="Microsoft.VisualStudio.Imaging, Version=14.0.0.0, Culture=neutral, PublicKeyToken=b03f5f7f11d50a3a, processorArchitecture=MSIL" />
+    <Reference Include="Microsoft.VisualStudio.Imaging.Interop.14.0.DesignTime, Version=14.0.0.0, Culture=neutral, PublicKeyToken=b03f5f7f11d50a3a, processorArchitecture=MSIL">
+      <EmbedInteropTypes>True</EmbedInteropTypes>
+    </Reference>
+    <Reference Include="Microsoft.VisualStudio.Language.Intellisense, Version=14.0.0.0, Culture=neutral, PublicKeyToken=b03f5f7f11d50a3a, processorArchitecture=MSIL">
+      <Private>False</Private>
+    </Reference>
+    <Reference Include="Microsoft.VisualStudio.Language.StandardClassification.dll">
+      <Private>False</Private>
+    </Reference>
+    <Reference Include="Microsoft.VisualStudio.OLE.Interop">
+      <Private>False</Private>
+    </Reference>
+    <Reference Include="Microsoft.VisualStudio.ProjectSystem.Utilities.v14.0, Version=14.0.0.0, Culture=neutral, PublicKeyToken=b03f5f7f11d50a3a, processorArchitecture=MSIL">
+      <SpecificVersion>False</SpecificVersion>
+      <HintPath>..\..\..\NugetPackages\Microsoft.VisualStudio.ProjectSystem.14.0.50617-pre\lib\net451\Microsoft.VisualStudio.ProjectSystem.Utilities.v14.0.dll</HintPath>
+      <Private>False</Private>
+    </Reference>
+    <Reference Include="Microsoft.VisualStudio.ProjectSystem.V14Only, Version=14.0.0.0, Culture=neutral, PublicKeyToken=b03f5f7f11d50a3a, processorArchitecture=MSIL">
+      <SpecificVersion>False</SpecificVersion>
+      <HintPath>..\..\..\NugetPackages\Microsoft.VisualStudio.ProjectSystem.14.0.50617-pre\lib\net451\Microsoft.VisualStudio.ProjectSystem.V14Only.dll</HintPath>
+      <Private>False</Private>
+    </Reference>
+    <Reference Include="Microsoft.VisualStudio.Shell.14.0">
+      <Private>False</Private>
+    </Reference>
+    <Reference Include="Microsoft.VisualStudio.Shell.Immutable.10.0">
+      <Private>False</Private>
+    </Reference>
+    <Reference Include="Microsoft.VisualStudio.Shell.Interop">
+      <Private>False</Private>
+    </Reference>
+    <Reference Include="Microsoft.VisualStudio.Shell.Interop.10.0">
+      <EmbedInteropTypes>True</EmbedInteropTypes>
+      <Private>True</Private>
+    </Reference>
+    <Reference Include="Microsoft.VisualStudio.Shell.Interop.11.0">
+      <EmbedInteropTypes>True</EmbedInteropTypes>
+      <Private>True</Private>
+    </Reference>
+    <Reference Include="Microsoft.VisualStudio.Shell.Interop.12.0">
+      <EmbedInteropTypes>True</EmbedInteropTypes>
+      <Private>True</Private>
+    </Reference>
+    <Reference Include="Microsoft.VisualStudio.Shell.Interop.12.1.DesignTime">
+      <EmbedInteropTypes>True</EmbedInteropTypes>
+      <Private>True</Private>
+    </Reference>
+    <Reference Include="Microsoft.VisualStudio.Shell.Interop.14.0.DesignTime">
+      <EmbedInteropTypes>True</EmbedInteropTypes>
+      <Private>True</Private>
+    </Reference>
+    <Reference Include="Microsoft.VisualStudio.Shell.Interop.8.0">
+      <Private>False</Private>
+    </Reference>
+    <Reference Include="Microsoft.VisualStudio.Shell.Interop.9.0">
+      <Private>False</Private>
+    </Reference>
+    <Reference Include="Microsoft.VisualStudio.Text.Data, Version=14.0.0.0, Culture=neutral, PublicKeyToken=b03f5f7f11d50a3a, processorArchitecture=MSIL">
+      <Private>False</Private>
+    </Reference>
+    <Reference Include="Microsoft.VisualStudio.Text.Logic, Version=14.0.0.0, Culture=neutral, PublicKeyToken=b03f5f7f11d50a3a, processorArchitecture=MSIL">
+      <Private>False</Private>
+    </Reference>
+    <Reference Include="Microsoft.VisualStudio.Text.UI, Version=14.0.0.0, Culture=neutral, PublicKeyToken=b03f5f7f11d50a3a, processorArchitecture=MSIL">
+      <Private>False</Private>
+    </Reference>
+    <Reference Include="Microsoft.VisualStudio.Text.UI.Wpf, Version=14.0.0.0, Culture=neutral, PublicKeyToken=b03f5f7f11d50a3a, processorArchitecture=MSIL">
+      <Private>False</Private>
+    </Reference>
+    <Reference Include="Microsoft.VisualStudio.TextManager.Interop">
+      <Private>False</Private>
+    </Reference>
+    <Reference Include="Microsoft.VisualStudio.TextManager.Interop.11.0">
+      <EmbedInteropTypes>True</EmbedInteropTypes>
+      <Private>True</Private>
+    </Reference>
+    <Reference Include="Microsoft.VisualStudio.TextManager.Interop.12.0, Version=12.0.0.0, Culture=neutral, PublicKeyToken=b03f5f7f11d50a3a, processorArchitecture=MSIL">
+      <EmbedInteropTypes>True</EmbedInteropTypes>
+      <Private>True</Private>
+    </Reference>
+    <Reference Include="Microsoft.VisualStudio.TextManager.Interop.12.1.DesignTime, Version=12.1.0.0, Culture=neutral, PublicKeyToken=b03f5f7f11d50a3a, processorArchitecture=MSIL">
+      <EmbedInteropTypes>True</EmbedInteropTypes>
+      <Private>True</Private>
+    </Reference>
+    <Reference Include="Microsoft.VisualStudio.TextManager.Interop.8.0">
+      <Private>False</Private>
+    </Reference>
+    <Reference Include="Microsoft.VisualStudio.Threading, Version=14.0.0.0, Culture=neutral, PublicKeyToken=b03f5f7f11d50a3a, processorArchitecture=MSIL">
+      <Private>False</Private>
+    </Reference>
+    <Reference Include="Microsoft.VisualStudio.Utilities">
+      <Private>False</Private>
+    </Reference>
+    <Reference Include="Microsoft.VisualStudio.Validation, Version=14.0.0.0, Culture=neutral, PublicKeyToken=b03f5f7f11d50a3a, processorArchitecture=MSIL" />
+    <Reference Include="Newtonsoft.Json, Version=7.0.0.0, Culture=neutral, PublicKeyToken=30ad4fe6b2a6aeed, processorArchitecture=MSIL">
+      <SpecificVersion>False</SpecificVersion>
+      <HintPath>..\..\..\NugetPackages\Newtonsoft.Json.7.0.1\lib\net45\Newtonsoft.Json.dll</HintPath>
+    </Reference>
+    <Reference Include="PresentationCore" />
+    <Reference Include="PresentationFramework" />
+    <Reference Include="System" />
+    <Reference Include="System.Collections.Immutable, Version=1.1.37.0, Culture=neutral, PublicKeyToken=b03f5f7f11d50a3a, processorArchitecture=MSIL">
+      <HintPath>..\..\..\NugetPackages\System.Collections.Immutable.1.1.37\lib\dotnet\System.Collections.Immutable.dll</HintPath>
+      <Private>True</Private>
+    </Reference>
+    <Reference Include="System.ComponentModel.Composition" />
+    <Reference Include="System.Data" />
+    <Reference Include="System.Drawing" />
+    <Reference Include="System.IO.Compression" />
+    <Reference Include="System.IO.Compression.FileSystem" />
+    <Reference Include="System.Runtime.Serialization" />
+    <Reference Include="System.Threading.Tasks.Dataflow, Version=4.5.24.0, Culture=neutral, PublicKeyToken=b03f5f7f11d50a3a, processorArchitecture=MSIL">
+      <HintPath>..\..\..\NugetPackages\Microsoft.Tpl.Dataflow.4.5.24\lib\portable-net45+win8+wpa81\System.Threading.Tasks.Dataflow.dll</HintPath>
+      <Private>True</Private>
+    </Reference>
+    <Reference Include="System.Web" />
+    <Reference Include="System.Windows.Forms" />
+    <Reference Include="System.Xaml" />
+    <Reference Include="System.Xml" />
+    <Reference Include="WindowsBase" />
+  </ItemGroup>
+  <ItemGroup>
+    <Folder Include="Telemetry\" />
+  </ItemGroup>
+  <ItemGroup>
+    <ProjectReference Include="..\..\Common\Core\Impl\Microsoft.Common.Core.csproj">
+      <Project>{8D408909-459F-4853-A36C-745118F99869}</Project>
+      <Name>Microsoft.Common.Core</Name>
+    </ProjectReference>
+    <ProjectReference Include="..\..\Common\Wpf\Impl\Microsoft.Common.Wpf.csproj">
+      <Project>{9de5e0b5-c8bd-482c-85c3-b8e20f08453b}</Project>
+      <Name>Microsoft.Common.Wpf</Name>
+    </ProjectReference>
+    <ProjectReference Include="..\..\Debugger\Engine\Impl\Microsoft.R.Debugger.Engine.csproj">
+      <Project>{6d62df0d-d9c3-49a7-a693-acd0691ba69d}</Project>
+      <Name>Microsoft.R.Debugger.Engine</Name>
+    </ProjectReference>
+    <ProjectReference Include="..\..\Debugger\Impl\Microsoft.R.Debugger.csproj">
+      <Project>{17e155bf-351c-4253-b9b1-36eeea35fe3c}</Project>
+      <Name>Microsoft.R.Debugger</Name>
+    </ProjectReference>
+    <ProjectReference Include="..\..\Host\Client\Impl\Microsoft.R.Host.Client.csproj">
+      <Project>{E09D3BDA-2E6B-47B5-87AC-B6FC2D33DFAB}</Project>
+      <Name>Microsoft.R.Host.Client</Name>
+    </ProjectReference>
+    <ProjectReference Include="..\..\Languages\Core\Impl\Microsoft.Languages.Core.csproj">
+      <Project>{25cd8690-6208-4740-b123-6dbce6b9444a}</Project>
+      <Name>Microsoft.Languages.Core</Name>
+      <IncludeOutputGroupsInVSIX>BuiltProjectOutputGroup%3bBuiltProjectOutputGroupDependencies%3bGetCopyToOutputDirectoryItems%3bSatelliteDllsProjectOutputGroup%3b</IncludeOutputGroupsInVSIX>
+      <IncludeOutputGroupsInVSIXLocalOnly>DebugSymbolsProjectOutputGroup%3b</IncludeOutputGroupsInVSIXLocalOnly>
+    </ProjectReference>
+    <ProjectReference Include="..\..\Languages\Editor\Impl\Microsoft.Languages.Editor.csproj">
+      <Project>{62857e49-e586-4baa-ae4d-1232093e7378}</Project>
+      <Name>Microsoft.Languages.Editor</Name>
+      <IncludeOutputGroupsInVSIX>BuiltProjectOutputGroup%3bBuiltProjectOutputGroupDependencies%3bGetCopyToOutputDirectoryItems%3bSatelliteDllsProjectOutputGroup%3b</IncludeOutputGroupsInVSIX>
+      <IncludeOutputGroupsInVSIXLocalOnly>DebugSymbolsProjectOutputGroup%3b</IncludeOutputGroupsInVSIXLocalOnly>
+    </ProjectReference>
+    <ProjectReference Include="..\..\Markdown\Editor\Impl\Microsoft.Markdown.Editor.csproj">
+      <Project>{98e0b8ac-1193-4bfd-bf5c-6712c93abd03}</Project>
+      <Name>Microsoft.Markdown.Editor</Name>
+    </ProjectReference>
+    <ProjectReference Include="..\..\ProjectSystem\Impl\Microsoft.VisualStudio.ProjectSystem.FileSystemMirroring.csproj">
+      <Project>{41AA8769-0FBC-4A80-8498-21C833F0C2AC}</Project>
+      <Name>Microsoft.VisualStudio.ProjectSystem.FileSystemMirroring</Name>
+      <IncludeOutputGroupsInVSIX>BuiltProjectOutputGroup%3bBuiltProjectOutputGroupDependencies%3bGetCopyToOutputDirectoryItems%3bSatelliteDllsProjectOutputGroup%3b</IncludeOutputGroupsInVSIX>
+      <IncludeOutputGroupsInVSIXLocalOnly>DebugSymbolsProjectOutputGroup%3b</IncludeOutputGroupsInVSIXLocalOnly>
+    </ProjectReference>
+    <ProjectReference Include="..\..\R\Actions\Impl\Microsoft.R.Actions.csproj">
+      <Project>{b68d4ad2-2dc2-473e-ab06-408172c4fb92}</Project>
+      <Name>Microsoft.R.Actions</Name>
+    </ProjectReference>
+    <ProjectReference Include="..\..\R\Core\Impl\Microsoft.R.Core.csproj">
+      <Project>{0c4bce1d-3cb8-4e2a-9252-58784d7f26a5}</Project>
+      <Name>Microsoft.R.Core</Name>
+      <IncludeOutputGroupsInVSIX>BuiltProjectOutputGroup%3bBuiltProjectOutputGroupDependencies%3bGetCopyToOutputDirectoryItems%3bSatelliteDllsProjectOutputGroup%3b</IncludeOutputGroupsInVSIX>
+      <IncludeOutputGroupsInVSIXLocalOnly>DebugSymbolsProjectOutputGroup%3b</IncludeOutputGroupsInVSIXLocalOnly>
+    </ProjectReference>
+    <ProjectReference Include="..\..\R\Editor\Impl\Microsoft.R.Editor.csproj">
+      <Project>{d6eeef87-ce3a-4804-a409-39966b96c850}</Project>
+      <Name>Microsoft.R.Editor</Name>
+      <IncludeOutputGroupsInVSIX>BuiltProjectOutputGroup%3bBuiltProjectOutputGroupDependencies%3bGetCopyToOutputDirectoryItems%3bSatelliteDllsProjectOutputGroup%3b</IncludeOutputGroupsInVSIX>
+      <IncludeOutputGroupsInVSIXLocalOnly>DebugSymbolsProjectOutputGroup%3b</IncludeOutputGroupsInVSIXLocalOnly>
+    </ProjectReference>
+    <ProjectReference Include="..\..\R\Support\Impl\Microsoft.R.Support.csproj">
+      <Project>{c1957d47-b0b4-42e0-bc08-0d5e96e47fe4}</Project>
+      <Name>Microsoft.R.Support</Name>
+    </ProjectReference>
+  </ItemGroup>
+  <ItemGroup>
+    <Content Include="Images\ReplWindowIcon.png" />
+    <Content Include="Templates\ProjectTemplates\EmptyProject\REmptyProject.png" />
+    <EmbeddedResource Include="Resources\RInteractiveWindow_16x.png" />
+    <Content Include="Images\RDataNode.png" />
+    <Content Include="Images\RProjectNode.png" />
+    <Content Include="Images\RFileNode.png" />
+    <Content Include="Templates\ItemTemplates\DatasetRD\RdFile.png" />
+    <Content Include="Templates\ItemTemplates\EmptyRD\RdFile.png" />
+    <Content Include="Templates\ItemTemplates\FunctionRD\RdFile.png" />
+    <Content Include="Templates\ProjectTemplates\EmptyProject\Project_StartPage.html" />
+    <Content Include="Templates\ItemTemplates\EmptyMD\MdFile.png" />
+    <Content Include="Templates\ItemTemplates\EmptyRMD\RmdFile.png" />
+    <Content Include="R.vssettings">
+      <SubType>Designer</SubType>
+      <CopyToOutputDirectory>PreserveNewest</CopyToOutputDirectory>
+    </Content>
+    <Content Include="Templates\ItemTemplates\RScript\RFile.ico" />
+    <None Include="VSShell\ShellIcons.h" />
+    <None Include="Microsoft.R.Host.exe">
+      <CopyToOutputDirectory>PreserveNewest</CopyToOutputDirectory>
+    </None>
+    <Page Include="DataInspect\DataGridStyle.xaml">
+      <SubType>Designer</SubType>
+      <Generator>MSBuild:Compile</Generator>
+    </Page>
+    <Content Include="Images\pdf.bmp" />
+    <Content Include="Resources\Package.ico" />
+    <VSTemplate Include="Templates\ItemTemplates\EmptyMD\emptymd.vstemplate">
+      <SubType>Designer</SubType>
+    </VSTemplate>
+  </ItemGroup>
+  <ItemGroup>
+    <None Include="Templates\ItemTemplates\EmptyMD\markdown.md" />
+    <None Include="Templates\ProjectTemplates\EmptyProject\.Rhistory" />
+    <None Include="Templates\ProjectTemplates\EmptyProject\rproject.Rproj" />
+    <VSTemplate Include="Templates\ProjectTemplates\EmptyProject\EmptyProject.vstemplate" />
+  </ItemGroup>
+  <ItemGroup>
+    <None Include="Templates\ItemTemplates\RScript\script.R" />
+    <VSTemplate Include="Templates\ItemTemplates\RScript\rscript.vstemplate">
+      <SubType>Designer</SubType>
+    </VSTemplate>
+  </ItemGroup>
+  <ItemGroup>
+    <None Include="Templates\ItemTemplates\FunctionRD\function.rd" />
+    <VSTemplate Include="Templates\ItemTemplates\FunctionRD\functionrd.vstemplate">
+      <SubType>Designer</SubType>
+    </VSTemplate>
+  </ItemGroup>
+  <ItemGroup>
+    <None Include="Templates\ItemTemplates\DatasetRD\dataset.rd" />
+    <VSTemplate Include="Templates\ItemTemplates\DatasetRD\datasetrd.vstemplate" />
+  </ItemGroup>
+  <ItemGroup>
+    <None Include="Templates\ItemTemplates\EmptyRD\document.rd" />
+    <VSTemplate Include="Templates\ItemTemplates\EmptyRD\emptyrd.vstemplate">
+      <SubType>Designer</SubType>
+    </VSTemplate>
+  </ItemGroup>
+  <ItemGroup>
+    <None Include="Templates\ItemTemplates\EmptyRMD\markdown.rmd" />
+    <VSTemplate Include="Templates\ItemTemplates\EmptyRMD\emptyrmd.vstemplate">
+      <SubType>Designer</SubType>
+    </VSTemplate>
+  </ItemGroup>
+  <ItemGroup>
+    <None Include="Templates\ItemTemplates\WebHtmlPage\HtmlPage.html" />
+    <VSTemplate Include="Templates\ItemTemplates\WebHtmlPage\WebHtmlPage.vstemplate">
+      <SubType>Designer</SubType>
+    </VSTemplate>
+  </ItemGroup>
+  <ItemGroup>
+    <None Include="Templates\ItemTemplates\WebStyleSheet\StyleSheet.css" />
+    <VSTemplate Include="Templates\ItemTemplates\WebStyleSheet\WebStyleSheet.vstemplate">
+      <SubType>Designer</SubType>
+    </VSTemplate>
+  </ItemGroup>
+  <ItemGroup>
+    <None Include="Templates\ItemTemplates\TextFile\textfile.txt" />
+    <VSTemplate Include="Templates\ItemTemplates\TextFile\TextFile.vstemplate">
+      <SubType>Designer</SubType>
+    </VSTemplate>
+  </ItemGroup>
+  <ItemGroup>
+    <None Include="Templates\ItemTemplates\XMLFile\XMLFile.xml" />
+    <VSTemplate Include="Templates\ItemTemplates\XMLFile\XMLFile.vstemplate">
+      <SubType>Designer</SubType>
+    </VSTemplate>
+  </ItemGroup>
+  <ItemGroup>
+    <None Include="Templates\ItemTemplates\XMLSchema\XMLSchema.xsd" />
+    <VSTemplate Include="Templates\ItemTemplates\XMLSchema\XMLSchema.vstemplate">
+      <SubType>Designer</SubType>
+    </VSTemplate>
+  </ItemGroup>
+  <ItemGroup>
+    <None Include="Templates\ItemTemplates\XSLTFile\XSLTFile.xslt" />
+    <VSTemplate Include="Templates\ItemTemplates\XSLTFile\XSLTFile.vstemplate">
+      <SubType>Designer</SubType>
+    </VSTemplate>
+  </ItemGroup>
+  <ItemGroup>
+    <VSCTCompile Include="Package.vsct">
+      <ResourceName>Menus.ctmenu</ResourceName>
+      <SubType>Designer</SubType>
+    </VSCTCompile>
+  </ItemGroup>
+  <ItemGroup>
+    <Content Include="Rules\General.BrowseObject.xaml">
+      <CopyToOutputDirectory>PreserveNewest</CopyToOutputDirectory>
+    </Content>
+    <Content Include="Rules\Content.xaml">
+      <CopyToOutputDirectory>PreserveNewest</CopyToOutputDirectory>
+    </Content>
+    <Content Include="Rules\Folder.xaml">
+      <CopyToOutputDirectory>PreserveNewest</CopyToOutputDirectory>
+    </Content>
+    <Content Include="Rules\None.xaml">
+      <CopyToOutputDirectory>PreserveNewest</CopyToOutputDirectory>
+    </Content>
+    <Content Include="Rules\ProjectItemsSchema.xaml">
+      <CopyToOutputDirectory>PreserveNewest</CopyToOutputDirectory>
+    </Content>
+  </ItemGroup>
+  <ItemGroup>
+    <Page Include="Plots\XamlPresenter.xaml">
+      <Generator>MSBuild:Compile</Generator>
+      <SubType>Designer</SubType>
+    </Page>
+    <Page Include="DataInspect\VariableView.xaml">
+      <Generator>MSBuild:Compile</Generator>
+      <SubType>Designer</SubType>
+    </Page>
+    <Page Include="Wpf\Controls.xaml">
+      <Generator>MSBuild:Compile</Generator>
+      <SubType>Designer</SubType>
+    </Page>
+  </ItemGroup>
+  <Import Project="$(MSBuildToolsPath)\Microsoft.CSharp.targets" />
+  <Import Project="..\..\Common\BuildTasks\Microsoft.Common.BuildTasks.targets" />
+  <Import Project="$(VSToolsPath)\VSSDK\Microsoft.VsSDK.targets" Condition="'$(VSToolsPath)' != ''" />
+  <Target Name="AddTemplatesToVsixSources" AfterTargets="GetVsixSourceItems">
+    <ItemGroup>
+      <VSIXSourceItem Include="$(OutputPath)\ItemTemplates\**\*.*">
+        <VSIXSubPath>ItemTemplates</VSIXSubPath>
+      </VSIXSourceItem>
+      <VSIXSourceItem Include="$(OutputPath)\ProjectTemplates\**\*.*">
+        <VSIXSubPath>ProjectTemplates</VSIXSubPath>
+      </VSIXSourceItem>
+      <VSIXSourceItem Include="$(OutputPath)\Microsoft.R.Host.exe" />
+    </ItemGroup>
+  </Target>
+  <Target Name="AfterBuild">
+    <ItemGroup>
+      <Rules Include="$(OutputPath)\Rules\*.*" />
+    </ItemGroup>
+    <Copy SourceFiles="@(Rules)" DestinationFolder="$(MSBuildUserExtensionsPath)\Microsoft\VisualStudio\v$(VisualStudioVersion)\RTVS\Rules\" />
+  </Target>
+  <Import Project="..\..\R.Build.Version.targets" />
+  <!-- To modify your build process, add your task inside one of the targets below and uncomment it. 
+       Other similar extension points exist, see Microsoft.Common.targets.
+  <Target Name="BeforeBuild">
+  </Target>
+  <Target Name="AfterBuild">
+  </Target>
+  -->
 </Project>