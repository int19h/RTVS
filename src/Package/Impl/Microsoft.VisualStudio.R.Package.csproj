--- conflicted
+++ resolved
@@ -329,11 +329,6 @@
     <Compile Include="TaskList\VsTaskItem.cs" />
     <Compile Include="TaskList\VsTaskList.cs" />
     <Compile Include="TaskList\VsTaskListProvider.cs" />
-<<<<<<< HEAD
-    <Compile Include="Telemetry\TelemetryActvityWrapper.cs" />
-    <Compile Include="Telemetry\TelemetryEvents.cs" />
-    <Compile Include="Telemetry\TelemetryProperties.cs" />
-=======
     <Compile Include="Telemetry\Data\FolderUtility.cs" />
     <Compile Include="Telemetry\Data\RPackageData.cs" />
     <Compile Include="Telemetry\Data\RPackageType.cs" />
@@ -343,7 +338,6 @@
     <Compile Include="Telemetry\StringTelemetryRecorder.cs" />
     <Compile Include="Telemetry\RtvsTelemetry.cs" />
     <Compile Include="Telemetry\TelemetryActvityWrapper.cs" />
->>>>>>> 667e34dd
     <Compile Include="Telemetry\VsTelemetryRecorder.cs" />
     <Compile Include="Telemetry\VsTelemetryService.cs" />
     <Compile Include="Utilities\CollectionUtilities.cs" />
