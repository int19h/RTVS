--- conflicted
+++ resolved
@@ -405,7 +405,6 @@
     <Reference Include="$(MSBuildAssembly)">
       <Private>False</Private>
     </Reference>
-<<<<<<< HEAD
     <Reference Include="Microsoft.VisualStudio.InteractiveWindow">
       <Private>False</Private>
       <SpecificVersion>False</SpecificVersion>
@@ -418,15 +417,7 @@
     </Reference>
     <Reference Include="$(PrivateAssembliesFolderPath)\Microsoft.VisualStudio.Telemetry.dll">
       <SpecificVersion>False</SpecificVersion>
-=======
-    <Reference Include="Microsoft.VisualStudio.InteractiveWindow.dll">
-      <Private>False</Private>
-      <HintPath>..\..\..\lib\Microsoft.VisualStudio.InteractiveWindow.dll</HintPath>
-    </Reference>
-    <Reference Include="Microsoft.VisualStudio.VsInteractiveWindow.dll">
->>>>>>> 33dfb6d6
-      <Private>False</Private>
-      <HintPath>..\..\..\lib\Microsoft.VisualStudio.VsInteractiveWindow.dll</HintPath>
+      <Private>False</Private>
     </Reference>
     <Reference Include="envdte, Version=8.0.0.0, Culture=neutral, PublicKeyToken=b03f5f7f11d50a3a" />
     <Reference Include="Microsoft.Build.Framework" />
