--- conflicted
+++ resolved
@@ -190,14 +190,11 @@
     <Compile Include="Packages\Attributes\ProvideCodeExpansionsAttribute.cs" />
     <Compile Include="Packages\R\RProjLanguageService.cs" />
     <Compile Include="Packages\R\RProjEditorFactory.cs" />
-<<<<<<< HEAD
     <Compile Include="ProjectSystem\Constants.cs" />
     <Compile Include="ProjectSystem\ProjectTreePropertiesProvider.cs" />
     <Compile Include="ProjectSystem\RProjectCapabilityProvider.cs" />
-=======
     <Compile Include="Plots\Commands\EndLocatorCommand.cs" />
     <Compile Include="ProjectSystem\Exports.cs" />
->>>>>>> 0ed0fbfe
     <Compile Include="Repl\Shiny\StopShinyAppCommand.cs" />
     <Compile Include="Repl\Shiny\RunShinyAppCommand.cs" />
     <Compile Include="Windows\ToolWindowPaneFactory.cs" />
