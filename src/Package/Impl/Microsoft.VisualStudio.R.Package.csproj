--- conflicted
+++ resolved
@@ -408,19 +408,15 @@
     <Reference Include="Microsoft.VisualStudio.InteractiveWindow">
       <Private>False</Private>
       <SpecificVersion>False</SpecificVersion>
-       <HintPath>..\..\..\lib\Microsoft.VisualStudio.InteractiveWindow.dll</HintPath>
+      <HintPath>..\..\..\lib\Microsoft.VisualStudio.InteractiveWindow.dll</HintPath>
     </Reference>
     <Reference Include="Microsoft.VisualStudio.VsInteractiveWindow">
       <Private>False</Private>
       <SpecificVersion>False</SpecificVersion>
       <HintPath>..\..\..\lib\Microsoft.VisualStudio.VsInteractiveWindow.dll</HintPath>
     </Reference>
-<<<<<<< HEAD
     <Reference Include="$(PrivateAssembliesFolderPath)\Microsoft.VisualStudio.Telemetry.dll">
       <SpecificVersion>False</SpecificVersion>
-=======
-     <Reference Include="$(PrivateAssembliesFolderPath)\Microsoft.VisualStudio.Telemetry.dll">
->>>>>>> 4b0289ae
       <Private>False</Private>
     </Reference>
     <Reference Include="envdte, Version=8.0.0.0, Culture=neutral, PublicKeyToken=b03f5f7f11d50a3a" />
