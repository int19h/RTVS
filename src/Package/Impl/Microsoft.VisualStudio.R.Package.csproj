﻿<?xml version="1.0" encoding="utf-8"?>
<Project ToolsVersion="14.0" DefaultTargets="Build" xmlns="http://schemas.microsoft.com/developer/msbuild/2003">
  <Import Project="$(MSBuildExtensionsPath)\$(MSBuildToolsVersion)\Microsoft.Common.props" Condition="Exists('$(MSBuildExtensionsPath)\$(MSBuildToolsVersion)\Microsoft.Common.props')" />
  <Import Project="..\..\R.Settings.targets" />
  <PropertyGroup>
    <Configuration Condition=" '$(Configuration)' == '' ">Debug</Configuration>
    <Platform Condition=" '$(Platform)' == '' ">AnyCPU</Platform>
    <MinimumVisualStudioVersion>$(VisualStudioVersion)</MinimumVisualStudioVersion>
    <RootNamespace>Microsoft.VisualStudio.R.Package</RootNamespace>
    <AssemblyName>Microsoft.VisualStudio.R.Package</AssemblyName>
    <OutputType>Library</OutputType>
    <SccProjectName>SAK</SccProjectName>
    <SccLocalPath>SAK</SccLocalPath>
    <SccAuxPath>SAK</SccAuxPath>
    <SccProvider>SAK</SccProvider>
    <FileUpgradeFlags>
    </FileUpgradeFlags>
  </PropertyGroup>
  <PropertyGroup>
    <BaseIntermediateOutputPath>$(ObjDirectory)</BaseIntermediateOutputPath>
    <BaseOutputPath>$(BinDirectory)</BaseOutputPath>
    <IntermediateOutputPath>$(BaseIntermediateOutputPath)\$(Configuration)\$(AssemblyName)\</IntermediateOutputPath>
    <OutputPath>$(BaseOutputPath)\$(Configuration)\</OutputPath>
    <SchemaVersion>2.0</SchemaVersion>
    <ProjectTypeGuids>{82B43B9B-A64C-4715-B499-D71E9CA2BD60};{60DC8134-EBA5-43B8-BCC9-BB4BC16C2548};{FAE04EC0-301F-11D3-BF4B-00C04F79EFBC}</ProjectTypeGuids>
    <ProjectGuid>{26035FE3-25AB-45EC-BB45-7FD0B6C1D545}</ProjectGuid>
    <AppDesignerFolder>Properties</AppDesignerFolder>
    <TargetFrameworkVersion>v4.6</TargetFrameworkVersion>
    <GeneratePkgDefFile>true</GeneratePkgDefFile>
    <UseCodebase>true</UseCodebase>
    <IncludeAssemblyInVSIXContainer>true</IncludeAssemblyInVSIXContainer>
    <IncludeDebugSymbolsInVSIXContainer>false</IncludeDebugSymbolsInVSIXContainer>
    <IncludeDebugSymbolsInLocalVSIXDeployment>false</IncludeDebugSymbolsInLocalVSIXDeployment>
    <CopyBuildOutputToOutputDirectory>true</CopyBuildOutputToOutputDirectory>
    <CopyOutputSymbolsToOutputDirectory>true</CopyOutputSymbolsToOutputDirectory>
  </PropertyGroup>
  <PropertyGroup Condition=" '$(Configuration)|$(Platform)' == 'Debug|AnyCPU' ">
    <CreateVsixContainer>True</CreateVsixContainer>
    <DeployExtension>True</DeployExtension>
    <CopyVsixExtensionFiles>False</CopyVsixExtensionFiles>
    <StartAction>Program</StartAction>
    <StartProgram>$(DevEnvDir)\devenv.exe</StartProgram>
    <StartArguments>/rootsuffix Exp</StartArguments>
    <AllowUnsafeBlocks>true</AllowUnsafeBlocks>
  </PropertyGroup>
  <PropertyGroup Condition=" '$(Configuration)|$(Platform)' == 'Release|AnyCPU' ">
    <CreateVsixContainer>True</CreateVsixContainer>
    <StartAction>Program</StartAction>
    <StartProgram>$(DevEnvDir)\devenv.exe</StartProgram>
    <StartArguments>/rootsuffix Exp</StartArguments>
    <RunCodeAnalysis>false</RunCodeAnalysis>
    <AllowUnsafeBlocks>true</AllowUnsafeBlocks>
  </PropertyGroup>
  <PropertyGroup>
    <DefineConstants Condition="'$(VisualStudioVersion)'=='14.0'">VS14;$(DefineConstants)</DefineConstants>
    <DefineConstants Condition="'$(VisualStudioVersion)'=='15.0'">VS15;$(DefineConstants)</DefineConstants>
    <PreBuildEvent>copy /y "$(MSBuildProjectDirectory)\project.$(VisualStudioVersion).json" "$(MSBuildProjectDirectory)\project.json"</PreBuildEvent>
  </PropertyGroup>
  <ItemGroup>
    <Compile Include="..\..\GlobalAssemblyInfo.cs">
      <Link>Properties\GlobalAssemblyInfo.cs</Link>
    </Compile>
    <Compile Include="Browsers\WebBrowserRole.cs" />
    <Compile Include="Commands\AsyncCommandRangeToOleMenuCommandShim.cs" />
    <Compile Include="Commands\CommandAsyncToOleMenuCommandShim.cs" />
    <Compile Include="Commands\CommandAsyncToOleMenuCommandShimFactory.cs" />
    <Compile Include="Commands\OleControllerChain.cs" />
    <Compile Include="Commands\R\SwitchToRClientCommand.cs" />
    <Compile Include="Commands\SessionCommand.cs" />
    <Compile Include="DataInspect\Commands\DeleteAllVariablesCommand.cs" />
    <Compile Include="DataInspect\Commands\SessionCommand.cs" />
    <Compile Include="DataInspect\DataImport\EnterUrl.xaml.cs">
      <DependentUpon>EnterUrl.xaml</DependentUpon>
    </Compile>
    <Compile Include="DataInspect\DataImport\ImportDataWindow.xaml.cs">
      <DependentUpon>ImportDataWindow.xaml</DependentUpon>
    </Compile>
    <Compile Include="DataInspect\DataSource\DelegateList.cs" />
    <Compile Include="DataInspect\DataSource\Grid.cs" />
    <Compile Include="DataInspect\DataSource\GridDataSource.cs" />
    <Compile Include="DataInspect\DataSource\IGrid.cs" />
    <Compile Include="DataInspect\DataSource\IGridProvider.cs" />
    <Compile Include="DataInspect\DataSource\IIndexedItem.cs" />
    <Compile Include="DataInspect\DataSource\ListToRange.cs" />
    <Compile Include="DataInspect\DebugGridViewProvider.cs" />
    <Compile Include="DataInspect\DefaultHeaderData.cs" />
    <Compile Include="DataInspect\Definitions\IDebugObjectEvaluator.cs" />
    <Compile Include="DataInspect\Definitions\IObjectDetailsViewer.cs" />
    <Compile Include="DataInspect\Definitions\ISortOrder.cs" />
    <Compile Include="DataInspect\Definitions\ObjectDetailsViewerAggregatorExtensions.cs" />
    <Compile Include="DataInspect\Definitions\IObjectDetailsViewerAggregator.cs" />
    <Compile Include="DataInspect\Definitions\IREnvironmentProvider.cs" />
    <Compile Include="DataInspect\DataSource\GridRange.cs" />
    <Compile Include="DataInspect\Definitions\ViewerCapabilities.cs" />
    <Compile Include="DataInspect\Definitions\REnvironmentKind.cs" />
    <Compile Include="DataInspect\Office\CsvAppFileIO.cs" />
    <Compile Include="DataInspect\Definitions\IREnvironment.cs" />
    <Compile Include="DataInspect\REnvironment.cs" />
    <Compile Include="DataInspect\REnvironmentsChangedEventArgs.cs" />
    <Compile Include="DataInspect\REnvironmentProvider.cs" />
    <Compile Include="DataInspect\GridData.cs" />
    <Compile Include="DataInspect\GridHeader.cs" />
    <Compile Include="DataInspect\GridDataProvider.cs" />
    <Compile Include="DataInspect\TreeGrid\TreeGrid.cs" />
    <Compile Include="DataInspect\VariableSearchTask.cs" />
    <Compile Include="DataInspect\Viewers\DebugObjectEvaluator.cs" />
    <Compile Include="DataInspect\Viewers\FileViewer.cs" />
    <Compile Include="DataInspect\Viewers\CodeViewer.cs" />
    <Compile Include="DataInspect\Viewers\Viewer1D.cs" />
    <Compile Include="DataInspect\Viewers\VectorViewer.cs" />
    <Compile Include="DataInspect\Viewers\ListViewer.cs" />
    <Compile Include="DataInspect\Viewers\GridViewerBase.cs" />
    <Compile Include="DataInspect\Viewers\GridViewer.cs" />
    <Compile Include="DataInspect\Viewers\ObjectDetailsViewerAggregator.cs" />
    <Compile Include="DataInspect\Viewers\ObjectDetailsViewerProvider.cs" />
    <Compile Include="DataInspect\Viewers\ViewerBase.cs" />
    <Compile Include="DataInspect\VisualGrid\SortOrderType.cs" />
    <Compile Include="DataInspect\VisualGrid\GridLineVisual.cs" />
    <Compile Include="DataInspect\VisualGrid\GridPoints.cs" />
    <Compile Include="DataInspect\VisualGrid\Indexer.cs" />
    <Compile Include="DataInspect\VisualGrid\IPoints.cs" />
    <Compile Include="DataInspect\VisualGrid\MatrixView.xaml.cs">
      <DependentUpon>MatrixView.xaml</DependentUpon>
    </Compile>
    <Compile Include="DataInspect\VisualGrid\PointChangedEventArgs.cs" />
    <Compile Include="DataInspect\VisualGrid\ScrollCommand.cs" />
    <Compile Include="DataInspect\VisualGrid\ScrollDirection.cs" />
    <Compile Include="DataInspect\VisualGrid\GridUpdateType.cs" />
    <Compile Include="DataInspect\VisualGrid\HeaderTextVisual.cs" />
    <Compile Include="DataInspect\VisualGrid\ColumnSortOrder.cs" />
    <Compile Include="DataInspect\VisualGrid\SortOrder.cs" />
    <Compile Include="DataInspect\VisualGrid\TextVisual.cs" />
    <Compile Include="DataInspect\VisualGrid\ThumbTrack.cs" />
    <Compile Include="DataInspect\VisualGrid\VisualGrid.cs" />
    <Compile Include="DataInspect\VisualGrid\VisualGridScroller.cs" />
    <Compile Include="Debugger\Commands\ShowDotPrefixedVariablesCommand.cs" />
    <Compile Include="Debugger\DataTips\DataTipTextViewFilter.cs" />
    <Compile Include="Debugger\DataTips\DataTipTextViewConnectionListener.cs" />
    <Compile Include="Documentation\DocumentationUrls.cs" />
    <Compile Include="Documentation\OpenDocumentationCommand.cs" />
    <Compile Include="Expansions\SnippetInformationSourceProvider.cs" />
    <Compile Include="Feedback\ReportIssueCommand.cs" />
    <Compile Include="Commands\R\InstallRClientCommand.cs" />
    <Compile Include="Feedback\SendMailFallbackWindow.xaml.cs">
      <DependentUpon>SendMailFallbackWindow.xaml</DependentUpon>
    </Compile>
    <Compile Include="Help\HelpVisualComponent.cs" />
    <Compile Include="Help\HelpOnCurrentCommandBase.cs" />
    <Compile Include="Help\IVignetteCodeColorBuilder.cs" />
    <Compile Include="Help\SearchWebForCurrentCommand.cs" />
    <Compile Include="Help\VignetteCodeColorBuilder.cs" />
    <Compile Include="Help\VsHelpVisualComponentContainerFactory.cs" />
    <Compile Include="History\Commands\DeleteAllHistoryEntriesCommand.cs" />
    <Compile Include="History\Commands\DeleteSelectedHistoryEntriesCommand.cs" />
    <Compile Include="Commands\RHistory\VsRHistoryCommandFactory.cs" />
    <Compile Include="Commands\RHistory\VsRHistoryTextViewConnectionListener.cs" />
    <Compile Include="Commands\ShowToolWindowCommand.cs" />
    <Compile Include="DataInspect\Commands\ShowVariableWindowCommand.cs" />
    <Compile Include="DataInspect\DataSource\Range.cs" />
    <Compile Include="DataInspect\VariableViewModel.cs" />
    <Compile Include="DataInspect\MultiplyConverter.cs" />
    <Compile Include="DataInspect\VariableGridHost.xaml.cs">
      <DependentUpon>VariableGridHost.xaml</DependentUpon>
    </Compile>
    <Compile Include="DataInspect\VariableGridWindowPane.cs" />
    <Compile Include="DataInspect\TreeGrid\ITreeNode.cs" />
    <Compile Include="DataInspect\TreeGrid\ObservableTreeNode.cs" />
    <Compile Include="DataInspect\TreeGrid\TreeNodeCollection.cs" />
    <Compile Include="Feedback\SendFrownCommand.cs" />
    <Compile Include="Feedback\SendMailCommand.cs" />
    <Compile Include="Feedback\SendSmileCommand.cs" />
    <Compile Include="Help\HelpHomeCommand.cs" />
    <Compile Include="Help\HelpRefreshCommand.cs" />
    <Compile Include="Help\HelpNextCommand.cs" />
    <Compile Include="Help\HelpWindowPane.cs" />
    <Compile Include="Help\NativeMethods.cs" />
    <Compile Include="Help\ShowHelpOnCurrentCommand.cs" />
    <Compile Include="Help\HelpPreviousCommand.cs" />
    <Compile Include="History\Commands\CopySelectedHistoryCommand.cs" />
    <Compile Include="History\Commands\HistoryWindowVsStd2KCmdIdDown.cs" />
    <Compile Include="History\Commands\HistoryWindowVsStd2KCmdIdEnd.cs" />
    <Compile Include="History\Commands\HistoryWindowVsStd2KCmdIdHome.cs" />
    <Compile Include="History\Commands\HistoryWindowVsStd2KCmdIdPageDown.cs" />
    <Compile Include="History\Commands\HistoryWindowVsStd2KCmdIdPageUp.cs" />
    <Compile Include="History\Commands\HistoryWindowVsStd2KCmdIdReturnCommand.cs" />
    <Compile Include="History\Commands\HistoryWindowVsStd2KCmdIdUp.cs" />
    <Compile Include="History\Commands\HistoryWindowVsStd97CmdIdSelectAllCommand.cs" />
    <Compile Include="History\Commands\LoadHistoryCommand.cs" />
    <Compile Include="History\Commands\NavigationCommandBase.cs" />
    <Compile Include="History\Commands\SaveHistoryCommand.cs" />
    <Compile Include="History\Commands\SendHistoryToReplCommand.cs" />
    <Compile Include="History\Commands\SendHistoryToSourceCommand.cs" />
    <Compile Include="Options\Attributes\BrowserTypeConverter.cs" />
    <Compile Include="Options\PackageManager\PackageSourceOptionsPage.cs">
      <SubType>Component</SubType>
    </Compile>
    <Compile Include="Options\R\Tools\EncodingTypeConverter.cs" />
    <Compile Include="History\Commands\ToggleMultilineHistorySelectionCommand.cs" />
    <Compile Include="History\HistoryWindowPane.cs" />
    <Compile Include="Options\Attributes\SurveyNewsPolicyTypeConverter.cs" />
    <Compile Include="Options\R\Tools\SurveyNewsCommand.cs" />
    <Compile Include="ToolWindows\VsRPackageManagerVisualComponent.cs" />
    <Compile Include="ToolWindows\PackageManagerWindowPane.cs" />
    <Compile Include="Packages\Attributes\ProvideCodeExpansionPathAttribute.cs" />
    <Compile Include="Packages\Attributes\ProvideCodeExpansionsAttribute.cs" />
    <Compile Include="ToolWindows\PlotManagerWindowPane.cs" />
    <Compile Include="ToolWindows\VsRPlotManagerVisualComponent.cs" />
    <Compile Include="ProjectSystem\Configuration\IProjectConfigurationSettingsAccess.cs" />
    <Compile Include="ProjectSystem\Configuration\IProjectConfigurationSettingsProvider.cs" />
    <Compile Include="ProjectSystem\Configuration\ProjectConfigurationSettingsProvider.cs" />
    <Compile Include="ProjectSystem\Constants.cs" />
    <Compile Include="ProjectSystem\Definitions\IProjectSystemServices.cs" />
    <Compile Include="ProjectSystem\ProjectItemDependencyProvider.cs" />
    <Compile Include="ProjectSystem\ProjectSystemServices.cs" />
    <Compile Include="ProjectSystem\ProjectTreePropertiesProvider.cs" />
    <Compile Include="ProjectSystem\PropertyPages\Run\RunPageControl.xaml.cs">
      <DependentUpon>RunPageControl.xaml</DependentUpon>
    </Compile>
    <Compile Include="ProjectSystem\PropertyPages\Run\RunPageMetadata.cs" />
    <Compile Include="ProjectSystem\PropertyPages\Run\RunPageViewModel.cs" />
    <Compile Include="ProjectSystem\PropertyPages\Run\RunPropertyPage.cs">
      <SubType>UserControl</SubType>
    </Compile>
    <Compile Include="ProjectSystem\ProjectSettingsFiles.cs" />
    <Compile Include="ProjectSystem\PropertyPages\Settings\SettingsPageControl.cs">
      <SubType>UserControl</SubType>
    </Compile>
    <Compile Include="ProjectSystem\PropertyPages\Settings\SettingsPageControl.Designer.cs">
      <DependentUpon>SettingsPageControl.cs</DependentUpon>
    </Compile>
    <Compile Include="ProjectSystem\PropertyPages\Settings\SettingsPageMetadata.cs" />
    <Compile Include="ProjectSystem\PropertyPages\Settings\SettingsPageViewModel.cs" />
    <Compile Include="ProjectSystem\PropertyPages\Settings\SettingsPropertyPage.cs">
      <SubType>UserControl</SubType>
    </Compile>
    <Compile Include="ProjectSystem\PropertyPages\Wpf\PropertyPage.cs">
      <SubType>UserControl</SubType>
    </Compile>
    <Compile Include="ProjectSystem\PropertyPages\Wpf\PropertyPageControl.cs" />
    <Compile Include="ProjectSystem\PropertyPages\Wpf\PropertyPageElementHost.cs" />
    <Compile Include="ProjectSystem\PropertyPages\Wpf\PropertyPageViewModel.cs" />
    <Compile Include="ProjectSystem\PropertyPages\Wpf\WpfBasedPropertyPage.cs">
      <SubType>UserControl</SubType>
    </Compile>
    <Compile Include="ProjectSystem\PropertyPages\Wpf\WpfBasedPropertyPage.Designer.cs">
      <DependentUpon>WpfBasedPropertyPage.cs</DependentUpon>
    </Compile>
    <Compile Include="ProjectSystem\RProjectCapabilityProvider.cs" />
    <Compile Include="ProjectSystem\ConfiguredRProjectExportProvider.cs" />
    <Compile Include="ProjectSystem\Definitions\IConfiguredRProjectExportProvider.cs" />
    <Compile Include="ProjectSystem\Definitions\IRProjectProperties.cs" />
    <Compile Include="ProjectSystem\Definitions\IVsHierarchyExtensions.cs" />
    <Compile Include="ProjectSystem\ProjectProperties.cs" />
    <Compile Include="ProjectSystem\PropertyPages\PropertyPageProvider.cs" />
    <Compile Include="ProjectSystem\RDebugLaunchProvider.cs" />
    <Compile Include="ProjectSystem\WorkspaceServices.cs" />
    <Compile Include="RClient\MicrosoftRClient.cs" />
    <Compile Include="RClient\MicrosoftRClientInstaller.cs" />
    <Compile Include="Repl\Commands\SetDirectoryToProjectCommand.cs" />
    <Compile Include="Repl\Commands\SetDirectoryToSourceCommand.cs" />
    <Compile Include="Repl\Commands\WorkingDirectoryCommand.cs" />
    <Compile Include="Repl\Editor\KeyProcessor.cs" />
    <Compile Include="Repl\Editor\KeyProcessorProvider.cs" />
    <Compile Include="Repl\Shiny\StopShinyAppCommand.cs" />
    <Compile Include="Repl\Shiny\RunShinyAppCommand.cs" />
    <Compile Include="Shell\AppShellExtensions.cs" />
    <Compile Include="Sql\Commands\PublishSProcOptionsCommand.cs" />
    <Compile Include="Sql\Commands\PublishSProcCommand.cs" />
    <Compile Include="Sql\Commands\ManageDsnCommand.cs" />
    <Compile Include="Sql\Commands\AddDsnCommand.cs" />
    <Compile Include="Sql\Commands\ConfigurationSettingCommand.cs" />
    <Compile Include="Sql\ConnectionStringEditor.cs" />
    <Compile Include="Sql\Commands\AddDbConnectionCommand.cs" />
    <Compile Include="Sql\Extensions\ProjectExtensions.cs" />
    <Compile Include="Sql\Publish\DacPacBuilder.cs" />
    <Compile Include="Sql\DragDrop\DataObject.cs" />
    <Compile Include="Sql\DragDrop\DropHandler.cs" />
    <Compile Include="Sql\DragDrop\DropHandlerProvider.cs" />
    <Compile Include="Sql\NativeMethods.cs" />
    <Compile Include="Sql\Publish\DacPackageServices.cs" />
    <Compile Include="Sql\Publish\Definitions\IDacPacBuilder.cs" />
    <Compile Include="Sql\Publish\Definitions\IDacPackageServices.cs" />
    <Compile Include="Sql\Publish\PublishTargetType.cs" />
    <Compile Include="Sql\Publish\RCodePlacement.cs" />
    <Compile Include="Sql\Publish\SProcMap.cs" />
    <Compile Include="Sql\Publish\SProcPublisher.cs" />
    <Compile Include="Sql\Publish\SProcScriptGenerator.cs" />
    <Compile Include="Sql\Publish\SProcProjectFilesGenerator.cs" />
    <Compile Include="Sql\Extensions\SqlQuoteType.cs" />
    <Compile Include="Sql\Publish\SqlSProcPublishSettings.cs" />
    <Compile Include="Sql\Publish\SqlPublishOptionsDialogViewModel.cs" />
    <Compile Include="Sql\Publish\SqlPublshOptionsDialog.xaml.cs">
      <DependentUpon>SqlPublshOptionsDialog.xaml</DependentUpon>
    </Compile>
    <Compile Include="Sql\Extensions\SqlStringExtensions.cs" />
    <Compile Include="Sql\Extensions\SProcFileExtensions.cs" />
<<<<<<< HEAD
    <Compile Include="Sql\Publish\SqlTelemetryEvents.cs" />
=======
    <Compile Include="StatusBar\VsStatusBar.cs" />
>>>>>>> 52ef0b14
    <Compile Include="Utilities\IdeUtilities.cs" />
    <Compile Include="Windows\ToolWindowPaneFactory.cs" />
    <Compile Include="History\VsRHistoryVisualComponentContainerFactory.cs" />
    <Compile Include="Imaging\ImagesProvider.cs" />
    <Compile Include="Interop\MailUtility.cs" />
    <Compile Include="Logging\LogCleanup.cs" />
    <Compile Include="Logging\DiagnosticLogs.cs" />
    <Compile Include="Options\Attributes\LocDefaultValueAttribute.cs" />
    <Compile Include="Options\Attributes\HelpBrowserTypeConverter.cs" />
    <Compile Include="Options\Attributes\YesNoAskTypeConverter.cs" />
    <Compile Include="Options\R\Tools\ChooseRFolderUIEditor.cs" />
    <Compile Include="Options\R\Tools\GoToEditorOptionsCommand.cs" />
    <Compile Include="Options\R\Tools\ImportRSettingsCommand.cs" />
    <Compile Include="Packages\Definitions\IPackage.cs" />
    <Compile Include="Commands\PackageCommand.cs" />
    <Compile Include="Packages\Attributes\LanguageEditorOptionsAttribute.cs" />
    <Compile Include="Packages\Definitions\IRPackage.cs" />
    <Compile Include="Packages\Attributes\ProvideNewFileTemplatesAttribute.cs" />
    <Compile Include="Packages\R\RPackageToolWindowProvider.cs" />
    <Compile Include="ProjectSystem\Commands\AddItemCommand.cs" />
    <Compile Include="ProjectSystem\Commands\AddRMarkdownCommand.cs" />
    <Compile Include="ProjectSystem\Commands\CommandPromptCommand.cs" />
    <Compile Include="ProjectSystem\Commands\OpenAdminCommandPromptCommand.cs" />
    <Compile Include="ProjectSystem\Commands\OpenCommandPromptCommand.cs" />
    <Compile Include="ProjectSystem\Commands\OpenContainingFolderCommand.cs" />
    <Compile Include="ProjectSystem\Commands\CopyItemPathCommand.cs" />
    <Compile Include="ProjectSystem\Commands\AddRScriptCommand.cs" />
    <Compile Include="ProjectSystem\Commands\SourceFilesCommand.cs" />
    <Compile Include="ProjectSystem\Commands\SetDirectoryHereCommand.cs" />
    <Compile Include="ProjectSystem\Commands\ExcludeFromProjectCommand.cs" />
    <Compile Include="ProjectSystem\OpenRDataCommandGroupHandler.cs" />
    <Compile Include="ProjectSystem\OpenRDataVsStd97CommandGroupHandler.cs" />
    <Compile Include="ProjectSystem\OpenRDataVsUiHierarchyWindowCommandGroupHandler.cs" />
    <Compile Include="ProjectSystem\ProjectIconProvider.cs" />
    <Compile Include="ProjectSystem\ProjectTreeModifier.cs" />
    <Compile Include="Publishing\Commands\PreviewWordCommand.cs" />
    <Compile Include="Publishing\Commands\PreviewPdfCommand.cs" />
    <Compile Include="Publishing\Commands\PreviewHtmlCommand.cs" />
    <Compile Include="Repl\Commands\PasteCurrentCodeCommand.cs" />
    <Compile Include="Repl\Commands\ExecuteCurrentCodeCommand.cs" />
    <Compile Include="Repl\Commands\HistoryNavigationCommand.cs" />
    <Compile Include="Repl\Commands\ReplFormatDocumentCommand.cs" />
    <Compile Include="Repl\Commands\ClearReplCommand.cs" />
    <Compile Include="Repl\Commands\SelectWorkingDirectoryCommand.cs" />
    <Compile Include="Repl\Commands\RExecuteCommand.cs" />
    <Compile Include="Repl\Debugger\AttachToRInteractiveCommand.cs" />
    <Compile Include="Repl\Debugger\DebuggerCommandVisibility.cs" />
    <Compile Include="Repl\Debugger\StepIntoCommand.cs" />
    <Compile Include="Repl\Debugger\StopDebuggingCommand.cs" />
    <Compile Include="Repl\Debugger\StepOutCommand.cs" />
    <Compile Include="Repl\Debugger\StepOverCommand.cs" />
    <Compile Include="Repl\Debugger\DebuggerWrappedCommand.cs" />
    <Compile Include="Repl\Debugger\DebuggerCommand.cs" />
    <Compile Include="Repl\VsRInteractiveWindowComponentContainerFactory.cs" />
    <Compile Include="Repl\ReplClassificationTypes.cs" />
    <Compile Include="Repl\ReplPromptTagger.cs" />
    <Compile Include="Repl\Debugger\ContinueDebuggingCommand.cs" />
    <Compile Include="Repl\Debugger\AttachDebuggerCommand.cs" />
    <Compile Include="Repl\VsRInteractiveWorkflowProvider.cs" />
    <Compile Include="Repl\Workspace\ResetReplCommand.cs" />
    <Compile Include="Repl\Workspace\ShowRInteractiveWindowsCommand.cs" />
    <Compile Include="Commands\Markdown\MarkdownContextMenuId.cs" />
    <Compile Include="Commands\Markdown\VsMdCommandFactory.cs" />
    <Compile Include="Commands\Markdown\VsMarkdownTextViewConnectionListener.cs" />
    <Compile Include="Options\R\Tools\GoToOptionsCommand.cs" />
    <Compile Include="Commands\R\RContextMenuId.cs" />
    <Compile Include="Commands\R\RPackageCommandId.cs" />
    <Compile Include="Commands\R\GoToFormattingOptionsCommand.cs" />
    <Compile Include="Commands\ShowContextMenuCommand.cs" />
    <Compile Include="Commands\R\VsRCommandFactory.cs" />
    <Compile Include="Commands\R\VsRTextViewConnectionListener.cs" />
    <Compile Include="DataInspect\VariableNode.cs" />
    <Compile Include="DataInspect\VariableView.xaml.cs">
      <DependentUpon>VariableView.xaml</DependentUpon>
    </Compile>
    <Compile Include="Document\IVsEditorDocumentFactory.cs" />
    <Compile Include="Document\Markdown\VsMdEditorDocument.cs" />
    <Compile Include="Document\Markdown\VsMdEditorDocumentFactory.cs" />
    <Compile Include="Document\R\VsREditorDocument.cs" />
    <Compile Include="Document\R\VsREditorDocumentFactory.cs" />
    <Compile Include="Editors\IObjectInstanceFactory.cs" />
    <Compile Include="Logging\OutputWindowLog.cs" />
    <Compile Include="Packages\R\PackageCommands.cs" />
    <Compile Include="Publishing\Definitions\IMarkdownFlavorPublishHandler.cs" />
    <Compile Include="Publishing\Handlers\RmdPublishHandler.cs" />
    <Compile Include="Publishing\Commands\PreviewCommand.cs" />
    <Compile Include="Publishing\Definitions\PublishFormat.cs" />
    <Compile Include="Logging\PackagesInstallLog.cs" />
    <Compile Include="Packages\Markdown\MdEditorFactory.cs" />
    <Compile Include="Packages\Markdown\MdLanguageService.cs" />
    <Compile Include="Options\Attributes\ReplShortcutTypeConverter.cs" />
    <Compile Include="Options\R\Tools\RToolsSettingsImplementation.cs" />
    <Compile Include="Packages\Attributes\ProvideDebugEngineAttribute.cs" />
    <Compile Include="Packages\Attributes\ProvideDebugExceptionAttribute.cs" />
    <Compile Include="Packages\Attributes\ProvideDebugLanguageAttribute.cs" />
    <Compile Include="Packages\Attributes\ProvideComClassAttribute.cs" />
    <Compile Include="Packages\Attributes\ProvideDebugPortSupplierAttribute.cs" />
    <Compile Include="Packages\Attributes\ShowBraceCompletionAttribute.cs" />
    <Compile Include="DataInspect\VariableWindowPane.cs" />
    <Compile Include="Packages\Markdown\MdPackage.cs" />
    <Compile Include="Packages\Markdown\MdGuidList.cs" />
    <Compile Include="ProjectSystem\RMsBuildFileSystemFilter.cs" />
    <Compile Include="ProjectSystem\RProjectFileGenerator.cs" />
    <Compile Include="Interop\CommandTargetToOleShim.cs" />
    <Compile Include="Interop\CommandTargetToOleShimVariantStacks.cs" />
    <Compile Include="Interop\ConnectionPoint.cs" />
    <Compile Include="Interop\IOleServiceProvider.cs" />
    <Compile Include="Interop\NativeMethods.cs" />
    <Compile Include="Interop\OleCommand.cs" />
    <Compile Include="Interop\OleToCommandTargetShim.cs" />
    <Compile Include="Options\Attributes\EnumTypeConverter.cs" />
    <Compile Include="Options\Attributes\LocCategoryAttribute.cs" />
    <Compile Include="Options\Attributes\LocDescriptionAttribute.cs" />
    <Compile Include="Options\Attributes\OnOffTypeConverter.cs" />
    <Compile Include="Options\Attributes\LocDisplayNameAttribute.cs" />
    <Compile Include="Options\Common\LanguageSettingsStorage.cs" />
    <Compile Include="Options\Common\LanguageSettingsStorageWithDialog.cs" />
    <Compile Include="Options\R\RToolsOptionsPage.cs">
      <SubType>Component</SubType>
    </Compile>
    <Compile Include="Options\R\Editor\REditorOptionsDialog.cs">
      <SubType>Component</SubType>
    </Compile>
    <Compile Include="Options\R\VsRSettingsStorage.cs" />
    <Compile Include="ProjectSystem\RProjectLoadHooks.cs" />
    <Compile Include="ProjectSystem\RProjectSourceItemProviderExtension.cs" />
    <Compile Include="Publishing\Handlers\MdPublishHandler.cs" />
    <Compile Include="Repl\Commands\ReplCommandFactory.cs" />
    <Compile Include="Repl\Commands\ReplCommandTargetProvider.cs" />
    <Compile Include="Repl\Commands\ReplCommandController.cs" />
    <Compile Include="Repl\Workspace\LoadWorkspaceCommand.cs" />
    <Compile Include="Repl\Workspace\SaveWorkspaceCommand.cs" />
    <Compile Include="DataInspect\Commands\ImportDataSetTextFileCommand.cs" />
    <Compile Include="DataInspect\Commands\ImportDataSetUrlCommand.cs" />
    <Compile Include="Repl\Commands\SendToReplCommand.cs" />
    <Compile Include="Resources.Designer.cs">
      <AutoGen>True</AutoGen>
      <DesignTime>True</DesignTime>
      <DependentUpon>Resources.resx</DependentUpon>
    </Compile>
    <Compile Include="RPackages\Commands\CheckForPackageUpdatesCommand.cs" />
    <Compile Include="RPackages\Commands\InstallPackagesCommand.cs" />
    <Compile Include="Options\R\Tools\CranMirrorTypeConverter.cs" />
    <Compile Include="RtvsProductInfo.cs" />
    <Compile Include="Search\VsSearchControl.cs" />
    <Compile Include="Search\VsSearchControlProvider.cs" />
    <Compile Include="Search\VsSearchTask.cs" />
    <Compile Include="Shell\VisualComponentToolWindow.cs" />
    <Compile Include="Shell\VisualComponentToolWindowAdapter.cs" />
    <Compile Include="Shell\VsAppShell.cs" />
    <Compile Include="Packages\R\REditorFactory.cs" />
    <Compile Include="Shell\IApplicationShell.cs" />
    <Compile Include="Packages\R\RGuidList.cs" />
    <Compile Include="Packages\R\RLanguageService.cs" />
    <Compile Include="Editors\TextBufferInitializationTracker.cs" />
    <Compile Include="Editors\BaseEditorFactory.cs" />
    <Compile Include="Languages\BaseLanguageService.cs" />
    <Compile Include="Packages\BasePackage.cs" />
    <Compile Include="Packages\R\RPackage.cs" />
    <Compile Include="Properties\AssemblyInfo.cs" />
    <Compile Include="Shell\IdleTimeSource.cs" />
    <Compile Include="Expansions\IExpansionsCache.cs" />
    <Compile Include="Expansions\ExpansionBuffer.cs" />
    <Compile Include="Expansions\ExpansionClient.cs" />
    <Compile Include="Expansions\ExpansionsCache.cs" />
    <Compile Include="Expansions\ExpansionsController.cs" />
    <Compile Include="Expansions\ExpansionsControllerFactory.cs" />
    <Compile Include="SurveyNews\ISurveyNewsFeedClient.cs" />
    <Compile Include="SurveyNews\ISurveyNewsOptions.cs" />
    <Compile Include="SurveyNews\ISurveyNewsService.cs" />
    <Compile Include="Browsers\IWebBrowserServices.cs" />
    <Compile Include="Browsers\WebBrowserServices.cs" />
    <Compile Include="SurveyNews\SurveyNewsFeed.cs" />
    <Compile Include="SurveyNews\SurveyNewsFeedClient.cs" />
    <Compile Include="SurveyNews\SurveyNewsFeedException.cs" />
    <Compile Include="SurveyNews\SurveyNewsOptions.cs" />
    <Compile Include="SurveyNews\SurveyNewsService.cs" />
    <Compile Include="SurveyNews\SurveyNewsUrls.cs" />
    <Compile Include="TaskList\VsTaskItem.cs" />
    <Compile Include="TaskList\VsTaskList.cs" />
    <Compile Include="TaskList\VsTaskListProvider.cs" />
    <Compile Include="Telemetry\Data\FolderUtility.cs" />
    <Compile Include="Telemetry\Data\RPackageData.cs" />
    <Compile Include="Telemetry\Data\RPackageType.cs" />
    <Compile Include="Telemetry\Data\ToolWindowData.cs" />
    <Compile Include="Telemetry\Definitions\IRtvsTelemetry.cs" />
    <Compile Include="Telemetry\Definitions\ITelemetryLog.cs" />
    <Compile Include="Telemetry\StringTelemetryRecorder.cs" />
    <Compile Include="Telemetry\RtvsTelemetry.cs" />
    <Compile Include="Telemetry\VsTelemetryRecorder.cs" />
    <Compile Include="Telemetry\VsTelemetryService.cs" />
    <Compile Include="Telemetry\Windows\ToolWindowTracker.cs" />
    <Compile Include="Utilities\CollectionUtilities.cs" />
    <Compile Include="Repl\IActiveRInteractiveWindowTracker.cs" />
    <Compile Include="Utilities\LongOperationNotification.cs" />
    <Compile Include="Utilities\Navigation.cs" />
    <Compile Include="Utilities\ProjectUtilities.cs" />
    <Compile Include="Utilities\TextBufferUtilities.cs" />
    <Compile Include="Utilities\CompletionUtilities.cs" />
    <Compile Include="Utilities\ToolWindowUtilities.cs" />
    <Compile Include="Utilities\ViewUtilities.cs" />
    <Compile Include="Utilities\ActiveWpfTextViewTracker.cs" />
    <Compile Include="Repl\VsActiveRInteractiveWindowTracker.cs" />
    <Compile Include="Utilities\VsDebuggerModeTracker.cs" />
    <Compile Include="Wpf\VsWpfOverrides.cs" />
    <Compile Include="Windows\GotoSolutionExplorerCommand.cs" />
    <Compile Include="Windows\GotoEditorWindowCommand.cs" />
    <Compile Include="Windows\RToolWindowPane.cs" />
    <Compile Include="Wpf\Commands.cs" />
    <Compile Include="Wpf\ConfigurationControl.cs" />
    <Compile Include="Wpf\Controls.cs" />
    <Compile Include="Wpf\Dialogs.cs" />
    <Compile Include="Wpf\LabelledButton.cs" />
    <Compile Include="Wpf\LabelledControl.cs" />
    <Compile Include="Wpf\NativeMethods.cs" />
    <Compile Include="Wpf\WpfHelper.cs" />
  </ItemGroup>
  <ItemGroup>
    <Content Include="Images\SqlRScript.ico" />
    <Content Include="Profiles\15.0\R.vssettings">
      <SubType>Designer</SubType>
      <CopyToOutputDirectory>PreserveNewest</CopyToOutputDirectory>
    </Content>
    <Content Include="Profiles\15.0\RCombined.vssettings">
      <SubType>Designer</SubType>
      <CopyToOutputDirectory>PreserveNewest</CopyToOutputDirectory>
    </Content>
    <Content Include="Profiles\15.0\RStudioKeyboard.vssettings">
      <SubType>Designer</SubType>
      <CopyToOutputDirectory>PreserveNewest</CopyToOutputDirectory>
    </Content>
    <None Include="Resources\DatabaseProject.ico" />
    <None Include="Resources\DatabaseProject1.ico" />
    <VSTemplate Include="Templates\ItemTemplates\SqlSProc\SqlSProc.vstemplate">
      <SubType>Designer</SubType>
    </VSTemplate>
    <VSTemplate Include="Templates\ItemTemplates\RSettings\rsettings.vstemplate">
      <SubType>Designer</SubType>
    </VSTemplate>
    <VSTemplate Include="Templates\ItemTemplates\SqlQuery\SqlQuery.vstemplate">
      <SubType>Designer</SubType>
    </VSTemplate>
    <None Include="Templates\ItemTemplates\SqlSProc\SqlSProc.R" />
    <None Include="Templates\ItemTemplates\SqlQuery\SqlQuery.sql" />
    <None Include="Templates\ItemTemplates\SqlSProc\SqlSProc.Template.sql" />
    <None Include="Templates\ItemTemplates\SqlSProc\SqlSProc.Query.sql" />
    <Content Include="Templates\NewItem\SqlQuery.sql">
      <CopyToOutputDirectory>PreserveNewest</CopyToOutputDirectory>
      <IncludeInVSIX>true</IncludeInVSIX>
    </Content>
    <Content Include="Templates\Sql\Create Procedure R.sql">
      <CopyToOutputDirectory>PreserveNewest</CopyToOutputDirectory>
      <IncludeInVSIX>true</IncludeInVSIX>
    </Content>
    <Content Include="Templates\Sql\Create Procedure R.vstemplate">
      <CopyToOutputDirectory>PreserveNewest</CopyToOutputDirectory>
      <IncludeInVSIX>true</IncludeInVSIX>
    </Content>
    <Content Include="vstheme.pkgdef">
      <IncludeInVSIX>true</IncludeInVSIX>
      <CopyToOutputDirectory>PreserveNewest</CopyToOutputDirectory>
    </Content>
    <None Include="project.14.0.json" />
    <None Include="project.15.0.json" />
    <None Include="project.json" />
    <None Include="Rules\rtvs.rules.props">
      <CopyToOutputDirectory>PreserveNewest</CopyToOutputDirectory>
    </None>
    <None Include="Resources\503.ico" />
    <None Include="Resources\RdFile.ico" />
    <Content Include="Snippets\flow\else.snippet">
      <CopyToOutputDirectory>PreserveNewest</CopyToOutputDirectory>
      <IncludeInVSIX>true</IncludeInVSIX>
    </Content>
    <Content Include="Snippets\flow\trycatch.snippet">
      <CopyToOutputDirectory>PreserveNewest</CopyToOutputDirectory>
      <IncludeInVSIX>true</IncludeInVSIX>
    </Content>
    <Content Include="Snippets\flow\repeat.snippet">
      <CopyToOutputDirectory>PreserveNewest</CopyToOutputDirectory>
      <IncludeInVSIX>true</IncludeInVSIX>
    </Content>
    <Content Include="Snippets\flow\if.snippet">
      <CopyToOutputDirectory>PreserveNewest</CopyToOutputDirectory>
      <IncludeInVSIX>true</IncludeInVSIX>
    </Content>
    <Content Include="Snippets\flow\while.snippet">
      <CopyToOutputDirectory>PreserveNewest</CopyToOutputDirectory>
      <IncludeInVSIX>true</IncludeInVSIX>
    </Content>
    <Content Include="Snippets\flow\for.snippet">
      <CopyToOutputDirectory>PreserveNewest</CopyToOutputDirectory>
      <IncludeInVSIX>true</IncludeInVSIX>
    </Content>
    <Content Include="Snippets\graphics\bargraph.snippet">
      <CopyToOutputDirectory>PreserveNewest</CopyToOutputDirectory>
      <IncludeInVSIX>true</IncludeInVSIX>
    </Content>
    <Content Include="Snippets\graphics\annotate.snippet">
      <CopyToOutputDirectory>PreserveNewest</CopyToOutputDirectory>
      <IncludeInVSIX>true</IncludeInVSIX>
    </Content>
    <Content Include="Snippets\graphics\dotplot.snippet">
      <CopyToOutputDirectory>PreserveNewest</CopyToOutputDirectory>
      <IncludeInVSIX>true</IncludeInVSIX>
    </Content>
    <Content Include="Snippets\graphics\linegraph.snippet">
      <CopyToOutputDirectory>PreserveNewest</CopyToOutputDirectory>
      <IncludeInVSIX>true</IncludeInVSIX>
    </Content>
    <Content Include="Snippets\graphics\linegraphdot.snippet">
      <CopyToOutputDirectory>PreserveNewest</CopyToOutputDirectory>
      <IncludeInVSIX>true</IncludeInVSIX>
    </Content>
    <Content Include="Snippets\graphics\areagraph.snippet">
      <CopyToOutputDirectory>PreserveNewest</CopyToOutputDirectory>
      <IncludeInVSIX>true</IncludeInVSIX>
    </Content>
    <Content Include="Snippets\graphics\areastackgraph.snippet">
      <CopyToOutputDirectory>PreserveNewest</CopyToOutputDirectory>
      <IncludeInVSIX>true</IncludeInVSIX>
    </Content>
    <Content Include="Snippets\graphics\boxplot.snippet">
      <CopyToOutputDirectory>PreserveNewest</CopyToOutputDirectory>
      <IncludeInVSIX>true</IncludeInVSIX>
    </Content>
    <Content Include="Snippets\graphics\annotatef.snippet">
      <CopyToOutputDirectory>PreserveNewest</CopyToOutputDirectory>
      <IncludeInVSIX>true</IncludeInVSIX>
    </Content>
    <Content Include="Snippets\graphics\labels.snippet">
      <CopyToOutputDirectory>PreserveNewest</CopyToOutputDirectory>
      <IncludeInVSIX>true</IncludeInVSIX>
    </Content>
    <Content Include="Snippets\graphics\logscale.snippet">
      <CopyToOutputDirectory>PreserveNewest</CopyToOutputDirectory>
      <IncludeInVSIX>true</IncludeInVSIX>
    </Content>
    <Content Include="Snippets\graphics\circulargraph.snippet">
      <CopyToOutputDirectory>PreserveNewest</CopyToOutputDirectory>
      <IncludeInVSIX>true</IncludeInVSIX>
    </Content>
    <Content Include="Snippets\flow\function.snippet">
      <CopyToOutputDirectory>PreserveNewest</CopyToOutputDirectory>
      <IncludeInVSIX>true</IncludeInVSIX>
    </Content>
    <Content Include="Snippets\datasets\df2n.snippet">
      <CopyToOutputDirectory>PreserveNewest</CopyToOutputDirectory>
      <IncludeInVSIX>true</IncludeInVSIX>
    </Content>
    <Content Include="Snippets\datasets\df2c.snippet">
      <CopyToOutputDirectory>PreserveNewest</CopyToOutputDirectory>
      <IncludeInVSIX>true</IncludeInVSIX>
    </Content>
    <Content Include="Snippets\datasets\seql.snippet">
      <CopyToOutputDirectory>PreserveNewest</CopyToOutputDirectory>
      <IncludeInVSIX>true</IncludeInVSIX>
    </Content>
    <Content Include="Snippets\flow\section.snippet">
      <CopyToOutputDirectory>PreserveNewest</CopyToOutputDirectory>
      <IncludeInVSIX>true</IncludeInVSIX>
    </Content>
    <Content Include="Snippets\flow\roxygen.snippet">
      <CopyToOutputDirectory>PreserveNewest</CopyToOutputDirectory>
      <IncludeInVSIX>true</IncludeInVSIX>
    </Content>
    <Content Include="Snippets\rodbc\connect.snippet">
      <CopyToOutputDirectory>PreserveNewest</CopyToOutputDirectory>
      <IncludeInVSIX>true</IncludeInVSIX>
    </Content>
    <Content Include="Snippets\rodbc\sqlquery.snippet">
      <CopyToOutputDirectory>PreserveNewest</CopyToOutputDirectory>
      <IncludeInVSIX>true</IncludeInVSIX>
    </Content>
    <Content Include="Snippets\operators\assign.snippet">
      <CopyToOutputDirectory>PreserveNewest</CopyToOutputDirectory>
      <IncludeInVSIX>true</IncludeInVSIX>
    </Content>
    <Content Include="Snippets\flow\ifelse.snippet">
      <CopyToOutputDirectory>PreserveNewest</CopyToOutputDirectory>
      <IncludeInVSIX>true</IncludeInVSIX>
    </Content>
    <Content Include="Snippets\analysis\lm.snippet">
      <CopyToOutputDirectory>PreserveNewest</CopyToOutputDirectory>
      <IncludeInVSIX>true</IncludeInVSIX>
    </Content>
    <Content Include="Snippets\analysis\lmplot.snippet">
      <CopyToOutputDirectory>PreserveNewest</CopyToOutputDirectory>
      <IncludeInVSIX>true</IncludeInVSIX>
    </Content>
    <Content Include="Snippets\analysis\loess.snippet">
      <CopyToOutputDirectory>PreserveNewest</CopyToOutputDirectory>
      <IncludeInVSIX>true</IncludeInVSIX>
    </Content>
    <Content Include="Snippets\analysis\clara.snippet">
      <CopyToOutputDirectory>PreserveNewest</CopyToOutputDirectory>
      <IncludeInVSIX>true</IncludeInVSIX>
    </Content>
    <Content Include="Snippets\analysis\xtabs.snippet">
      <CopyToOutputDirectory>PreserveNewest</CopyToOutputDirectory>
      <IncludeInVSIX>true</IncludeInVSIX>
    </Content>
    <Content Include="Snippets\analysis\summary.snippet">
      <CopyToOutputDirectory>PreserveNewest</CopyToOutputDirectory>
      <IncludeInVSIX>true</IncludeInVSIX>
    </Content>
    <Content Include="Snippets\datasets\readcsv.snippet">
      <CopyToOutputDirectory>PreserveNewest</CopyToOutputDirectory>
      <IncludeInVSIX>true</IncludeInVSIX>
    </Content>
    <Content Include="Snippets\datasets\recode.snippet">
      <CopyToOutputDirectory>PreserveNewest</CopyToOutputDirectory>
      <IncludeInVSIX>true</IncludeInVSIX>
    </Content>
    <Content Include="Snippets\datasets\naomit.snippet">
      <CopyToOutputDirectory>PreserveNewest</CopyToOutputDirectory>
      <IncludeInVSIX>true</IncludeInVSIX>
    </Content>
    <Content Include="Snippets\datasets\readtable.snippet">
      <CopyToOutputDirectory>PreserveNewest</CopyToOutputDirectory>
      <IncludeInVSIX>true</IncludeInVSIX>
    </Content>
    <Content Include="Snippets\datasets\dfv.snippet">
      <CopyToOutputDirectory>PreserveNewest</CopyToOutputDirectory>
      <IncludeInVSIX>true</IncludeInVSIX>
    </Content>
    <Content Include="Snippets\datasets\factor.snippet">
      <CopyToOutputDirectory>PreserveNewest</CopyToOutputDirectory>
      <IncludeInVSIX>true</IncludeInVSIX>
    </Content>
    <Content Include="Snippets\datasets\matrix.snippet">
      <CopyToOutputDirectory>PreserveNewest</CopyToOutputDirectory>
      <IncludeInVSIX>true</IncludeInVSIX>
    </Content>
    <Content Include="Snippets\datasets\rep.snippet">
      <CopyToOutputDirectory>PreserveNewest</CopyToOutputDirectory>
      <IncludeInVSIX>true</IncludeInVSIX>
    </Content>
    <Content Include="Snippets\datasets\seqby.snippet">
      <CopyToOutputDirectory>PreserveNewest</CopyToOutputDirectory>
      <IncludeInVSIX>true</IncludeInVSIX>
    </Content>
    <Content Include="Snippets\datasets\transform.snippet">
      <CopyToOutputDirectory>PreserveNewest</CopyToOutputDirectory>
      <IncludeInVSIX>true</IncludeInVSIX>
    </Content>
    <Content Include="Snippets\datasets\writecsv.snippet">
      <CopyToOutputDirectory>PreserveNewest</CopyToOutputDirectory>
      <IncludeInVSIX>true</IncludeInVSIX>
    </Content>
    <Content Include="Snippets\datasets\writetable.snippet">
      <CopyToOutputDirectory>PreserveNewest</CopyToOutputDirectory>
      <IncludeInVSIX>true</IncludeInVSIX>
    </Content>
    <Content Include="Snippets\distributions\pnorm.snippet">
      <CopyToOutputDirectory>PreserveNewest</CopyToOutputDirectory>
      <IncludeInVSIX>true</IncludeInVSIX>
    </Content>
    <Content Include="Snippets\distributions\runif.snippet">
      <CopyToOutputDirectory>PreserveNewest</CopyToOutputDirectory>
      <IncludeInVSIX>true</IncludeInVSIX>
    </Content>
    <Content Include="Snippets\distributions\rnorm.snippet">
      <CopyToOutputDirectory>PreserveNewest</CopyToOutputDirectory>
      <IncludeInVSIX>true</IncludeInVSIX>
    </Content>
    <Content Include="Snippets\flow\elseif.snippet">
      <CopyToOutputDirectory>PreserveNewest</CopyToOutputDirectory>
      <IncludeInVSIX>true</IncludeInVSIX>
    </Content>
    <Content Include="Snippets\flow\switch.snippet">
      <CopyToOutputDirectory>PreserveNewest</CopyToOutputDirectory>
      <IncludeInVSIX>true</IncludeInVSIX>
    </Content>
    <Content Include="Snippets\graphics\levelplot.snippet">
      <CopyToOutputDirectory>PreserveNewest</CopyToOutputDirectory>
      <IncludeInVSIX>true</IncludeInVSIX>
    </Content>
    <Content Include="Snippets\graphics\xyplot.snippet">
      <CopyToOutputDirectory>PreserveNewest</CopyToOutputDirectory>
      <IncludeInVSIX>true</IncludeInVSIX>
    </Content>
    <Content Include="Snippets\graphics\xyplotc.snippet">
      <CopyToOutputDirectory>PreserveNewest</CopyToOutputDirectory>
      <IncludeInVSIX>true</IncludeInVSIX>
    </Content>
    <Content Include="Snippets\operators\pipe.snippet">
      <CopyToOutputDirectory>PreserveNewest</CopyToOutputDirectory>
      <IncludeInVSIX>true</IncludeInVSIX>
    </Content>
    <Content Include="Snippets\mrs-analysis\rxCovCor.snippet">
      <CopyToOutputDirectory>PreserveNewest</CopyToOutputDirectory>
      <IncludeInVSIX>true</IncludeInVSIX>
    </Content>
    <Content Include="Snippets\mrs-analysis\rxCrossTabs.snippet">
      <CopyToOutputDirectory>PreserveNewest</CopyToOutputDirectory>
      <IncludeInVSIX>true</IncludeInVSIX>
    </Content>
    <Content Include="Snippets\mrs-analysis\rxCube.snippet">
      <CopyToOutputDirectory>PreserveNewest</CopyToOutputDirectory>
      <IncludeInVSIX>true</IncludeInVSIX>
    </Content>
    <Content Include="Snippets\mrs-analysis\rxDTree.snippet">
      <CopyToOutputDirectory>PreserveNewest</CopyToOutputDirectory>
      <IncludeInVSIX>true</IncludeInVSIX>
    </Content>
    <Content Include="Snippets\mrs-analysis\rxGlm.snippet">
      <CopyToOutputDirectory>PreserveNewest</CopyToOutputDirectory>
      <IncludeInVSIX>true</IncludeInVSIX>
    </Content>
    <Content Include="Snippets\mrs-analysis\rxKmeans.snippet">
      <CopyToOutputDirectory>PreserveNewest</CopyToOutputDirectory>
      <IncludeInVSIX>true</IncludeInVSIX>
    </Content>
    <Content Include="Snippets\mrs-analysis\rxLinMod.snippet">
      <CopyToOutputDirectory>PreserveNewest</CopyToOutputDirectory>
      <IncludeInVSIX>true</IncludeInVSIX>
    </Content>
    <Content Include="Snippets\mrs-analysis\rxLogit.snippet">
      <CopyToOutputDirectory>PreserveNewest</CopyToOutputDirectory>
      <IncludeInVSIX>true</IncludeInVSIX>
    </Content>
    <Content Include="Snippets\mrs-analysis\rxSummary.snippet">
      <CopyToOutputDirectory>PreserveNewest</CopyToOutputDirectory>
      <IncludeInVSIX>true</IncludeInVSIX>
    </Content>
    <Content Include="Snippets\mrs-chunking\rxClose.snippet">
      <CopyToOutputDirectory>PreserveNewest</CopyToOutputDirectory>
      <IncludeInVSIX>true</IncludeInVSIX>
    </Content>
    <Content Include="Snippets\mrs-chunking\rxOpen.snippet">
      <CopyToOutputDirectory>PreserveNewest</CopyToOutputDirectory>
      <IncludeInVSIX>true</IncludeInVSIX>
    </Content>
    <Content Include="Snippets\mrs-chunking\rxReadNext.snippet">
      <CopyToOutputDirectory>PreserveNewest</CopyToOutputDirectory>
      <IncludeInVSIX>true</IncludeInVSIX>
    </Content>
    <Content Include="Snippets\mrs-chunking\RxXdfData.snippet">
      <CopyToOutputDirectory>PreserveNewest</CopyToOutputDirectory>
      <IncludeInVSIX>true</IncludeInVSIX>
    </Content>
    <Content Include="Snippets\mrs-computeContext\RxAzureBurst.snippet">
      <CopyToOutputDirectory>PreserveNewest</CopyToOutputDirectory>
      <IncludeInVSIX>true</IncludeInVSIX>
    </Content>
    <Content Include="Snippets\mrs-computeContext\RxComputeCluster.snippet">
      <CopyToOutputDirectory>PreserveNewest</CopyToOutputDirectory>
      <IncludeInVSIX>true</IncludeInVSIX>
    </Content>
    <Content Include="Snippets\mrs-computeContext\RxForeachDoPar.snippet">
      <CopyToOutputDirectory>PreserveNewest</CopyToOutputDirectory>
      <IncludeInVSIX>true</IncludeInVSIX>
    </Content>
    <Content Include="Snippets\mrs-computeContext\rxGetComputeContext.snippet">
      <CopyToOutputDirectory>PreserveNewest</CopyToOutputDirectory>
      <IncludeInVSIX>true</IncludeInVSIX>
    </Content>
    <Content Include="Snippets\mrs-computeContext\RxHpcServer.snippet">
      <CopyToOutputDirectory>PreserveNewest</CopyToOutputDirectory>
      <IncludeInVSIX>true</IncludeInVSIX>
    </Content>
    <Content Include="Snippets\mrs-computeContext\RxHpcServerClone.snippet">
      <CopyToOutputDirectory>PreserveNewest</CopyToOutputDirectory>
      <IncludeInVSIX>true</IncludeInVSIX>
    </Content>
    <Content Include="Snippets\mrs-computeContext\RxLocalParallel.snippet">
      <CopyToOutputDirectory>PreserveNewest</CopyToOutputDirectory>
      <IncludeInVSIX>true</IncludeInVSIX>
    </Content>
    <Content Include="Snippets\mrs-computeContext\RxLocalSeq.snippet">
      <CopyToOutputDirectory>PreserveNewest</CopyToOutputDirectory>
      <IncludeInVSIX>true</IncludeInVSIX>
    </Content>
    <Content Include="Snippets\mrs-computeContext\RxLsfCluster.snippet">
      <CopyToOutputDirectory>PreserveNewest</CopyToOutputDirectory>
      <IncludeInVSIX>true</IncludeInVSIX>
    </Content>
    <Content Include="Snippets\mrs-computeContext\RxLsfClusterClone.snippet">
      <CopyToOutputDirectory>PreserveNewest</CopyToOutputDirectory>
      <IncludeInVSIX>true</IncludeInVSIX>
    </Content>
    <Content Include="Snippets\mrs-computeContext\RxSetComputeContext.snippet">
      <CopyToOutputDirectory>PreserveNewest</CopyToOutputDirectory>
      <IncludeInVSIX>true</IncludeInVSIX>
    </Content>
    <Content Include="Snippets\mrs-data\rxDataStep.snippet">
      <CopyToOutputDirectory>PreserveNewest</CopyToOutputDirectory>
      <IncludeInVSIX>true</IncludeInVSIX>
    </Content>
    <Content Include="Snippets\mrs-data\rxFactors.snippet">
      <CopyToOutputDirectory>PreserveNewest</CopyToOutputDirectory>
      <IncludeInVSIX>true</IncludeInVSIX>
    </Content>
    <Content Include="Snippets\mrs-data\rxGetInfo.snippet">
      <CopyToOutputDirectory>PreserveNewest</CopyToOutputDirectory>
      <IncludeInVSIX>true</IncludeInVSIX>
    </Content>
    <Content Include="Snippets\mrs-data\rxGetVarInfo.snippet">
      <CopyToOutputDirectory>PreserveNewest</CopyToOutputDirectory>
      <IncludeInVSIX>true</IncludeInVSIX>
    </Content>
    <Content Include="Snippets\mrs-data\rxImport.snippet">
      <CopyToOutputDirectory>PreserveNewest</CopyToOutputDirectory>
      <IncludeInVSIX>true</IncludeInVSIX>
    </Content>
    <Content Include="Snippets\mrs-data\rxMerge.snippet">
      <CopyToOutputDirectory>PreserveNewest</CopyToOutputDirectory>
      <IncludeInVSIX>true</IncludeInVSIX>
    </Content>
    <Content Include="Snippets\mrs-data\RxOdbcData.snippet">
      <CopyToOutputDirectory>PreserveNewest</CopyToOutputDirectory>
      <IncludeInVSIX>true</IncludeInVSIX>
    </Content>
    <Content Include="Snippets\mrs-data\rxReadXdf.snippet">
      <CopyToOutputDirectory>PreserveNewest</CopyToOutputDirectory>
      <IncludeInVSIX>true</IncludeInVSIX>
    </Content>
    <Content Include="Snippets\mrs-data\RxSasData.snippet">
      <CopyToOutputDirectory>PreserveNewest</CopyToOutputDirectory>
      <IncludeInVSIX>true</IncludeInVSIX>
    </Content>
    <Content Include="Snippets\mrs-data\rxSetVarInfo.snippet">
      <CopyToOutputDirectory>PreserveNewest</CopyToOutputDirectory>
      <IncludeInVSIX>true</IncludeInVSIX>
    </Content>
    <Content Include="Snippets\mrs-data\rxSort.snippet">
      <CopyToOutputDirectory>PreserveNewest</CopyToOutputDirectory>
      <IncludeInVSIX>true</IncludeInVSIX>
    </Content>
    <Content Include="Snippets\mrs-data\RxSpssData.snippet">
      <CopyToOutputDirectory>PreserveNewest</CopyToOutputDirectory>
      <IncludeInVSIX>true</IncludeInVSIX>
    </Content>
    <Content Include="Snippets\mrs-data\RxTeradata.snippet">
      <CopyToOutputDirectory>PreserveNewest</CopyToOutputDirectory>
      <IncludeInVSIX>true</IncludeInVSIX>
    </Content>
    <Content Include="Snippets\mrs-data\RxTextData.snippet">
      <CopyToOutputDirectory>PreserveNewest</CopyToOutputDirectory>
      <IncludeInVSIX>true</IncludeInVSIX>
    </Content>
    <Content Include="Snippets\mrs-data\rxXdfToDataFrame.snippet">
      <CopyToOutputDirectory>PreserveNewest</CopyToOutputDirectory>
      <IncludeInVSIX>true</IncludeInVSIX>
    </Content>
    <Content Include="Snippets\mrs-data\rxXdfToText.snippet">
      <CopyToOutputDirectory>PreserveNewest</CopyToOutputDirectory>
      <IncludeInVSIX>true</IncludeInVSIX>
    </Content>
    <Content Include="Snippets\mrs-distributed\rxExec.snippet">
      <CopyToOutputDirectory>PreserveNewest</CopyToOutputDirectory>
      <IncludeInVSIX>true</IncludeInVSIX>
    </Content>
    <Content Include="Snippets\mrs-graphics\rxHistogram.snippet">
      <CopyToOutputDirectory>PreserveNewest</CopyToOutputDirectory>
      <IncludeInVSIX>true</IncludeInVSIX>
    </Content>
    <Content Include="Snippets\mrs-graphics\rxLinePlot.snippet">
      <CopyToOutputDirectory>PreserveNewest</CopyToOutputDirectory>
      <IncludeInVSIX>true</IncludeInVSIX>
    </Content>
    <Content Include="Snippets\mrs-transforms\transformFunc.snippet">
      <CopyToOutputDirectory>PreserveNewest</CopyToOutputDirectory>
      <IncludeInVSIX>true</IncludeInVSIX>
    </Content>
    <None Include="source.extension.vsixmanifest">
      <SubType>Designer</SubType>
    </None>
  </ItemGroup>
  <ItemGroup>
    <EmbeddedResource Include="ProjectSystem\PropertyPages\Settings\SettingsPageControl.resx">
      <DependentUpon>SettingsPageControl.cs</DependentUpon>
    </EmbeddedResource>
    <EmbeddedResource Include="Resources.resx">
      <Generator>PublicResXFileCodeGenerator</Generator>
      <LastGenOutput>Resources.Designer.cs</LastGenOutput>
      <SubType>Designer</SubType>
    </EmbeddedResource>
    <EmbeddedResource Include="VSPackage.resx">
      <MergeWithCTO>true</MergeWithCTO>
      <ManifestResourceName>VSPackage</ManifestResourceName>
      <SubType>Designer</SubType>
    </EmbeddedResource>
  </ItemGroup>
  <ItemGroup>
    <Reference Include="Microsoft.CSharp" />
    <Reference Include="Microsoft.VisualStudio.CommandBars, Version=8.0.0.0, Culture=neutral, PublicKeyToken=b03f5f7f11d50a3a">
      <EmbedInteropTypes>True</EmbedInteropTypes>
    </Reference>
    <Reference Include="Microsoft.VisualStudio.InteractiveWindow">
      <Private>False</Private>
      <SpecificVersion>False</SpecificVersion>
      <HintPath>$(LibDirectory)\Microsoft.VisualStudio.InteractiveWindow.dll</HintPath>
    </Reference>
    <Reference Include="Microsoft.VisualStudio.VsInteractiveWindow">
      <Private>False</Private>
      <SpecificVersion>False</SpecificVersion>
      <HintPath>$(LibDirectory)\Microsoft.VisualStudio.VsInteractiveWindow.dll</HintPath>
    </Reference>
    <Reference Include="$(PrivateAssembliesFolderPath)\Microsoft.VisualStudio.Telemetry.dll">
      <SpecificVersion>False</SpecificVersion>
      <Private>False</Private>
    </Reference>
    <Reference Include="Microsoft.mshtml, Version=7.0.3300.0, Culture=neutral, PublicKeyToken=b03f5f7f11d50a3a">
      <EmbedInteropTypes>True</EmbedInteropTypes>
    </Reference>
    <Reference Include="Microsoft.MSXML, Version=8.0.0.0, Culture=neutral, PublicKeyToken=b03f5f7f11d50a3a, processorArchitecture=MSIL" />
    <Reference Include="Microsoft.Office.Interop.Outlook, Version=15.0.0.0, Culture=neutral, PublicKeyToken=71e9bce111e9429c, processorArchitecture=MSIL">
      <SpecificVersion>False</SpecificVersion>
      <EmbedInteropTypes>True</EmbedInteropTypes>
      <HintPath>$(LibDirectory)\Microsoft.Office.Interop.Outlook.dll</HintPath>
    </Reference>
    <Reference Include="Microsoft.VisualStudio.ComponentModelHost, Version=14.0.0.0, Culture=neutral, PublicKeyToken=b03f5f7f11d50a3a, processorArchitecture=MSIL" />
    <Reference Include="Microsoft.Build, Version=$(VisualStudioVersion).0.0, Culture=neutral, PublicKeyToken=b03f5f7f11d50a3a, processorArchitecture=MSIL" />
    <Reference Include="PresentationCore" />
    <Reference Include="PresentationFramework" />
    <Reference Include="System" />
    <Reference Include="System.ComponentModel.Composition" />
    <Reference Include="System.Data" />
    <Reference Include="System.Drawing" />
    <Reference Include="System.Runtime.Serialization" />
    <Reference Include="System.Windows.Forms" />
    <Reference Include="System.Xaml" />
    <Reference Include="System.Xml" />
    <Reference Include="System.Xml.Linq" />
    <Reference Include="WindowsBase" />
    <Reference Include="WindowsFormsIntegration" />
  </ItemGroup>
  <ItemGroup>
    <ProjectReference Include="..\..\Common\Core\Impl\Microsoft.Common.Core.csproj">
      <Project>{8D408909-459F-4853-A36C-745118F99869}</Project>
      <Name>Microsoft.Common.Core</Name>
    </ProjectReference>
    <ProjectReference Include="..\..\Common\Wpf\Impl\Microsoft.Common.Wpf.csproj">
      <Project>{9de5e0b5-c8bd-482c-85c3-b8e20f08453b}</Project>
      <Name>Microsoft.Common.Wpf</Name>
    </ProjectReference>
    <ProjectReference Include="..\..\Debugger\Impl\Microsoft.R.Debugger.csproj">
      <Project>{6d62df0d-d9c3-49a7-a693-acd0691ba69d}</Project>
      <Name>Microsoft.R.Debugger</Name>
    </ProjectReference>
    <ProjectReference Include="..\..\Host\Client\Impl\Microsoft.R.Host.Client.csproj">
      <Project>{E09D3BDA-2E6B-47B5-87AC-B6FC2D33DFAB}</Project>
      <Name>Microsoft.R.Host.Client</Name>
    </ProjectReference>
    <ProjectReference Include="..\..\Host\Process\src\Microsoft.R.Host.vcxproj">
      <SetPlatform>Platform=x64</SetPlatform>
      <Project>{131842ce-daf9-4c0e-8409-4a26ef7961a7}</Project>
      <Name>Microsoft.R.Host</Name>
    </ProjectReference>
    <ProjectReference Include="..\..\Languages\Core\Impl\Microsoft.Languages.Core.csproj">
      <Project>{25cd8690-6208-4740-b123-6dbce6b9444a}</Project>
      <Name>Microsoft.Languages.Core</Name>
      <IncludeOutputGroupsInVSIX>BuiltProjectOutputGroup%3bBuiltProjectOutputGroupDependencies%3bGetCopyToOutputDirectoryItems%3bSatelliteDllsProjectOutputGroup%3b</IncludeOutputGroupsInVSIX>
      <IncludeOutputGroupsInVSIXLocalOnly>DebugSymbolsProjectOutputGroup%3b</IncludeOutputGroupsInVSIXLocalOnly>
    </ProjectReference>
    <ProjectReference Include="..\..\Languages\Editor\Impl\Microsoft.Languages.Editor.csproj">
      <Project>{62857e49-e586-4baa-ae4d-1232093e7378}</Project>
      <Name>Microsoft.Languages.Editor</Name>
      <IncludeOutputGroupsInVSIX>BuiltProjectOutputGroup%3bBuiltProjectOutputGroupDependencies%3bGetCopyToOutputDirectoryItems%3bSatelliteDllsProjectOutputGroup%3b</IncludeOutputGroupsInVSIX>
      <IncludeOutputGroupsInVSIXLocalOnly>DebugSymbolsProjectOutputGroup%3b</IncludeOutputGroupsInVSIXLocalOnly>
    </ProjectReference>
    <ProjectReference Include="..\..\Markdown\Editor\Impl\Microsoft.Markdown.Editor.csproj">
      <Project>{98e0b8ac-1193-4bfd-bf5c-6712c93abd03}</Project>
      <Name>Microsoft.Markdown.Editor</Name>
    </ProjectReference>
    <ProjectReference Include="..\..\ProjectSystem\Impl\Microsoft.VisualStudio.ProjectSystem.FileSystemMirroring.csproj">
      <Project>{41AA8769-0FBC-4A80-8498-21C833F0C2AC}</Project>
      <Name>Microsoft.VisualStudio.ProjectSystem.FileSystemMirroring</Name>
      <IncludeOutputGroupsInVSIX>BuiltProjectOutputGroup%3bBuiltProjectOutputGroupDependencies%3bGetCopyToOutputDirectoryItems%3bSatelliteDllsProjectOutputGroup%3b</IncludeOutputGroupsInVSIX>
      <IncludeOutputGroupsInVSIXLocalOnly>DebugSymbolsProjectOutputGroup%3b</IncludeOutputGroupsInVSIXLocalOnly>
    </ProjectReference>
    <ProjectReference Include="..\..\R\Components\Impl\Microsoft.R.Components.csproj">
      <Project>{506141be-1418-4d75-8e24-54a9280b0a66}</Project>
      <Name>Microsoft.R.Components</Name>
    </ProjectReference>
    <ProjectReference Include="..\..\R\Core\Impl\Microsoft.R.Core.csproj">
      <Project>{0c4bce1d-3cb8-4e2a-9252-58784d7f26a5}</Project>
      <Name>Microsoft.R.Core</Name>
      <IncludeOutputGroupsInVSIX>BuiltProjectOutputGroup%3bBuiltProjectOutputGroupDependencies%3bGetCopyToOutputDirectoryItems%3bSatelliteDllsProjectOutputGroup%3b</IncludeOutputGroupsInVSIX>
      <IncludeOutputGroupsInVSIXLocalOnly>DebugSymbolsProjectOutputGroup%3b</IncludeOutputGroupsInVSIXLocalOnly>
    </ProjectReference>
    <ProjectReference Include="..\..\R\Editor\Impl\Microsoft.R.Editor.csproj">
      <Project>{d6eeef87-ce3a-4804-a409-39966b96c850}</Project>
      <Name>Microsoft.R.Editor</Name>
      <IncludeOutputGroupsInVSIX>BuiltProjectOutputGroup%3bBuiltProjectOutputGroupDependencies%3bGetCopyToOutputDirectoryItems%3bSatelliteDllsProjectOutputGroup%3b</IncludeOutputGroupsInVSIX>
      <IncludeOutputGroupsInVSIXLocalOnly>DebugSymbolsProjectOutputGroup%3b</IncludeOutputGroupsInVSIXLocalOnly>
    </ProjectReference>
    <ProjectReference Include="..\..\R\Interpreters\Impl\Microsoft.R.Interpreters.csproj">
      <Project>{8445A4FB-4443-432C-94E8-1408559B7F58}</Project>
      <Name>Microsoft.R.Interpreters</Name>
    </ProjectReference>
    <ProjectReference Include="..\..\R\Support\Impl\Microsoft.R.Support.csproj">
      <Project>{c1957d47-b0b4-42e0-bc08-0d5e96e47fe4}</Project>
      <Name>Microsoft.R.Support</Name>
    </ProjectReference>
    <ProjectReference Include="..\..\R\Wpf\Impl\Microsoft.R.Wpf.csproj">
      <Project>{F951311C-D665-4987-95A4-72A2DE37E263}</Project>
      <Name>Microsoft.R.Wpf</Name>
      <IncludeOutputGroupsInVSIX>BuiltProjectOutputGroup%3bBuiltProjectOutputGroupDependencies%3bGetCopyToOutputDirectoryItems%3bSatelliteDllsProjectOutputGroup%3b</IncludeOutputGroupsInVSIX>
      <IncludeOutputGroupsInVSIXLocalOnly>DebugSymbolsProjectOutputGroup%3b</IncludeOutputGroupsInVSIXLocalOnly>
    </ProjectReference>
  </ItemGroup>
  <ItemGroup>
    <Content Include="Help\Themes\Dark.css">
      <CopyToOutputDirectory>PreserveNewest</CopyToOutputDirectory>
      <IncludeInVSIX>true</IncludeInVSIX>
    </Content>
    <Content Include="Help\Themes\Light.css">
      <CopyToOutputDirectory>PreserveNewest</CopyToOutputDirectory>
      <IncludeInVSIX>true</IncludeInVSIX>
    </Content>
    <Content Include="Images\ReplWindowIcon.png" />
    <Content Include="Images\RFile.ico">
      <CopyToOutputDirectory>PreserveNewest</CopyToOutputDirectory>
      <IncludeInVSIX>true</IncludeInVSIX>
    </Content>
    <Content Include="Profiles\14.0\RCombined.vssettings">
      <SubType>Designer</SubType>
      <CopyToOutputDirectory>PreserveNewest</CopyToOutputDirectory>
      <IncludeInVSIX>true</IncludeInVSIX>
    </Content>
    <Content Include="Profiles\14.0\RStudioKeyboard.vssettings">
      <SubType>Designer</SubType>
      <CopyToOutputDirectory>PreserveNewest</CopyToOutputDirectory>
      <IncludeInVSIX>true</IncludeInVSIX>
    </Content>
    <Content Include="Snippets\SnippetsIndex.xml">
      <IncludeInVSIX>true</IncludeInVSIX>
      <CopyToOutputDirectory>PreserveNewest</CopyToOutputDirectory>
    </Content>
    <Content Include="SurveyNews\NoSurveyNewsFeed.html" />
    <Content Include="SurveyNews\ReadmeStyle.css" />
    <Content Include="Templates\ItemTemplates\EmptyRMD\RmdFile.ico" />
    <Content Include="Templates\ProjectTemplates\EmptyProject\REmptyProject.png" />
    <EmbeddedResource Include="Resources\RInteractiveWindow_16x.png" />
    <Content Include="Images\RDataNode.png" />
    <Content Include="Images\RProjectNode.png" />
    <Content Include="Images\RFileNode.png" />
    <Content Include="Templates\ItemTemplates\DatasetRD\RdFile.png" />
    <Content Include="Templates\ItemTemplates\EmptyRD\RdFile.png" />
    <Content Include="Templates\ItemTemplates\FunctionRD\RdFile.png" />
    <Content Include="Templates\ProjectTemplates\EmptyProject\script.R" />
    <Content Include="Templates\ItemTemplates\EmptyMD\MdFile.png" />
    <Content Include="Profiles\14.0\R.vssettings">
      <SubType>Designer</SubType>
      <CopyToOutputDirectory>PreserveNewest</CopyToOutputDirectory>
      <IncludeInVSIX>true</IncludeInVSIX>
    </Content>
    <Content Include="Templates\NewItem\markdown.rmd">
      <CopyToOutputDirectory>PreserveNewest</CopyToOutputDirectory>
      <IncludeInVSIX>true</IncludeInVSIX>
    </Content>
    <Content Include="Templates\NewItem\script.R">
      <CopyToOutputDirectory>PreserveNewest</CopyToOutputDirectory>
      <IncludeInVSIX>true</IncludeInVSIX>
    </Content>
    <Content Include="Templates\NewItem\NewRItems.vsdir">
      <CopyToOutputDirectory>PreserveNewest</CopyToOutputDirectory>
      <IncludeInVSIX>true</IncludeInVSIX>
    </Content>
    <Content Include="SurveyNews\NoSurveyNewsFeed.mht">
      <CopyToOutputDirectory>PreserveNewest</CopyToOutputDirectory>
      <IncludeInVSIX>true</IncludeInVSIX>
    </Content>
    <Content Include="Templates\NewItem\dataset.rd">
      <CopyToOutputDirectory>PreserveNewest</CopyToOutputDirectory>
      <IncludeInVSIX>true</IncludeInVSIX>
    </Content>
    <Content Include="Templates\NewItem\document.rd">
      <CopyToOutputDirectory>PreserveNewest</CopyToOutputDirectory>
      <IncludeInVSIX>true</IncludeInVSIX>
    </Content>
    <Content Include="Templates\NewItem\function.rd">
      <CopyToOutputDirectory>PreserveNewest</CopyToOutputDirectory>
      <IncludeInVSIX>true</IncludeInVSIX>
    </Content>
    <Content Include="Templates\Sql\Create Procedure R.vsdir">
      <CopyToOutputDirectory>PreserveNewest</CopyToOutputDirectory>
      <IncludeInVSIX>true</IncludeInVSIX>
    </Content>
    <Content Include="Templates\Sql\R Script.vsdir">
      <CopyToOutputDirectory>PreserveNewest</CopyToOutputDirectory>
      <IncludeInVSIX>true</IncludeInVSIX>
    </Content>
    <None Include="Templates\ItemTemplates\RSettings\Settings.R" />
    <Content Include="Templates\NewItem\SqlRScript.R">
      <CopyToOutputDirectory>PreserveNewest</CopyToOutputDirectory>
      <IncludeInVSIX>true</IncludeInVSIX>
    </Content>
    <None Include="VSShell\ShellIcons.h" />
    <Page Include="DataInspect\DataGridStyle.xaml">
      <SubType>Designer</SubType>
      <Generator>MSBuild:Compile</Generator>
    </Page>
    <Content Include="Images\pdf.bmp" />
    <Content Include="Resources\Package.ico" />
    <VSTemplate Include="Templates\ItemTemplates\EmptyMD\emptymd.vstemplate">
      <SubType>Designer</SubType>
    </VSTemplate>
  </ItemGroup>
  <ItemGroup>
    <None Include="Templates\ItemTemplates\EmptyMD\markdown.md" />
    <None Include="Templates\ProjectTemplates\EmptyProject\.Rhistory" />
    <None Include="Templates\ProjectTemplates\EmptyProject\rproject.Rproj" />
    <VSTemplate Include="Templates\ProjectTemplates\EmptyProject\EmptyProject.vstemplate" />
  </ItemGroup>
  <ItemGroup>
    <None Include="Templates\ItemTemplates\RScript\script.R" />
    <VSTemplate Include="Templates\ItemTemplates\RScript\rscript.vstemplate">
      <SubType>Designer</SubType>
    </VSTemplate>
  </ItemGroup>
  <ItemGroup>
    <None Include="Templates\ItemTemplates\FunctionRD\function.rd" />
    <VSTemplate Include="Templates\ItemTemplates\FunctionRD\functionrd.vstemplate">
      <SubType>Designer</SubType>
    </VSTemplate>
  </ItemGroup>
  <ItemGroup>
    <None Include="Templates\ItemTemplates\DatasetRD\dataset.rd" />
    <VSTemplate Include="Templates\ItemTemplates\DatasetRD\datasetrd.vstemplate" />
  </ItemGroup>
  <ItemGroup>
    <None Include="Templates\ItemTemplates\EmptyRD\document.rd" />
    <VSTemplate Include="Templates\ItemTemplates\EmptyRD\emptyrd.vstemplate">
      <SubType>Designer</SubType>
    </VSTemplate>
  </ItemGroup>
  <ItemGroup>
    <None Include="Templates\ItemTemplates\EmptyRMD\markdown.rmd" />
    <VSTemplate Include="Templates\ItemTemplates\EmptyRMD\emptyrmd.vstemplate">
      <SubType>Designer</SubType>
    </VSTemplate>
  </ItemGroup>
  <ItemGroup>
    <None Include="Templates\ItemTemplates\WebHtmlPage\HtmlPage.html" />
    <VSTemplate Include="Templates\ItemTemplates\WebHtmlPage\WebHtmlPage.vstemplate">
      <SubType>Designer</SubType>
    </VSTemplate>
  </ItemGroup>
  <ItemGroup>
    <None Include="Templates\ItemTemplates\WebStyleSheet\StyleSheet.css" />
    <VSTemplate Include="Templates\ItemTemplates\WebStyleSheet\WebStyleSheet.vstemplate">
      <SubType>Designer</SubType>
    </VSTemplate>
  </ItemGroup>
  <ItemGroup>
    <None Include="Templates\ItemTemplates\TextFile\textfile.txt" />
    <VSTemplate Include="Templates\ItemTemplates\TextFile\TextFile.vstemplate">
      <SubType>Designer</SubType>
    </VSTemplate>
  </ItemGroup>
  <ItemGroup>
    <None Include="Templates\ItemTemplates\XMLFile\XMLFile.xml" />
    <VSTemplate Include="Templates\ItemTemplates\XMLFile\XMLFile.vstemplate">
      <SubType>Designer</SubType>
    </VSTemplate>
  </ItemGroup>
  <ItemGroup>
    <None Include="Templates\ItemTemplates\XMLSchema\XMLSchema.xsd" />
    <VSTemplate Include="Templates\ItemTemplates\XMLSchema\XMLSchema.vstemplate">
      <SubType>Designer</SubType>
    </VSTemplate>
  </ItemGroup>
  <ItemGroup>
    <None Include="Templates\ItemTemplates\XSLTFile\XSLTFile.xslt" />
    <VSTemplate Include="Templates\ItemTemplates\XSLTFile\XSLTFile.vstemplate">
      <SubType>Designer</SubType>
    </VSTemplate>
  </ItemGroup>
  <ItemGroup>
    <VSCTCompile Include="Package.vsct">
      <ResourceName>Menus.ctmenu</ResourceName>
      <SubType>Designer</SubType>
    </VSCTCompile>
  </ItemGroup>
  <ItemGroup>
    <Content Include="Rules\General.BrowseObject.xaml">
      <CopyToOutputDirectory>PreserveNewest</CopyToOutputDirectory>
      <Generator>MSBuild:Compile</Generator>
      <SubType>Designer</SubType>
    </Content>
    <Content Include="Rules\Content.xaml">
      <CopyToOutputDirectory>PreserveNewest</CopyToOutputDirectory>
      <Generator>MSBuild:Compile</Generator>
      <SubType>Designer</SubType>
    </Content>
    <Content Include="Rules\Folder.xaml">
      <CopyToOutputDirectory>PreserveNewest</CopyToOutputDirectory>
      <Generator>MSBuild:Compile</Generator>
      <SubType>Designer</SubType>
    </Content>
    <Content Include="Rules\None.xaml">
      <CopyToOutputDirectory>PreserveNewest</CopyToOutputDirectory>
      <Generator>MSBuild:Compile</Generator>
      <SubType>Designer</SubType>
    </Content>
    <Content Include="Rules\ProjectItemsSchema.xaml">
      <CopyToOutputDirectory>PreserveNewest</CopyToOutputDirectory>
      <Generator>MSBuild:Compile</Generator>
      <SubType>Designer</SubType>
    </Content>
    <Content Include="Rules\Debugger.xaml">
      <CopyToOutputDirectory>PreserveNewest</CopyToOutputDirectory>
      <Generator>MSBuild:Compile</Generator>
      <SubType>Designer</SubType>
    </Content>
    <Content Include="Targets\Microsoft.R.targets">
      <CopyToOutputDirectory>PreserveNewest</CopyToOutputDirectory>
    </Content>
  </ItemGroup>
  <ItemGroup>
    <Page Include="DataInspect\DataImport\EnterUrl.xaml">
      <Generator>MSBuild:Compile</Generator>
      <SubType>Designer</SubType>
    </Page>
    <Page Include="DataInspect\DataImport\ImportDataWindow.xaml">
      <SubType>Designer</SubType>
      <Generator>MSBuild:Compile</Generator>
    </Page>
    <Page Include="DataInspect\VariableGridHost.xaml">
      <SubType>Designer</SubType>
      <Generator>MSBuild:Compile</Generator>
    </Page>
    <Page Include="DataInspect\VisualGrid\MatrixView.xaml">
      <Generator>MSBuild:Compile</Generator>
      <SubType>Designer</SubType>
    </Page>
    <Page Include="Feedback\SendMailFallbackWindow.xaml">
      <SubType>Designer</SubType>
      <Generator>MSBuild:Compile</Generator>
    </Page>
    <Page Include="DataInspect\VariableView.xaml">
      <Generator>MSBuild:Compile</Generator>
      <SubType>Designer</SubType>
    </Page>
    <Content Include="Rules\Scc.xaml">
      <CopyToOutputDirectory>PreserveNewest</CopyToOutputDirectory>
      <SubType>Designer</SubType>
      <Generator>MSBuild:Compile</Generator>
    </Content>
    <Page Include="ProjectSystem\PropertyPages\Run\RunPageControl.xaml">
      <Generator>MSBuild:Compile</Generator>
      <SubType>Designer</SubType>
    </Page>
    <Page Include="Sql\Publish\SqlPublshOptionsDialog.xaml">
      <SubType>Designer</SubType>
      <Generator>MSBuild:Compile</Generator>
    </Page>
    <Page Include="Wpf\Controls.xaml">
      <Generator>MSBuild:Compile</Generator>
      <SubType>Designer</SubType>
    </Page>
    <XamlPropertyRule Include="Rules\Run.xaml">
      <CopyToOutputDirectory>PreserveNewest</CopyToOutputDirectory>
    </XamlPropertyRule>
    <XamlPropertyRule Include="Rules\Settings.xaml">
      <CopyToOutputDirectory>PreserveNewest</CopyToOutputDirectory>
    </XamlPropertyRule>
  </ItemGroup>
  <ItemGroup>
    <FilesToSign Include="$(OutputPath)\$(AssemblyName).dll">
      <Authenticode>Microsoft</Authenticode>
      <StrongName>StrongName</StrongName>
    </FilesToSign>
  </ItemGroup>
  <ItemGroup>
    <Folder Include="Plots\Commands\" />
  </ItemGroup>
  <Import Project="$(MSBuildToolsPath)\Microsoft.CSharp.targets" />
  <Import Project="..\..\Common\BuildTasks\Microsoft.Common.BuildTasks.targets" />
  <Target Name="AddToVsixSources" AfterTargets="GetVsixSourceItems">
    <ItemGroup>
      <VSIXSourceItem Include="$(OutputPath)\Newtonsoft.Json.dll" />
      <VSIXSourceItem Include="$(OutputPath)\websocket-sharp.dll" />
      <VSIXSourceItem Include="$(OutputPath)\Microsoft.Data.ConnectionUI.Dialog.dll" />
      <VSIXSourceItem Include="$(OutputPath)\Microsoft.Data.ConnectionUI.dll" />
      <VSIXSourceItem Include="$(OutputPath)\ItemTemplates\**\*.*">
        <VSIXSubPath>ItemTemplates</VSIXSubPath>
      </VSIXSourceItem>
      <VSIXSourceItem Include="$(OutputPath)\ProjectTemplates\**\*.*">
        <VSIXSubPath>ProjectTemplates</VSIXSubPath>
      </VSIXSourceItem>
    </ItemGroup>
  </Target>
  <Target Name="AfterBuild">
    <ItemGroup>
      <Rules Include="$(OutputPath)\Rules\*.*" />
    </ItemGroup>
    <Copy SourceFiles="@(Rules)" DestinationFolder="$(MSBuildUserExtensionsPath)\Microsoft\VisualStudio\v$(VisualStudioVersion)\RTVS\Rules\" />
  </Target>
  <Import Project="..\..\R.Build.Version.targets" />
  <Target Name="BeforeBuild">
    <!-- Define constant to use in the [InstalledProductRegistration] attribute -->
    <WriteLinesToFile File="$(MSBuildProjectDirectory)\RtvsProductInfo.cs" Overwrite="true" Lines="// Generated version file. Do not modify or check in.;&#xD;&#xA;                              namespace Microsoft.VisualStudio.R.Package {;&#xD;&#xA;                              %20%20%20%20static partial class RtvsProductInfo {;&#xD;&#xA;                              %20%20%20%20%20%20%20%20public const string VersionString = &quot;$(MajorVersion).$(MinorVersion).$(Build).$(Revision)&quot;%3B;&#xD;&#xA;                              %20%20%20%20};&#xD;&#xA;                              };">
    </WriteLinesToFile>
  </Target>
  <!-- CPS XAML rule handling -->
  <PropertyGroup>
    <MarkupCompilePass1DependsOn>
      GenerateRuleSourceFromXaml;
      $(MarkupCompilePass1DependsOn)
    </MarkupCompilePass1DependsOn>
  </PropertyGroup>
  <Target Name="GenerateRulePrep">
    <ItemGroup>
      <_XamlPropertyRuleSource Include="@(XamlPropertyRule->'$(IntermediateOutputPath)%(FileName)$(DefaultLanguageSourceExtension)')" />
      <Compile Include="@(_XamlPropertyRuleSource)">
        <ExcludeFromStyleCop>true</ExcludeFromStyleCop>
      </Compile>
      <_GeneratedCodeFiles Include="@(_XamlPropertyRuleSource)">
        <ExcludeFromStyleCop>true</ExcludeFromStyleCop>
      </_GeneratedCodeFiles>
      <Clean Include="@(_XamlPropertyRuleSource)" />
    </ItemGroup>
  </Target>
  <!-- The target needs to run so the task can populate the output items correctly. 
    The task does an up to date check on the files themselves
   -->
  <!--<PropertyGroup Condition="'$(NuGetPackageRoot)' == ''">
    <NuGetPackageRoot>$(UserProfile)\.nuget\packages\</NuGetPackageRoot>
  </PropertyGroup>-->
  <UsingTask Condition="'$(VisualStudioVersion)'=='14.0'" TaskName="XamlRuleToCode" AssemblyFile="$(NuGetPackageRoot)\Microsoft.VisualStudio.ProjectSystem.SDK.Tools\14.0.50617-pre\build\net451\Microsoft.VisualStudio.ProjectSystem.Sdk.Tasks.dll" />
  <UsingTask Condition="'$(VisualStudioVersion)'=='15.0'" TaskName="XamlRuleToCode" AssemblyFile="$(NuGetPackageRoot)\Microsoft.VisualStudio.ProjectSystem.SDK.Tools\15.0.183-pre\build\net451\Microsoft.VisualStudio.ProjectSystem.Sdk.Tasks.dll" />
  <Target Name="GenerateRuleSourceFromXaml" DependsOnTargets="GenerateRulePrep" Condition="'@(XamlPropertyRule)' != ''">
    <XamlRuleToCode CreateFallbackRule="%(XamlPropertyRule.CreateFallbackRule)" NamespaceName="%(XamlPropertyRule.Namespace)" RuleMissingError="%(XamlPropertyRule.RuleMissingError)" PropertyMissingError="%(XamlPropertyRule.PropertyMissingError)" Inputs="@(XamlPropertyRule)" OutputDirectory="%(XamlPropertyRule.OutputPath)" DataAccess="%(XamlPropertyRule.DataAccess)" RuleBaseTypes="%(XamlPropertyRule.RuleBaseTypes)" RuleNamePrefix="%(XamlPropertyRule.RuleNamePrefix)" RuleInjectionClassName="%(XamlPropertyRule.RuleInjectionClassName)" RuleInjection="%(XamlPropertyRule.RuleInjection)" RuleInjectionContextName="%(XamlPropertyRule.RuleInjectionCatalog)" RuleInjectionItemTypePropertyName="%(XamlPropertyRule.RuleInjectionItemTypePropertyName)" RuleInjectionItemNamePropertyName="%(XamlPropertyRule.RuleInjectionItemNamePropertyName)" ProjectPropertiesContext="%(XamlPropertyRule.ProjectPropertiesContext)" IPropertyPagesCatalogTypeName="%(XamlPropertyRule.IPropertyPagesCatalogTypeName)" IRuleTypeName="%(XamlPropertyRule.IRuleTypeName)" ConfiguredProjectTypeName="%(XamlPropertyRule.ConfiguredProjectTypeName)" IEvaluatedPropertyTypeName="%(XamlPropertyRule.IEvaluatedPropertyTypeName)" IProjectPropertiesContextTypeName="%(XamlPropertyRule.IProjectPropertiesContextTypeName)">
      <Output TaskParameter="ResourcesToEmbed" ItemName="EmbeddedResource" />
    </XamlRuleToCode>
  </Target>
  <Import Project="$(NuGetPackageRoot)\Microsoft.VSSDK.BuildTools\14.2.25201\tools\vssdk\Microsoft.VsSDK.targets" Condition="'$(VisualStudioVersion)'=='14.0' AND Exists('$(NuGetPackageRoot)\Microsoft.VSSDK.BuildTools\14.2.25201\tools\vssdk\Microsoft.VsSDK.targets')" />
  <Import Project="$(NuGetPackageRoot)\Microsoft.VSSDK.BuildTools\15.0.25201-Dev15Preview2\tools\vssdk\Microsoft.VsSDK.targets" Condition="'$(VisualStudioVersion)'=='15.0' AND Exists('$(NuGetPackageRoot)\Microsoft.VSSDK.BuildTools\15.0.25201-Dev15Preview2\tools\vssdk\Microsoft.VsSDK.targets')" />
</Project><|MERGE_RESOLUTION|>--- conflicted
+++ resolved
@@ -294,11 +294,8 @@
     </Compile>
     <Compile Include="Sql\Extensions\SqlStringExtensions.cs" />
     <Compile Include="Sql\Extensions\SProcFileExtensions.cs" />
-<<<<<<< HEAD
     <Compile Include="Sql\Publish\SqlTelemetryEvents.cs" />
-=======
     <Compile Include="StatusBar\VsStatusBar.cs" />
->>>>>>> 52ef0b14
     <Compile Include="Utilities\IdeUtilities.cs" />
     <Compile Include="Windows\ToolWindowPaneFactory.cs" />
     <Compile Include="History\VsRHistoryVisualComponentContainerFactory.cs" />
