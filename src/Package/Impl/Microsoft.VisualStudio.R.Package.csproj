﻿<?xml version="1.0" encoding="utf-8"?>
<Project ToolsVersion="14.0" DefaultTargets="Build" xmlns="http://schemas.microsoft.com/developer/msbuild/2003">
  <Import Project="..\..\..\NugetPackages\Microsoft.VSSDK.BuildTools.14.1.24720\build\Microsoft.VSSDK.BuildTools.props" Condition="Exists('..\..\..\NugetPackages\Microsoft.VSSDK.BuildTools.14.1.24720\build\Microsoft.VSSDK.BuildTools.props')" />
  <Import Project="..\..\..\NugetPackages\MicroBuild.Core.0.1.1\build\MicroBuild.Core.props" Condition="Exists('..\..\..\NugetPackages\MicroBuild.Core.0.1.1\build\MicroBuild.Core.props')" />
  <PropertyGroup>
    <Configuration Condition=" '$(Configuration)' == '' ">Debug</Configuration>
    <Platform Condition=" '$(Platform)' == '' ">AnyCPU</Platform>
    <MinimumVisualStudioVersion>14.0</MinimumVisualStudioVersion>
    <RootNamespace>Microsoft.VisualStudio.R.Package</RootNamespace>
    <AssemblyName>Microsoft.VisualStudio.R.Package</AssemblyName>
    <OutputType>Library</OutputType>
    <SccProjectName>SAK</SccProjectName>
    <SccLocalPath>SAK</SccLocalPath>
    <SccAuxPath>SAK</SccAuxPath>
    <SccProvider>SAK</SccProvider>
    <NuGetPackageImportStamp>
    </NuGetPackageImportStamp>
  </PropertyGroup>
  <Import Project="$(MSBuildExtensionsPath)\$(MSBuildToolsVersion)\Microsoft.Common.props" Condition="Exists('$(MSBuildExtensionsPath)\$(MSBuildToolsVersion)\Microsoft.Common.props')" />
  <Import Project="..\..\R.Settings.targets" />
  <PropertyGroup>
    <BaseIntermediateOutputPath>$(RootDirectory)\obj\</BaseIntermediateOutputPath>
    <BaseOutputPath>$(RootDirectory)\bin\</BaseOutputPath>
    <IntermediateOutputPath>$(BaseIntermediateOutputPath)\$(Configuration)\$(AssemblyName)\</IntermediateOutputPath>
    <OutputPath>$(BaseOutputPath)\$(Configuration)\</OutputPath>
    <SchemaVersion>2.0</SchemaVersion>
    <ProjectTypeGuids>{82B43B9B-A64C-4715-B499-D71E9CA2BD60};{60DC8134-EBA5-43B8-BCC9-BB4BC16C2548};{FAE04EC0-301F-11D3-BF4B-00C04F79EFBC}</ProjectTypeGuids>
    <ProjectGuid>{26035FE3-25AB-45EC-BB45-7FD0B6C1D545}</ProjectGuid>
    <AppDesignerFolder>Properties</AppDesignerFolder>
    <TargetFrameworkVersion>v4.6</TargetFrameworkVersion>
    <GeneratePkgDefFile>true</GeneratePkgDefFile>
    <UseCodebase>true</UseCodebase>
    <IncludeAssemblyInVSIXContainer>true</IncludeAssemblyInVSIXContainer>
    <IncludeDebugSymbolsInVSIXContainer>false</IncludeDebugSymbolsInVSIXContainer>
    <IncludeDebugSymbolsInLocalVSIXDeployment>false</IncludeDebugSymbolsInLocalVSIXDeployment>
    <CopyBuildOutputToOutputDirectory>true</CopyBuildOutputToOutputDirectory>
    <CopyOutputSymbolsToOutputDirectory>true</CopyOutputSymbolsToOutputDirectory>
  </PropertyGroup>
  <PropertyGroup Condition=" '$(Configuration)|$(Platform)' == 'Debug|AnyCPU' ">
    <CreateVsixContainer>True</CreateVsixContainer>
    <DeployExtension>True</DeployExtension>
    <CopyVsixExtensionFiles>False</CopyVsixExtensionFiles>
    <StartAction>Program</StartAction>
    <StartProgram>$(DevEnvDir)\devenv.exe</StartProgram>
    <StartArguments>/rootsuffix Exp</StartArguments>
    <AllowUnsafeBlocks>true</AllowUnsafeBlocks>
  </PropertyGroup>
  <PropertyGroup Condition=" '$(Configuration)|$(Platform)' == 'Release|AnyCPU' ">
    <StartAction>Program</StartAction>
    <StartProgram>$(DevEnvDir)\devenv.exe</StartProgram>
    <StartArguments>/rootsuffix Exp</StartArguments>
    <RunCodeAnalysis>false</RunCodeAnalysis>
    <AllowUnsafeBlocks>true</AllowUnsafeBlocks>
  </PropertyGroup>
  <ItemGroup>
    <Compile Include="..\..\GlobalAssemblyInfo.cs">
      <Link>Properties\GlobalAssemblyInfo.cs</Link>
    </Compile>
    <Compile Include="DataInspect\DataSource\DelegateList.cs" />
    <Compile Include="DataInspect\DataSource\Grid.cs" />
    <Compile Include="DataInspect\DataSource\GridDataSource.cs" />
    <Compile Include="DataInspect\DataSource\IGrid.cs" />
    <Compile Include="DataInspect\DataSource\IGridProvider.cs" />
    <Compile Include="DataInspect\DataSource\IIndexedItem.cs" />
    <Compile Include="DataInspect\DataSource\ListToRange.cs" />
    <Compile Include="DataInspect\DebugGridViewProvider.cs" />
    <Compile Include="DataInspect\DefaultHeaderData.cs" />
    <Compile Include="DataInspect\Definitions\IVariableDataProvider.cs" />
    <Compile Include="DataInspect\DataSource\GridRange.cs" />
    <Compile Include="DataInspect\GridData.cs" />
    <Compile Include="DataInspect\GridHeader.cs" />
    <Compile Include="DataInspect\GridParser.cs" />
    <Compile Include="DataInspect\GridDataProvider.cs" />
    <Compile Include="DataInspect\Office\ExcelInterop.cs" />
    <Compile Include="DataInspect\TreeGrid\TreeGrid.cs" />
    <Compile Include="DataInspect\VariableSubscription.cs" />
    <Compile Include="DataInspect\VariableSubscriptionToken.cs" />
    <Compile Include="DataInspect\VisualGrid\GridLineVisual.cs" />
    <Compile Include="DataInspect\VisualGrid\GridPoints.cs" />
    <Compile Include="DataInspect\VisualGrid\Indexer.cs" />
    <Compile Include="DataInspect\VisualGrid\IPoints.cs" />
    <Compile Include="DataInspect\VisualGrid\MatrixView.xaml.cs">
      <DependentUpon>MatrixView.xaml</DependentUpon>
    </Compile>
    <Compile Include="DataInspect\VisualGrid\PointChangedEventArgs.cs" />
    <Compile Include="DataInspect\VisualGrid\ScrollCommand.cs" />
    <Compile Include="DataInspect\VisualGrid\ScrollDirection.cs" />
    <Compile Include="DataInspect\VisualGrid\ScrollType.cs" />
    <Compile Include="DataInspect\VisualGrid\TextVisual.cs" />
    <Compile Include="DataInspect\VisualGrid\ThumbTrack.cs" />
    <Compile Include="DataInspect\VisualGrid\VisualGrid.cs" />
    <Compile Include="DataInspect\VisualGrid\VisualGridScroller.cs" />
    <Compile Include="Debugger\Commands\ShowDotPrefixedVariablesCommand.cs" />
    <Compile Include="Documentation\DocumentationUrls.cs" />
    <Compile Include="Documentation\OpenDocumentationCommand.cs" />
    <Compile Include="Help\HelpWindowVisualComponent.cs" />
    <Compile Include="Help\IHelpWindowVisualComponent.cs" />
    <Compile Include="History\Commands\DeleteAllHistoryEntriesCommand.cs" />
    <Compile Include="History\Commands\DeleteSelectedHistoryEntriesCommand.cs" />
    <Compile Include="Commands\RHistory\VsRHistoryCommandFactory.cs" />
    <Compile Include="Commands\RHistory\VsRHistoryTextViewConnectionListener.cs" />
    <Compile Include="Commands\ShowToolWindowCommand.cs" />
    <Compile Include="DataInspect\BindableBase.cs" />
    <Compile Include="DataInspect\BooleanToVisibilityConverter.cs" />
    <Compile Include="DataInspect\Commands\ShowVariableWindowCommand.cs" />
    <Compile Include="DataInspect\DataSource\Range.cs" />
    <Compile Include="DataInspect\EvaluationWrapper.cs" />
    <Compile Include="DataInspect\MultiplyConverter.cs" />
    <Compile Include="DataInspect\VariableGridHost.xaml.cs">
      <DependentUpon>VariableGridHost.xaml</DependentUpon>
    </Compile>
    <Compile Include="DataInspect\VariableGridWindowPane.cs" />
    <Compile Include="DataInspect\TreeGrid\ITreeNode.cs" />
    <Compile Include="DataInspect\TreeGrid\ObservableTreeNode.cs" />
    <Compile Include="DataInspect\TreeGrid\TreeNodeCollection.cs" />
    <Compile Include="Feedback\SendFrownCommand.cs" />
    <Compile Include="Feedback\SendMailCommand.cs" />
    <Compile Include="Feedback\SendSmileCommand.cs" />
    <Compile Include="Help\HelpHomeCommand.cs" />
    <Compile Include="Help\HelpRefreshCommand.cs" />
    <Compile Include="Help\HelpNextCommand.cs" />
    <Compile Include="Help\HelpWindowPane.cs" />
    <Compile Include="Help\NativeMethods.cs" />
    <Compile Include="Help\ShowHelpOnCurrentCommand.cs" />
    <Compile Include="Help\ShowHelpWindowCommand.cs" />
    <Compile Include="Help\HelpPreviousCommand.cs" />
    <Compile Include="History\Commands\CopySelectedHistoryCommand.cs" />
    <Compile Include="History\Commands\HistoryWindowVsStd2KCmdIdDown.cs" />
    <Compile Include="History\Commands\HistoryWindowVsStd2KCmdIdEnd.cs" />
    <Compile Include="History\Commands\HistoryWindowVsStd2KCmdIdHome.cs" />
    <Compile Include="History\Commands\HistoryWindowVsStd2KCmdIdPageDown.cs" />
    <Compile Include="History\Commands\HistoryWindowVsStd2KCmdIdPageUp.cs" />
    <Compile Include="History\Commands\HistoryWindowVsStd2KCmdIdReturnCommand.cs" />
    <Compile Include="History\Commands\HistoryWindowVsStd2KCmdIdUp.cs" />
    <Compile Include="History\Commands\HistoryWindowVsStd97CmdIdSelectAllCommand.cs" />
    <Compile Include="History\Commands\LoadHistoryCommand.cs" />
    <Compile Include="History\Commands\NavigationCommandBase.cs" />
    <Compile Include="History\Commands\SaveHistoryCommand.cs" />
    <Compile Include="History\Commands\SendHistoryToReplCommand.cs" />
    <Compile Include="History\Commands\SendHistoryToSourceCommand.cs" />
    <Compile Include="History\Commands\ToggleMultilineHistorySelectionCommand.cs" />
    <Compile Include="History\HistoryWindowPane.cs" />
    <Compile Include="History\Commands\ShowHistoryWindowCommand.cs" />
<<<<<<< HEAD
    <Compile Include="Packages\Attributes\ProvideCodeExpansionPathAttribute.cs" />
    <Compile Include="Packages\Attributes\ProvideCodeExpansionsAttribute.cs" />
=======
    <Compile Include="Packages\R\RProjLanguageService.cs" />
    <Compile Include="Packages\R\RProjEditorFactory.cs" />
>>>>>>> 170be6e5
    <Compile Include="Packages\ToolWindowPaneFactory.cs" />
    <Compile Include="History\VsRHistoryVisualComponentContainerFactory.cs" />
    <Compile Include="Imaging\ImagesProvider.cs" />
    <Compile Include="Interop\MailUtility.cs" />
    <Compile Include="Logging\LogCleanup.cs" />
    <Compile Include="Logging\DiagnosticLogs.cs" />
    <Compile Include="Options\Attributes\LocDefaultValueAttribute.cs" />
    <Compile Include="Options\Attributes\HelpBrowserTypeConverter.cs" />
    <Compile Include="Options\Attributes\YesNoAskTypeConverter.cs" />
    <Compile Include="Options\R\Tools\ChooseRFolderUIEditor.cs" />
    <Compile Include="Options\R\Tools\GoToEditorOptionsCommand.cs" />
    <Compile Include="Options\R\Tools\ImportRSettingsCommand.cs" />
    <Compile Include="Packages\Definitions\IPackage.cs" />
    <Compile Include="Packages\Attributes\PackageCommand.cs" />
    <Compile Include="Packages\Attributes\LanguageEditorOptionsAttribute.cs" />
    <Compile Include="Packages\Definitions\IRPackage.cs" />
    <Compile Include="Packages\Attributes\ProvideNewFileTemplatesAttribute.cs" />
    <Compile Include="Packages\R\RPackageToolWindowProvider.cs" />
    <Compile Include="Plots\Commands\CopyPlotAsMetafileCommand.cs" />
    <Compile Include="Plots\Commands\ExportPlotAsPdfCommand.cs" />
    <Compile Include="Plots\Commands\RemovePlotCommand.cs" />
    <Compile Include="Plots\Commands\ClearPlotsCommand.cs" />
    <Compile Include="Plots\Commands\HistoryNextPlotCommand.cs" />
    <Compile Include="Plots\Commands\HistoryPreviousPlotCommand.cs" />
    <Compile Include="Plots\Commands\PlotWindowCommand.cs" />
    <Compile Include="Plots\Definitions\IPlotHistory.cs" />
    <Compile Include="Plots\Definitions\IPlotHistoryProvider.cs" />
    <Compile Include="Plots\IPlotContentProvider.cs" />
    <Compile Include="Plots\PlotContentProvider.cs" />
    <Compile Include="Plots\PlotHistory.cs" />
    <Compile Include="Plots\PlotHistoryProvider.cs" />
    <Compile Include="ProjectSystem\ExcludeFromProjectCommand.cs" />
    <Compile Include="ProjectSystem\OpenRDataCommandGroupHandler.cs" />
    <Compile Include="ProjectSystem\OpenRDataVsStd97CommandGroupHandler.cs" />
    <Compile Include="ProjectSystem\OpenRDataVsUiHierarchyWindowCommandGroupHandler.cs" />
    <Compile Include="ProjectSystem\ProjectIconProvider.cs" />
    <Compile Include="ProjectSystem\ProjectTreeModifier.cs" />
    <Compile Include="Publishing\Commands\PreviewWordCommand.cs" />
    <Compile Include="Publishing\Commands\PreviewPdfCommand.cs" />
    <Compile Include="Publishing\Commands\PreviewHtmlCommand.cs" />
    <Compile Include="Repl\Commands\PasteCurrentCodeCommand.cs" />
    <Compile Include="Repl\Commands\ExecuteCurrentCodeCommand.cs" />
    <Compile Include="Repl\Commands\HistoryNavigationCommand.cs" />
    <Compile Include="Repl\Commands\ReplFormatDocumentCommand.cs" />
    <Compile Include="Repl\Commands\WorkingDirectoryCommand.cs" />
    <Compile Include="Repl\Commands\RexecuteCommand.cs" />
    <Compile Include="Repl\Debugger\AttachToRInteractiveCommand.cs" />
    <Compile Include="Repl\Debugger\DebuggerCommandVisibility.cs" />
    <Compile Include="Repl\Debugger\StepIntoCommand.cs" />
    <Compile Include="Repl\Debugger\StopDebuggingCommand.cs" />
    <Compile Include="Repl\Debugger\StepOutCommand.cs" />
    <Compile Include="Repl\Debugger\StepOverCommand.cs" />
    <Compile Include="Repl\Debugger\DebuggerWrappedCommand.cs" />
    <Compile Include="Repl\Debugger\DebuggerCommand.cs" />
    <Compile Include="Repl\VsRInteractiveWindowComponentContainerFactory.cs" />
    <Compile Include="Repl\InteractiveWindowRSessionHelper.cs" />
    <Compile Include="Repl\ReplClassificationTypes.cs" />
    <Compile Include="Repl\ReplPromptTagger.cs" />
    <Compile Include="Repl\RHostClientApp.cs" />
    <Compile Include="Repl\Debugger\ContinueDebuggingCommand.cs" />
    <Compile Include="Repl\Debugger\AttachDebuggerCommand.cs" />
    <Compile Include="Repl\Commands\SourceRScriptCommand.cs" />
    <Compile Include="Repl\VsRInteractiveWorkflowProvider.cs" />
    <Compile Include="Repl\Workspace\ResetReplCommand.cs" />
    <Compile Include="Repl\Workspace\ShowRInteractiveWindowsCommand.cs" />
    <Compile Include="Commands\Markdown\MarkdownContextMenuId.cs" />
    <Compile Include="Commands\Markdown\VsMdCommandFactory.cs" />
    <Compile Include="Commands\Markdown\VsMarkdownTextViewConnectionListener.cs" />
    <Compile Include="Options\R\Tools\GoToOptionsCommand.cs" />
    <Compile Include="Commands\R\RContextMenuId.cs" />
    <Compile Include="Commands\R\RPackageCommandId.cs" />
    <Compile Include="Commands\R\GoToFormattingOptionsCommand.cs" />
    <Compile Include="Commands\ShowContextMenuCommand.cs" />
    <Compile Include="Commands\R\VsRCommandFactory.cs" />
    <Compile Include="Commands\R\VsRTextViewConnectionListener.cs" />
    <Compile Include="Plots\PlotWindowPane.cs" />
    <Compile Include="DataInspect\VariableNode.cs" />
    <Compile Include="DataInspect\VariableProvider.cs" />
    <Compile Include="DataInspect\VariableView.xaml.cs">
      <DependentUpon>VariableView.xaml</DependentUpon>
    </Compile>
    <Compile Include="Document\IVsEditorDocumentFactory.cs" />
    <Compile Include="Document\Markdown\VsMdEditorDocument.cs" />
    <Compile Include="Document\Markdown\VsMdEditorDocumentFactory.cs" />
    <Compile Include="Document\R\VsREditorDocument.cs" />
    <Compile Include="Document\R\VsREditorDocumentFactory.cs" />
    <Compile Include="Editors\IObjectInstanceFactory.cs" />
    <Compile Include="Logging\OutputWindowLog.cs" />
    <Compile Include="Packages\R\PackageCommands.cs" />
    <Compile Include="Plots\Commands\ExportPlotAsImageCommand.cs" />
    <Compile Include="Plots\Commands\CopyPlotAsBitmapCommand.cs" />
    <Compile Include="Plots\Commands\ShowPlotWindowsCommand.cs" />
    <Compile Include="Publishing\Definitions\IMarkdownFlavorPublishHandler.cs" />
    <Compile Include="Publishing\Handlers\RmdPublishHandler.cs" />
    <Compile Include="Publishing\Commands\PreviewCommand.cs" />
    <Compile Include="Publishing\Definitions\PublishFormat.cs" />
    <Compile Include="Publishing\PublishLog.cs" />
    <Compile Include="Logging\PackagesInstallLog.cs" />
    <Compile Include="Packages\Markdown\MdEditorFactory.cs" />
    <Compile Include="Packages\Markdown\MdLanguageService.cs" />
    <Compile Include="Options\Attributes\ReplShortcutTypeConverter.cs" />
    <Compile Include="Options\R\Tools\RToolsSettingsImplementation.cs" />
    <Compile Include="Packages\Attributes\ProvideDebugEngineAttribute.cs" />
    <Compile Include="Packages\Attributes\ProvideDebugExceptionAttribute.cs" />
    <Compile Include="Packages\Attributes\ProvideDebugLanguageAttribute.cs" />
    <Compile Include="Packages\Attributes\ProvideComClassAttribute.cs" />
    <Compile Include="Packages\Attributes\ProvideDebugPortSupplierAttribute.cs" />
    <Compile Include="Packages\Attributes\ShowBraceCompletionAttribute.cs" />
    <Compile Include="DataInspect\VariableWindowPane.cs" />
    <Compile Include="Plots\XamlPresenter.xaml.cs">
      <DependentUpon>XamlPresenter.xaml</DependentUpon>
    </Compile>
    <Compile Include="Packages\Markdown\MdPackage.cs" />
    <Compile Include="Packages\Markdown\MdGuidList.cs" />
    <Compile Include="ProjectSystem\Exports.cs" />
    <Compile Include="ProjectSystem\RMsBuildFileSystemFilter.cs" />
    <Compile Include="ProjectSystem\RProjectFactory.cs" />
    <Compile Include="Interop\CommandTargetToOleShim.cs" />
    <Compile Include="Interop\CommandTargetToOleShimVariantStacks.cs" />
    <Compile Include="Interop\ConnectionPoint.cs" />
    <Compile Include="Interop\IOleServiceProvider.cs" />
    <Compile Include="Interop\NativeMethods.cs" />
    <Compile Include="Interop\OleCommand.cs" />
    <Compile Include="Interop\OleToCommandTargetShim.cs" />
    <Compile Include="Options\Attributes\EnumTypeConverter.cs" />
    <Compile Include="Options\Attributes\LocCategoryAttribute.cs" />
    <Compile Include="Options\Attributes\LocDescriptionAttribute.cs" />
    <Compile Include="Options\Attributes\OnOffTypeConverter.cs" />
    <Compile Include="Options\Attributes\LocDisplayNameAttribute.cs" />
    <Compile Include="Options\Common\LanguageSettingsStorage.cs" />
    <Compile Include="Options\Common\LanguageSettingsStorageWithDialog.cs" />
    <Compile Include="Options\R\RToolsOptionsPage.cs">
      <SubType>Component</SubType>
    </Compile>
    <Compile Include="Options\R\Editor\REditorOptionsDialog.cs">
      <SubType>Component</SubType>
    </Compile>
    <Compile Include="Options\R\VsRSettingsStorage.cs" />
    <Compile Include="ProjectSystem\RProjectLoadHooks.cs" />
    <Compile Include="ProjectSystem\RProjectSourceItemProviderExtension.cs" />
    <Compile Include="Publishing\Handlers\MdPublishHandler.cs" />
    <Compile Include="Repl\Commands\ReplCommandFactory.cs" />
    <Compile Include="Repl\Commands\ReplCommandTargetProvider.cs" />
    <Compile Include="Repl\Commands\ReplCommandController.cs" />
    <Compile Include="Repl\Commands\ReplShortcutSetting.cs" />
    <Compile Include="Repl\Workspace\LoadWorkspaceCommand.cs" />
    <Compile Include="Repl\Workspace\InterruptRCommand.cs" />
    <Compile Include="Repl\Workspace\SaveWorkspaceCommand.cs" />
    <Compile Include="Repl\Data\ImportDataSetTextFileCommand.cs" />
    <Compile Include="Repl\Data\ImportDataSetUrlCommand.cs" />
    <Compile Include="Repl\Commands\SendToReplCommand.cs" />
    <Compile Include="Resources.Designer.cs">
      <AutoGen>True</AutoGen>
      <DesignTime>True</DesignTime>
      <DependentUpon>Resources.resx</DependentUpon>
    </Compile>
    <Compile Include="RPackages\Commands\CheckForPackageUpdatesCommand.cs" />
    <Compile Include="RPackages\Commands\InstallPackagesCommand.cs" />
    <Compile Include="RPackages\Mirrors\CranMirrorEntry.cs" />
    <Compile Include="RPackages\Mirrors\CranMirrorList.cs" />
    <Compile Include="Options\R\Tools\CranMirrorTypeConverter.cs" />
    <Compile Include="RtvsProductInfo.cs" />
    <Compile Include="Shell\AppEventsSource.cs" />
    <Compile Include="Shell\VisualComponentToolWindow.cs" />
    <Compile Include="Shell\VisualComponentToolWindowAdapter.cs" />
    <Compile Include="Shell\VsAppShell.cs" />
    <Compile Include="Packages\R\REditorFactory.cs" />
    <Compile Include="Shell\IApplicationShell.cs" />
    <Compile Include="Packages\R\RGuidList.cs" />
    <Compile Include="Packages\R\RLanguageService.cs" />
    <Compile Include="Editors\TextBufferInitializationTracker.cs" />
    <Compile Include="Editors\BaseEditorFactory.cs" />
    <Compile Include="Languages\BaseLanguageService.cs" />
    <Compile Include="Packages\BasePackage.cs" />
    <Compile Include="Packages\R\RPackage.cs" />
    <Compile Include="Properties\AssemblyInfo.cs" />
    <Compile Include="Shell\IdleTimeSource.cs" />
    <Compile Include="Expansions\IExpansionsCache.cs" />
    <Compile Include="Expansions\ExpansionBuffer.cs" />
    <Compile Include="Expansions\ExpansionClient.cs" />
    <Compile Include="Expansions\ExpansionsCache.cs" />
    <Compile Include="Expansions\ExpansionsController.cs" />
    <Compile Include="Expansions\ExpansionsControllerFactory.cs" />
    <Compile Include="TaskList\VsTaskItem.cs" />
    <Compile Include="TaskList\VsTaskList.cs" />
    <Compile Include="TaskList\VsTaskListProvider.cs" />
    <Compile Include="Telemetry\Data\FolderUtility.cs" />
    <Compile Include="Telemetry\Data\RPackageData.cs" />
    <Compile Include="Telemetry\Data\RPackageType.cs" />
    <Compile Include="Telemetry\Data\ToolWindowData.cs" />
    <Compile Include="Telemetry\Definitions\IRtvsTelemetry.cs" />
    <Compile Include="Telemetry\Definitions\ITelemetryLog.cs" />
    <Compile Include="Telemetry\StringTelemetryRecorder.cs" />
    <Compile Include="Telemetry\RtvsTelemetry.cs" />
    <Compile Include="Telemetry\VsTelemetryRecorder.cs" />
    <Compile Include="Telemetry\VsTelemetryService.cs" />
    <Compile Include="Telemetry\Windows\ToolWindowTracker.cs" />
    <Compile Include="Utilities\CollectionUtilities.cs" />
    <Compile Include="Repl\IActiveRInteractiveWindowTracker.cs" />
    <Compile Include="Utilities\LongOperationNotification.cs" />
    <Compile Include="Utilities\Navigation.cs" />
    <Compile Include="Utilities\ProjectUtilities.cs" />
    <Compile Include="Utilities\TextBufferUtilities.cs" />
    <Compile Include="Utilities\CompletionUtilities.cs" />
    <Compile Include="Utilities\ToolWindowUtilities.cs" />
    <Compile Include="Utilities\ViewUtilities.cs" />
    <Compile Include="Utilities\ActiveWpfTextViewTracker.cs" />
    <Compile Include="Repl\VsActiveRInteractiveWindowTracker.cs" />
    <Compile Include="Utilities\VsDebuggerModeTracker.cs" />
    <Compile Include="Wpf\Commands.cs" />
    <Compile Include="Wpf\ConfigurationControl.cs" />
    <Compile Include="Wpf\Controls.cs" />
    <Compile Include="Wpf\Dialogs.cs" />
    <Compile Include="Wpf\LabelledButton.cs" />
    <Compile Include="Wpf\LabelledControl.cs" />
    <Compile Include="Wpf\NativeMethods.cs" />
    <Compile Include="Wpf\WpfHelper.cs" />
  </ItemGroup>
  <ItemGroup>
    <None Include="app.config">
      <SubType>Designer</SubType>
    </None>
    <None Include="packages.config">
      <SubType>Designer</SubType>
    </None>
    <EmbeddedResource Include="RPackages\Mirrors\CranMirrors.csv" />
    <None Include="Rules\rtvs.rules.props">
      <CopyToOutputDirectory>PreserveNewest</CopyToOutputDirectory>
    </None>
    <Content Include="Snippets\flow\else.snippet">
      <CopyToOutputDirectory>PreserveNewest</CopyToOutputDirectory>
      <IncludeInVSIX>true</IncludeInVSIX>
    </Content>
    <Content Include="Snippets\flow\trycatch.snippet">
      <CopyToOutputDirectory>PreserveNewest</CopyToOutputDirectory>
      <IncludeInVSIX>true</IncludeInVSIX>
    </Content>
    <Content Include="Snippets\flow\repeat.snippet">
      <CopyToOutputDirectory>PreserveNewest</CopyToOutputDirectory>
      <IncludeInVSIX>true</IncludeInVSIX>
    </Content>
    <Content Include="Snippets\flow\if.snippet">
      <CopyToOutputDirectory>PreserveNewest</CopyToOutputDirectory>
      <IncludeInVSIX>true</IncludeInVSIX>
    </Content>
    <Content Include="Snippets\flow\while.snippet">
      <CopyToOutputDirectory>PreserveNewest</CopyToOutputDirectory>
      <IncludeInVSIX>true</IncludeInVSIX>
    </Content>
    <Content Include="Snippets\flow\for.snippet">
      <CopyToOutputDirectory>PreserveNewest</CopyToOutputDirectory>
      <IncludeInVSIX>true</IncludeInVSIX>
    </Content>
    <Content Include="Snippets\graphics\bargraph.snippet">
      <CopyToOutputDirectory>PreserveNewest</CopyToOutputDirectory>
      <IncludeInVSIX>true</IncludeInVSIX>
    </Content>
    <Content Include="Snippets\graphics\annotate.snippet">
      <CopyToOutputDirectory>PreserveNewest</CopyToOutputDirectory>
      <IncludeInVSIX>true</IncludeInVSIX>
    </Content>
    <Content Include="Snippets\graphics\dotplot.snippet">
      <CopyToOutputDirectory>PreserveNewest</CopyToOutputDirectory>
      <IncludeInVSIX>true</IncludeInVSIX>
    </Content>
    <Content Include="Snippets\graphics\linegraph.snippet">
      <CopyToOutputDirectory>PreserveNewest</CopyToOutputDirectory>
      <IncludeInVSIX>true</IncludeInVSIX>
    </Content>
    <Content Include="Snippets\graphics\linegraphdot.snippet">
      <CopyToOutputDirectory>PreserveNewest</CopyToOutputDirectory>
      <IncludeInVSIX>true</IncludeInVSIX>
    </Content>
    <Content Include="Snippets\graphics\areagraph.snippet">
      <CopyToOutputDirectory>PreserveNewest</CopyToOutputDirectory>
      <IncludeInVSIX>true</IncludeInVSIX>
    </Content>
    <Content Include="Snippets\graphics\areastackgraph.snippet">
      <CopyToOutputDirectory>PreserveNewest</CopyToOutputDirectory>
      <IncludeInVSIX>true</IncludeInVSIX>
    </Content>
    <Content Include="Snippets\graphics\boxplot.snippet">
      <CopyToOutputDirectory>PreserveNewest</CopyToOutputDirectory>
      <IncludeInVSIX>true</IncludeInVSIX>
    </Content>
    <Content Include="Snippets\graphics\annotatef.snippet">
      <CopyToOutputDirectory>PreserveNewest</CopyToOutputDirectory>
      <IncludeInVSIX>true</IncludeInVSIX>
    </Content>
    <Content Include="Snippets\graphics\labels.snippet">
      <CopyToOutputDirectory>PreserveNewest</CopyToOutputDirectory>
      <IncludeInVSIX>true</IncludeInVSIX>
    </Content>
    <Content Include="Snippets\graphics\logscale.snippet">
      <CopyToOutputDirectory>PreserveNewest</CopyToOutputDirectory>
      <IncludeInVSIX>true</IncludeInVSIX>
    </Content>
    <Content Include="Snippets\graphics\circulargraph.snippet">
      <CopyToOutputDirectory>PreserveNewest</CopyToOutputDirectory>
      <IncludeInVSIX>true</IncludeInVSIX>
    </Content>
    <Content Include="Snippets\flow\function.snippet">
      <CopyToOutputDirectory>PreserveNewest</CopyToOutputDirectory>
      <IncludeInVSIX>true</IncludeInVSIX>
    </Content>
    <Content Include="Snippets\datasets\df2n.snippet">
      <CopyToOutputDirectory>PreserveNewest</CopyToOutputDirectory>
      <IncludeInVSIX>true</IncludeInVSIX>
    </Content>
    <Content Include="Snippets\datasets\df2c.snippet">
      <CopyToOutputDirectory>PreserveNewest</CopyToOutputDirectory>
      <IncludeInVSIX>true</IncludeInVSIX>
    </Content>
    <Content Include="Snippets\datasets\seql.snippet">
      <CopyToOutputDirectory>PreserveNewest</CopyToOutputDirectory>
      <IncludeInVSIX>true</IncludeInVSIX>
    </Content>
    <Content Include="Snippets\flow\section.snippet">
      <CopyToOutputDirectory>PreserveNewest</CopyToOutputDirectory>
      <IncludeInVSIX>true</IncludeInVSIX>
    </Content>
    <Content Include="Snippets\flow\roxygen.snippet">
      <CopyToOutputDirectory>PreserveNewest</CopyToOutputDirectory>
      <IncludeInVSIX>true</IncludeInVSIX>
    </Content>
    <Content Include="Snippets\rodbc\connect.snippet">
      <CopyToOutputDirectory>PreserveNewest</CopyToOutputDirectory>
      <IncludeInVSIX>true</IncludeInVSIX>
    </Content>
    <Content Include="Snippets\rodbc\sqlquery.snippet">
      <CopyToOutputDirectory>PreserveNewest</CopyToOutputDirectory>
      <IncludeInVSIX>true</IncludeInVSIX>
    </Content>
    <Content Include="Snippets\operators\assign.snippet">
      <CopyToOutputDirectory>PreserveNewest</CopyToOutputDirectory>
      <IncludeInVSIX>true</IncludeInVSIX>
    </Content>
    <Content Include="Snippets\flow\ifelse.snippet">
      <CopyToOutputDirectory>PreserveNewest</CopyToOutputDirectory>
      <IncludeInVSIX>true</IncludeInVSIX>
    </Content>
    <Content Include="Snippets\analysis\lm.snippet">
      <CopyToOutputDirectory>PreserveNewest</CopyToOutputDirectory>
      <IncludeInVSIX>true</IncludeInVSIX>
    </Content>
    <Content Include="Snippets\analysis\lmplot.snippet">
      <CopyToOutputDirectory>PreserveNewest</CopyToOutputDirectory>
      <IncludeInVSIX>true</IncludeInVSIX>
    </Content>
    <Content Include="Snippets\analysis\loess.snippet">
      <CopyToOutputDirectory>PreserveNewest</CopyToOutputDirectory>
      <IncludeInVSIX>true</IncludeInVSIX>
    </Content>
    <Content Include="Snippets\analysis\clara.snippet">
      <CopyToOutputDirectory>PreserveNewest</CopyToOutputDirectory>
      <IncludeInVSIX>true</IncludeInVSIX>
    </Content>
    <Content Include="Snippets\analysis\xtabs.snippet">
      <CopyToOutputDirectory>PreserveNewest</CopyToOutputDirectory>
      <IncludeInVSIX>true</IncludeInVSIX>
    </Content>
    <Content Include="Snippets\analysis\summary.snippet">
      <CopyToOutputDirectory>PreserveNewest</CopyToOutputDirectory>
      <IncludeInVSIX>true</IncludeInVSIX>
    </Content>
    <Content Include="Snippets\datasets\readcsv.snippet">
      <CopyToOutputDirectory>PreserveNewest</CopyToOutputDirectory>
      <IncludeInVSIX>true</IncludeInVSIX>
    </Content>
    <Content Include="Snippets\datasets\recode.snippet">
      <CopyToOutputDirectory>PreserveNewest</CopyToOutputDirectory>
      <IncludeInVSIX>true</IncludeInVSIX>
    </Content>
    <Content Include="Snippets\datasets\naomit.snippet">
      <CopyToOutputDirectory>PreserveNewest</CopyToOutputDirectory>
      <IncludeInVSIX>true</IncludeInVSIX>
    </Content>
    <Content Include="Snippets\datasets\readtable.snippet">
      <CopyToOutputDirectory>PreserveNewest</CopyToOutputDirectory>
      <IncludeInVSIX>true</IncludeInVSIX>
    </Content>
    <Content Include="Snippets\datasets\dfv.snippet">
      <CopyToOutputDirectory>PreserveNewest</CopyToOutputDirectory>
      <IncludeInVSIX>true</IncludeInVSIX>
    </Content>
    <Content Include="Snippets\datasets\factor.snippet">
      <CopyToOutputDirectory>PreserveNewest</CopyToOutputDirectory>
      <IncludeInVSIX>true</IncludeInVSIX>
    </Content>
    <Content Include="Snippets\datasets\matrix.snippet">
      <CopyToOutputDirectory>PreserveNewest</CopyToOutputDirectory>
      <IncludeInVSIX>true</IncludeInVSIX>
    </Content>
    <Content Include="Snippets\datasets\rep.snippet">
      <CopyToOutputDirectory>PreserveNewest</CopyToOutputDirectory>
      <IncludeInVSIX>true</IncludeInVSIX>
    </Content>
    <Content Include="Snippets\datasets\seqby.snippet">
      <CopyToOutputDirectory>PreserveNewest</CopyToOutputDirectory>
      <IncludeInVSIX>true</IncludeInVSIX>
    </Content>
    <Content Include="Snippets\datasets\transform.snippet">
      <CopyToOutputDirectory>PreserveNewest</CopyToOutputDirectory>
      <IncludeInVSIX>true</IncludeInVSIX>
    </Content>
    <Content Include="Snippets\datasets\writecsv.snippet">
      <CopyToOutputDirectory>PreserveNewest</CopyToOutputDirectory>
      <IncludeInVSIX>true</IncludeInVSIX>
    </Content>
    <Content Include="Snippets\datasets\writetable.snippet">
      <CopyToOutputDirectory>PreserveNewest</CopyToOutputDirectory>
      <IncludeInVSIX>true</IncludeInVSIX>
    </Content>
    <Content Include="Snippets\distributions\pnorm.snippet">
      <CopyToOutputDirectory>PreserveNewest</CopyToOutputDirectory>
      <IncludeInVSIX>true</IncludeInVSIX>
    </Content>
    <Content Include="Snippets\distributions\runif.snippet">
      <CopyToOutputDirectory>PreserveNewest</CopyToOutputDirectory>
      <IncludeInVSIX>true</IncludeInVSIX>
    </Content>
    <Content Include="Snippets\distributions\rnorm.snippet">
      <CopyToOutputDirectory>PreserveNewest</CopyToOutputDirectory>
      <IncludeInVSIX>true</IncludeInVSIX>
    </Content>
    <Content Include="Snippets\flow\elseif.snippet">
      <CopyToOutputDirectory>PreserveNewest</CopyToOutputDirectory>
      <IncludeInVSIX>true</IncludeInVSIX>
    </Content>
    <Content Include="Snippets\flow\switch.snippet">
      <CopyToOutputDirectory>PreserveNewest</CopyToOutputDirectory>
      <IncludeInVSIX>true</IncludeInVSIX>
    </Content>
    <Content Include="Snippets\graphics\levelplot.snippet">
      <CopyToOutputDirectory>PreserveNewest</CopyToOutputDirectory>
      <IncludeInVSIX>true</IncludeInVSIX>
    </Content>
    <Content Include="Snippets\graphics\xyplot.snippet">
      <CopyToOutputDirectory>PreserveNewest</CopyToOutputDirectory>
      <IncludeInVSIX>true</IncludeInVSIX>
    </Content>
    <Content Include="Snippets\graphics\xyplotc.snippet">
      <CopyToOutputDirectory>PreserveNewest</CopyToOutputDirectory>
      <IncludeInVSIX>true</IncludeInVSIX>
    </Content>
    <Content Include="Snippets\operators\pipe.snippet">
      <CopyToOutputDirectory>PreserveNewest</CopyToOutputDirectory>
      <IncludeInVSIX>true</IncludeInVSIX>
    </Content>
    <Content Include="Snippets\mrs-analysis\rxCovCor.snippet">
      <CopyToOutputDirectory>PreserveNewest</CopyToOutputDirectory>
      <IncludeInVSIX>true</IncludeInVSIX>
    </Content>
    <Content Include="Snippets\mrs-analysis\rxCrossTabs.snippet">
      <CopyToOutputDirectory>PreserveNewest</CopyToOutputDirectory>
      <IncludeInVSIX>true</IncludeInVSIX>
    </Content>
    <Content Include="Snippets\mrs-analysis\rxCube.snippet">
      <CopyToOutputDirectory>PreserveNewest</CopyToOutputDirectory>
      <IncludeInVSIX>true</IncludeInVSIX>
    </Content>
    <Content Include="Snippets\mrs-analysis\rxDTree.snippet">
      <CopyToOutputDirectory>PreserveNewest</CopyToOutputDirectory>
      <IncludeInVSIX>true</IncludeInVSIX>
    </Content>
    <Content Include="Snippets\mrs-analysis\rxGlm.snippet">
      <CopyToOutputDirectory>PreserveNewest</CopyToOutputDirectory>
      <IncludeInVSIX>true</IncludeInVSIX>
    </Content>
    <Content Include="Snippets\mrs-analysis\rxKmeans.snippet">
      <CopyToOutputDirectory>PreserveNewest</CopyToOutputDirectory>
      <IncludeInVSIX>true</IncludeInVSIX>
    </Content>
    <Content Include="Snippets\mrs-analysis\rxLinMod.snippet">
      <CopyToOutputDirectory>PreserveNewest</CopyToOutputDirectory>
      <IncludeInVSIX>true</IncludeInVSIX>
    </Content>
    <Content Include="Snippets\mrs-analysis\rxLogit.snippet">
      <CopyToOutputDirectory>PreserveNewest</CopyToOutputDirectory>
      <IncludeInVSIX>true</IncludeInVSIX>
    </Content>
    <Content Include="Snippets\mrs-analysis\rxSummary.snippet">
      <CopyToOutputDirectory>PreserveNewest</CopyToOutputDirectory>
      <IncludeInVSIX>true</IncludeInVSIX>
    </Content>
    <Content Include="Snippets\mrs-chunking\rxClose.snippet">
      <CopyToOutputDirectory>PreserveNewest</CopyToOutputDirectory>
      <IncludeInVSIX>true</IncludeInVSIX>
    </Content>
    <Content Include="Snippets\mrs-chunking\rxOpen.snippet">
      <CopyToOutputDirectory>PreserveNewest</CopyToOutputDirectory>
      <IncludeInVSIX>true</IncludeInVSIX>
    </Content>
    <Content Include="Snippets\mrs-chunking\rxReadNext.snippet">
      <CopyToOutputDirectory>PreserveNewest</CopyToOutputDirectory>
      <IncludeInVSIX>true</IncludeInVSIX>
    </Content>
    <Content Include="Snippets\mrs-chunking\RxXdfData.snippet">
      <CopyToOutputDirectory>PreserveNewest</CopyToOutputDirectory>
      <IncludeInVSIX>true</IncludeInVSIX>
    </Content>
    <Content Include="Snippets\mrs-computeContext\RxAzureBurst.snippet">
      <CopyToOutputDirectory>PreserveNewest</CopyToOutputDirectory>
      <IncludeInVSIX>true</IncludeInVSIX>
    </Content>
    <Content Include="Snippets\mrs-computeContext\RxComputeCluster.snippet">
      <CopyToOutputDirectory>PreserveNewest</CopyToOutputDirectory>
      <IncludeInVSIX>true</IncludeInVSIX>
    </Content>
    <Content Include="Snippets\mrs-computeContext\RxForeachDoPar.snippet">
      <CopyToOutputDirectory>PreserveNewest</CopyToOutputDirectory>
      <IncludeInVSIX>true</IncludeInVSIX>
    </Content>
    <Content Include="Snippets\mrs-computeContext\rxGetComputeContext.snippet">
      <CopyToOutputDirectory>PreserveNewest</CopyToOutputDirectory>
      <IncludeInVSIX>true</IncludeInVSIX>
    </Content>
    <Content Include="Snippets\mrs-computeContext\RxHpcServer.snippet">
      <CopyToOutputDirectory>PreserveNewest</CopyToOutputDirectory>
      <IncludeInVSIX>true</IncludeInVSIX>
    </Content>
    <Content Include="Snippets\mrs-computeContext\RxHpcServerClone.snippet">
      <CopyToOutputDirectory>PreserveNewest</CopyToOutputDirectory>
      <IncludeInVSIX>true</IncludeInVSIX>
    </Content>
    <Content Include="Snippets\mrs-computeContext\RxLocalParallel.snippet">
      <CopyToOutputDirectory>PreserveNewest</CopyToOutputDirectory>
      <IncludeInVSIX>true</IncludeInVSIX>
    </Content>
    <Content Include="Snippets\mrs-computeContext\RxLocalSeq.snippet">
      <CopyToOutputDirectory>PreserveNewest</CopyToOutputDirectory>
      <IncludeInVSIX>true</IncludeInVSIX>
    </Content>
    <Content Include="Snippets\mrs-computeContext\RxLsfCluster.snippet">
      <CopyToOutputDirectory>PreserveNewest</CopyToOutputDirectory>
      <IncludeInVSIX>true</IncludeInVSIX>
    </Content>
    <Content Include="Snippets\mrs-computeContext\RxLsfClusterClone.snippet">
      <CopyToOutputDirectory>PreserveNewest</CopyToOutputDirectory>
      <IncludeInVSIX>true</IncludeInVSIX>
    </Content>
    <Content Include="Snippets\mrs-computeContext\RxSetComputeContext.snippet">
      <CopyToOutputDirectory>PreserveNewest</CopyToOutputDirectory>
      <IncludeInVSIX>true</IncludeInVSIX>
    </Content>
    <Content Include="Snippets\mrs-data\rxDataStep.snippet">
      <CopyToOutputDirectory>PreserveNewest</CopyToOutputDirectory>
      <IncludeInVSIX>true</IncludeInVSIX>
    </Content>
    <Content Include="Snippets\mrs-data\rxFactors.snippet">
      <CopyToOutputDirectory>PreserveNewest</CopyToOutputDirectory>
      <IncludeInVSIX>true</IncludeInVSIX>
    </Content>
    <Content Include="Snippets\mrs-data\rxGetInfo.snippet">
      <CopyToOutputDirectory>PreserveNewest</CopyToOutputDirectory>
      <IncludeInVSIX>true</IncludeInVSIX>
    </Content>
    <Content Include="Snippets\mrs-data\rxGetVarInfo.snippet">
      <CopyToOutputDirectory>PreserveNewest</CopyToOutputDirectory>
      <IncludeInVSIX>true</IncludeInVSIX>
    </Content>
    <Content Include="Snippets\mrs-data\rxImport.snippet">
      <CopyToOutputDirectory>PreserveNewest</CopyToOutputDirectory>
      <IncludeInVSIX>true</IncludeInVSIX>
    </Content>
    <Content Include="Snippets\mrs-data\rxMerge.snippet">
      <CopyToOutputDirectory>PreserveNewest</CopyToOutputDirectory>
      <IncludeInVSIX>true</IncludeInVSIX>
    </Content>
    <Content Include="Snippets\mrs-data\RxOdbcData.snippet">
      <CopyToOutputDirectory>PreserveNewest</CopyToOutputDirectory>
      <IncludeInVSIX>true</IncludeInVSIX>
    </Content>
    <Content Include="Snippets\mrs-data\rxReadXdf.snippet">
      <CopyToOutputDirectory>PreserveNewest</CopyToOutputDirectory>
      <IncludeInVSIX>true</IncludeInVSIX>
    </Content>
    <Content Include="Snippets\mrs-data\RxSasData.snippet">
      <CopyToOutputDirectory>PreserveNewest</CopyToOutputDirectory>
      <IncludeInVSIX>true</IncludeInVSIX>
    </Content>
    <Content Include="Snippets\mrs-data\rxSetVarInfo.snippet">
      <CopyToOutputDirectory>PreserveNewest</CopyToOutputDirectory>
      <IncludeInVSIX>true</IncludeInVSIX>
    </Content>
    <Content Include="Snippets\mrs-data\rxSort.snippet">
      <CopyToOutputDirectory>PreserveNewest</CopyToOutputDirectory>
      <IncludeInVSIX>true</IncludeInVSIX>
    </Content>
    <Content Include="Snippets\mrs-data\RxSpssData.snippet">
      <CopyToOutputDirectory>PreserveNewest</CopyToOutputDirectory>
      <IncludeInVSIX>true</IncludeInVSIX>
    </Content>
    <Content Include="Snippets\mrs-data\RxTeradata.snippet">
      <CopyToOutputDirectory>PreserveNewest</CopyToOutputDirectory>
      <IncludeInVSIX>true</IncludeInVSIX>
    </Content>
    <Content Include="Snippets\mrs-data\RxTextData.snippet">
      <CopyToOutputDirectory>PreserveNewest</CopyToOutputDirectory>
      <IncludeInVSIX>true</IncludeInVSIX>
    </Content>
    <Content Include="Snippets\mrs-data\rxXdfToDataFrame.snippet">
      <CopyToOutputDirectory>PreserveNewest</CopyToOutputDirectory>
      <IncludeInVSIX>true</IncludeInVSIX>
    </Content>
    <Content Include="Snippets\mrs-data\rxXdfToText.snippet">
      <CopyToOutputDirectory>PreserveNewest</CopyToOutputDirectory>
      <IncludeInVSIX>true</IncludeInVSIX>
    </Content>
    <Content Include="Snippets\mrs-distributed\rxExec.snippet">
      <CopyToOutputDirectory>PreserveNewest</CopyToOutputDirectory>
      <IncludeInVSIX>true</IncludeInVSIX>
    </Content>
    <Content Include="Snippets\mrs-graphics\rxHistogram.snippet">
      <CopyToOutputDirectory>PreserveNewest</CopyToOutputDirectory>
      <IncludeInVSIX>true</IncludeInVSIX>
    </Content>
    <Content Include="Snippets\mrs-graphics\rxLinePlot.snippet">
      <CopyToOutputDirectory>PreserveNewest</CopyToOutputDirectory>
      <IncludeInVSIX>true</IncludeInVSIX>
    </Content>
    <Content Include="Snippets\mrs-transforms\transformFunc.snippet">
      <CopyToOutputDirectory>PreserveNewest</CopyToOutputDirectory>
      <IncludeInVSIX>true</IncludeInVSIX>
    </Content>
    <None Include="source.extension.vsixmanifest">
      <SubType>Designer</SubType>
    </None>
  </ItemGroup>
  <ItemGroup>
    <EmbeddedResource Include="Resources.resx">
      <Generator>PublicResXFileCodeGenerator</Generator>
      <LastGenOutput>Resources.Designer.cs</LastGenOutput>
      <SubType>Designer</SubType>
    </EmbeddedResource>
    <EmbeddedResource Include="VSPackage.resx">
      <MergeWithCTO>true</MergeWithCTO>
      <ManifestResourceName>VSPackage</ManifestResourceName>
      <SubType>Designer</SubType>
    </EmbeddedResource>
  </ItemGroup>
  <ItemGroup>
    <Reference Include="$(MSBuildAssembly)">
      <Private>False</Private>
    </Reference>
    <Reference Include="Microsoft.VisualStudio.InteractiveWindow">
      <Private>False</Private>
      <SpecificVersion>False</SpecificVersion>
      <HintPath>$(RootDirectory)\lib\Microsoft.VisualStudio.InteractiveWindow.dll</HintPath>
    </Reference>
    <Reference Include="Microsoft.VisualStudio.VsInteractiveWindow">
      <Private>False</Private>
      <SpecificVersion>False</SpecificVersion>
      <HintPath>$(RootDirectory)\lib\Microsoft.VisualStudio.VsInteractiveWindow.dll</HintPath>
    </Reference>
    <Reference Include="$(PrivateAssembliesFolderPath)\Microsoft.VisualStudio.Telemetry.dll">
      <SpecificVersion>False</SpecificVersion>
      <Private>False</Private>
    </Reference>
    <Reference Include="envdte, Version=8.0.0.0, Culture=neutral, PublicKeyToken=b03f5f7f11d50a3a" />
    <Reference Include="Microsoft.Build.Framework" />
    <Reference Include="Microsoft.CSharp" />
    <Reference Include="Microsoft.mshtml, Version=7.0.3300.0, Culture=neutral, PublicKeyToken=b03f5f7f11d50a3a">
      <EmbedInteropTypes>True</EmbedInteropTypes>
    </Reference>
    <Reference Include="Microsoft.MSXML, Version=8.0.0.0, Culture=neutral, PublicKeyToken=b03f5f7f11d50a3a, processorArchitecture=MSIL">
      <EmbedInteropTypes>True</EmbedInteropTypes>
    </Reference>
    <Reference Include="Microsoft.Office.Interop.Excel, Version=15.0.0.0, Culture=neutral, PublicKeyToken=71e9bce111e9429c, processorArchitecture=MSIL">
      <SpecificVersion>False</SpecificVersion>
      <EmbedInteropTypes>True</EmbedInteropTypes>
      <HintPath>..\..\..\lib\Microsoft.Office.Interop.Excel.dll</HintPath>
    </Reference>
    <Reference Include="Microsoft.Office.Interop.Outlook, Version=15.0.0.0, Culture=neutral, PublicKeyToken=71e9bce111e9429c, processorArchitecture=MSIL">
      <SpecificVersion>False</SpecificVersion>
      <EmbedInteropTypes>True</EmbedInteropTypes>
      <HintPath>..\..\..\lib\Microsoft.Office.Interop.Outlook.dll</HintPath>
    </Reference>
    <Reference Include="Microsoft.VisualStudio.ComponentModelHost">
      <Private>False</Private>
    </Reference>
    <Reference Include="Microsoft.VisualStudio.Composition, Version=14.0.0.0, Culture=neutral, PublicKeyToken=b03f5f7f11d50a3a, processorArchitecture=MSIL">
      <SpecificVersion>False</SpecificVersion>
      <HintPath>..\..\..\NugetPackages\Microsoft.VisualStudio.Composition.14.0.50417-pre\lib\net451\Microsoft.VisualStudio.Composition.dll</HintPath>
      <Private>False</Private>
    </Reference>
    <Reference Include="Microsoft.VisualStudio.CoreUtility, Version=14.0.0.0, Culture=neutral, PublicKeyToken=b03f5f7f11d50a3a, processorArchitecture=MSIL">
      <HintPath>..\..\..\NugetPackages\Microsoft.VisualStudio.CoreUtility.14.1.24720\lib\net45\Microsoft.VisualStudio.CoreUtility.dll</HintPath>
      <Private>True</Private>
    </Reference>
    <Reference Include="Microsoft.VisualStudio.Debugger.Interop, Version=8.0.1.0, Culture=neutral, PublicKeyToken=b03f5f7f11d50a3a">
      <EmbedInteropTypes>True</EmbedInteropTypes>
    </Reference>
    <Reference Include="Microsoft.VisualStudio.Editor, Version=14.0.0.0, Culture=neutral, PublicKeyToken=b03f5f7f11d50a3a, processorArchitecture=MSIL">
      <Private>False</Private>
    </Reference>
    <Reference Include="Microsoft.VisualStudio.ImageCatalog, Version=14.0.0.0, Culture=neutral, PublicKeyToken=b03f5f7f11d50a3a, processorArchitecture=MSIL">
      <HintPath>..\..\..\NugetPackages\Microsoft.VisualStudio.ImageCatalog.14.1.24720\lib\net45\Microsoft.VisualStudio.ImageCatalog.dll</HintPath>
      <Private>False</Private>
    </Reference>
    <Reference Include="Microsoft.VisualStudio.Imaging, Version=14.0.0.0, Culture=neutral, PublicKeyToken=b03f5f7f11d50a3a, processorArchitecture=MSIL">
      <HintPath>..\..\..\NugetPackages\Microsoft.VisualStudio.Imaging.14.1.24720\lib\net45\Microsoft.VisualStudio.Imaging.dll</HintPath>
      <Private>True</Private>
    </Reference>
    <Reference Include="Microsoft.VisualStudio.Imaging.Interop.14.0.DesignTime, Version=14.0.0.0, Culture=neutral, PublicKeyToken=b03f5f7f11d50a3a, processorArchitecture=MSIL">
      <EmbedInteropTypes>True</EmbedInteropTypes>
      <HintPath>..\..\..\NugetPackages\Microsoft.VisualStudio.Imaging.Interop.14.0.DesignTime.14.1.24720\lib\Microsoft.VisualStudio.Imaging.Interop.14.0.DesignTime.dll</HintPath>
      <Private>True</Private>
    </Reference>
    <Reference Include="Microsoft.VisualStudio.Language.Intellisense, Version=14.0.0.0, Culture=neutral, PublicKeyToken=b03f5f7f11d50a3a, processorArchitecture=MSIL">
      <Private>False</Private>
    </Reference>
    <Reference Include="Microsoft.VisualStudio.Language.StandardClassification, Version=14.0.0.0, Culture=neutral, PublicKeyToken=b03f5f7f11d50a3a, processorArchitecture=MSIL">
      <HintPath>..\..\..\NugetPackages\Microsoft.VisualStudio.Language.StandardClassification.14.1.24720\lib\net45\Microsoft.VisualStudio.Language.StandardClassification.dll</HintPath>
      <Private>True</Private>
    </Reference>
    <Reference Include="Microsoft.VisualStudio.OLE.Interop, Version=7.1.40304.0, Culture=neutral, PublicKeyToken=b03f5f7f11d50a3a">
      <HintPath>..\..\..\NugetPackages\Microsoft.VisualStudio.OLE.Interop.7.10.6070\lib\Microsoft.VisualStudio.OLE.Interop.dll</HintPath>
      <Private>True</Private>
    </Reference>
    <Reference Include="Microsoft.VisualStudio.ProjectSystem.Utilities.v14.0, Version=14.0.0.0, Culture=neutral, PublicKeyToken=b03f5f7f11d50a3a, processorArchitecture=MSIL">
      <SpecificVersion>False</SpecificVersion>
      <HintPath>..\..\..\NugetPackages\Microsoft.VisualStudio.ProjectSystem.14.0.50617-pre\lib\net451\Microsoft.VisualStudio.ProjectSystem.Utilities.v14.0.dll</HintPath>
      <Private>False</Private>
    </Reference>
    <Reference Include="Microsoft.VisualStudio.ProjectSystem.V14Only, Version=14.0.0.0, Culture=neutral, PublicKeyToken=b03f5f7f11d50a3a, processorArchitecture=MSIL">
      <SpecificVersion>False</SpecificVersion>
      <HintPath>..\..\..\NugetPackages\Microsoft.VisualStudio.ProjectSystem.14.0.50617-pre\lib\net451\Microsoft.VisualStudio.ProjectSystem.V14Only.dll</HintPath>
      <Private>False</Private>
    </Reference>
    <Reference Include="Microsoft.VisualStudio.Shell.14.0">
      <Private>False</Private>
    </Reference>
    <Reference Include="Microsoft.VisualStudio.Shell.Immutable.10.0">
      <Private>False</Private>
    </Reference>
    <Reference Include="Microsoft.VisualStudio.Shell.Immutable.11.0" />
    <Reference Include="Microsoft.VisualStudio.Shell.Interop, Version=7.1.40304.0, Culture=neutral, PublicKeyToken=b03f5f7f11d50a3a">
      <HintPath>..\..\..\NugetPackages\Microsoft.VisualStudio.Shell.Interop.7.10.6071\lib\Microsoft.VisualStudio.Shell.Interop.dll</HintPath>
      <Private>True</Private>
    </Reference>
    <Reference Include="Microsoft.VisualStudio.Shell.Interop.10.0, Version=10.0.0.0, Culture=neutral, PublicKeyToken=b03f5f7f11d50a3a, processorArchitecture=MSIL">
      <EmbedInteropTypes>True</EmbedInteropTypes>
      <HintPath>..\..\..\NugetPackages\Microsoft.VisualStudio.Shell.Interop.10.0.10.0.30319\lib\Microsoft.VisualStudio.Shell.Interop.10.0.dll</HintPath>
      <Private>True</Private>
    </Reference>
    <Reference Include="Microsoft.VisualStudio.Shell.Interop.11.0, Version=11.0.0.0, Culture=neutral, PublicKeyToken=b03f5f7f11d50a3a, processorArchitecture=MSIL">
      <EmbedInteropTypes>True</EmbedInteropTypes>
      <HintPath>..\..\..\NugetPackages\Microsoft.VisualStudio.Shell.Interop.11.0.11.0.61030\lib\Microsoft.VisualStudio.Shell.Interop.11.0.dll</HintPath>
      <Private>True</Private>
    </Reference>
    <Reference Include="Microsoft.VisualStudio.Shell.Interop.12.0, Version=12.0.0.0, Culture=neutral, PublicKeyToken=b03f5f7f11d50a3a, processorArchitecture=MSIL">
      <EmbedInteropTypes>True</EmbedInteropTypes>
      <HintPath>..\..\..\NugetPackages\Microsoft.VisualStudio.Shell.Interop.12.0.12.0.30110\lib\Microsoft.VisualStudio.Shell.Interop.12.0.dll</HintPath>
      <Private>True</Private>
    </Reference>
    <Reference Include="Microsoft.VisualStudio.Shell.Interop.14.0.DesignTime, Version=14.0.0.0, Culture=neutral, PublicKeyToken=b03f5f7f11d50a3a, processorArchitecture=MSIL">
      <EmbedInteropTypes>True</EmbedInteropTypes>
      <HintPath>..\..\..\NugetPackages\Microsoft.VisualStudio.Shell.Interop.14.0.DesignTime.14.1.24720\lib\Microsoft.VisualStudio.Shell.Interop.14.0.DesignTime.dll</HintPath>
      <Private>True</Private>
    </Reference>
    <Reference Include="Microsoft.VisualStudio.Shell.Interop.8.0, Version=8.0.0.0, Culture=neutral, PublicKeyToken=b03f5f7f11d50a3a">
      <HintPath>..\..\..\NugetPackages\Microsoft.VisualStudio.Shell.Interop.8.0.8.0.50727\lib\Microsoft.VisualStudio.Shell.Interop.8.0.dll</HintPath>
      <Private>True</Private>
    </Reference>
    <Reference Include="Microsoft.VisualStudio.Shell.Interop.9.0, Version=9.0.0.0, Culture=neutral, PublicKeyToken=b03f5f7f11d50a3a">
      <HintPath>..\..\..\NugetPackages\Microsoft.VisualStudio.Shell.Interop.9.0.9.0.30729\lib\Microsoft.VisualStudio.Shell.Interop.9.0.dll</HintPath>
      <Private>True</Private>
    </Reference>
    <Reference Include="Microsoft.VisualStudio.Text.Data, Version=14.0.0.0, Culture=neutral, PublicKeyToken=b03f5f7f11d50a3a, processorArchitecture=MSIL">
      <HintPath>..\..\..\NugetPackages\Microsoft.VisualStudio.Text.Data.14.1.24720\lib\net45\Microsoft.VisualStudio.Text.Data.dll</HintPath>
      <Private>True</Private>
    </Reference>
    <Reference Include="Microsoft.VisualStudio.Text.Logic, Version=14.0.0.0, Culture=neutral, PublicKeyToken=b03f5f7f11d50a3a, processorArchitecture=MSIL">
      <HintPath>..\..\..\NugetPackages\Microsoft.VisualStudio.Text.Logic.14.1.24720\lib\net45\Microsoft.VisualStudio.Text.Logic.dll</HintPath>
      <Private>True</Private>
    </Reference>
    <Reference Include="Microsoft.VisualStudio.Text.UI, Version=14.0.0.0, Culture=neutral, PublicKeyToken=b03f5f7f11d50a3a, processorArchitecture=MSIL">
      <HintPath>..\..\..\NugetPackages\Microsoft.VisualStudio.Text.UI.14.1.24720\lib\net45\Microsoft.VisualStudio.Text.UI.dll</HintPath>
      <Private>True</Private>
    </Reference>
    <Reference Include="Microsoft.VisualStudio.Text.UI.Wpf, Version=14.0.0.0, Culture=neutral, PublicKeyToken=b03f5f7f11d50a3a, processorArchitecture=MSIL">
      <HintPath>..\..\..\NugetPackages\Microsoft.VisualStudio.Text.UI.Wpf.14.1.24720\lib\net45\Microsoft.VisualStudio.Text.UI.Wpf.dll</HintPath>
      <Private>True</Private>
    </Reference>
    <Reference Include="Microsoft.VisualStudio.TextManager.Interop, Version=7.1.40304.0, Culture=neutral, PublicKeyToken=b03f5f7f11d50a3a">
      <HintPath>..\..\..\NugetPackages\Microsoft.VisualStudio.TextManager.Interop.7.10.6070\lib\Microsoft.VisualStudio.TextManager.Interop.dll</HintPath>
      <Private>True</Private>
    </Reference>
    <Reference Include="Microsoft.VisualStudio.TextManager.Interop.10.0, Version=10.0.0.0, Culture=neutral, PublicKeyToken=b03f5f7f11d50a3a, processorArchitecture=MSIL">
      <EmbedInteropTypes>True</EmbedInteropTypes>
      <HintPath>..\..\..\NugetPackages\Microsoft.VisualStudio.TextManager.Interop.10.0.10.0.30319\lib\Microsoft.VisualStudio.TextManager.Interop.10.0.dll</HintPath>
      <Private>True</Private>
    </Reference>
    <Reference Include="Microsoft.VisualStudio.TextManager.Interop.11.0">
      <EmbedInteropTypes>True</EmbedInteropTypes>
      <Private>True</Private>
    </Reference>
    <Reference Include="Microsoft.VisualStudio.TextManager.Interop.12.0, Version=12.0.0.0, Culture=neutral, PublicKeyToken=b03f5f7f11d50a3a, processorArchitecture=MSIL">
      <EmbedInteropTypes>True</EmbedInteropTypes>
      <Private>True</Private>
    </Reference>
    <Reference Include="Microsoft.VisualStudio.TextManager.Interop.8.0, Version=8.0.0.0, Culture=neutral, PublicKeyToken=b03f5f7f11d50a3a">
      <HintPath>..\..\..\NugetPackages\Microsoft.VisualStudio.TextManager.Interop.8.0.8.0.50727\lib\Microsoft.VisualStudio.TextManager.Interop.8.0.dll</HintPath>
      <Private>True</Private>
    </Reference>
    <Reference Include="Microsoft.VisualStudio.Threading, Version=14.0.0.0, Culture=neutral, PublicKeyToken=b03f5f7f11d50a3a, processorArchitecture=MSIL">
      <Private>False</Private>
    </Reference>
    <Reference Include="Microsoft.VisualStudio.Utilities, Version=14.0.0.0, Culture=neutral, PublicKeyToken=b03f5f7f11d50a3a, processorArchitecture=MSIL">
      <HintPath>..\..\..\NugetPackages\Microsoft.VisualStudio.Utilities.14.1.24720\lib\net45\Microsoft.VisualStudio.Utilities.dll</HintPath>
      <Private>True</Private>
    </Reference>
    <Reference Include="Microsoft.VisualStudio.Validation, Version=14.0.0.0, Culture=neutral, PublicKeyToken=b03f5f7f11d50a3a, processorArchitecture=MSIL" />
    <Reference Include="Newtonsoft.Json, Version=7.0.0.0, Culture=neutral, PublicKeyToken=30ad4fe6b2a6aeed, processorArchitecture=MSIL">
      <SpecificVersion>False</SpecificVersion>
      <HintPath>..\..\..\NugetPackages\Newtonsoft.Json.7.0.1\lib\net45\Newtonsoft.Json.dll</HintPath>
    </Reference>
    <Reference Include="PresentationCore" />
    <Reference Include="PresentationFramework" />
    <Reference Include="System" />
    <Reference Include="System.Collections.Immutable, Version=1.1.37.0, Culture=neutral, PublicKeyToken=b03f5f7f11d50a3a, processorArchitecture=MSIL">
      <HintPath>..\..\..\NugetPackages\System.Collections.Immutable.1.1.37\lib\dotnet\System.Collections.Immutable.dll</HintPath>
      <Private>True</Private>
    </Reference>
    <Reference Include="System.ComponentModel.Composition" />
    <Reference Include="System.Data" />
    <Reference Include="System.Design" />
    <Reference Include="System.Drawing" />
    <Reference Include="System.IO.Compression" />
    <Reference Include="System.IO.Compression.FileSystem" />
    <Reference Include="System.Runtime.Serialization" />
    <Reference Include="System.Threading.Tasks.Dataflow, Version=4.5.24.0, Culture=neutral, PublicKeyToken=b03f5f7f11d50a3a, processorArchitecture=MSIL">
      <HintPath>..\..\..\NugetPackages\Microsoft.Tpl.Dataflow.4.5.24\lib\portable-net45+win8+wpa81\System.Threading.Tasks.Dataflow.dll</HintPath>
      <Private>True</Private>
    </Reference>
    <Reference Include="System.Web" />
    <Reference Include="System.Windows.Forms" />
    <Reference Include="System.Xaml" />
    <Reference Include="System.Xml" />
    <Reference Include="System.Xml.Linq" />
    <Reference Include="WindowsBase" />
    <Reference Include="WindowsFormsIntegration" />
  </ItemGroup>
  <ItemGroup>
    <ProjectReference Include="..\..\Common\Core\Impl\Microsoft.Common.Core.csproj">
      <Project>{8D408909-459F-4853-A36C-745118F99869}</Project>
      <Name>Microsoft.Common.Core</Name>
    </ProjectReference>
    <ProjectReference Include="..\..\Common\Wpf\Impl\Microsoft.Common.Wpf.csproj">
      <Project>{9de5e0b5-c8bd-482c-85c3-b8e20f08453b}</Project>
      <Name>Microsoft.Common.Wpf</Name>
    </ProjectReference>
    <ProjectReference Include="..\..\Debugger\Engine\Impl\Microsoft.R.Debugger.Engine.csproj">
      <Project>{6d62df0d-d9c3-49a7-a693-acd0691ba69d}</Project>
      <Name>Microsoft.R.Debugger.Engine</Name>
    </ProjectReference>
    <ProjectReference Include="..\..\Debugger\Impl\Microsoft.R.Debugger.csproj">
      <Project>{17e155bf-351c-4253-b9b1-36eeea35fe3c}</Project>
      <Name>Microsoft.R.Debugger</Name>
    </ProjectReference>
    <ProjectReference Include="..\..\Host\Client\Impl\Microsoft.R.Host.Client.csproj">
      <Project>{E09D3BDA-2E6B-47B5-87AC-B6FC2D33DFAB}</Project>
      <Name>Microsoft.R.Host.Client</Name>
    </ProjectReference>
    <ProjectReference Include="..\..\Host\Process\src\Microsoft.R.Host.vcxproj">
      <SetPlatform>Platform=x64</SetPlatform>
      <Project>{131842ce-daf9-4c0e-8409-4a26ef7961a7}</Project>
      <Name>Microsoft.R.Host</Name>
    </ProjectReference>
    <ProjectReference Include="..\..\Languages\Core\Impl\Microsoft.Languages.Core.csproj">
      <Project>{25cd8690-6208-4740-b123-6dbce6b9444a}</Project>
      <Name>Microsoft.Languages.Core</Name>
      <IncludeOutputGroupsInVSIX>BuiltProjectOutputGroup%3bBuiltProjectOutputGroupDependencies%3bGetCopyToOutputDirectoryItems%3bSatelliteDllsProjectOutputGroup%3b</IncludeOutputGroupsInVSIX>
      <IncludeOutputGroupsInVSIXLocalOnly>DebugSymbolsProjectOutputGroup%3b</IncludeOutputGroupsInVSIXLocalOnly>
    </ProjectReference>
    <ProjectReference Include="..\..\Languages\Editor\Impl\Microsoft.Languages.Editor.csproj">
      <Project>{62857e49-e586-4baa-ae4d-1232093e7378}</Project>
      <Name>Microsoft.Languages.Editor</Name>
      <IncludeOutputGroupsInVSIX>BuiltProjectOutputGroup%3bBuiltProjectOutputGroupDependencies%3bGetCopyToOutputDirectoryItems%3bSatelliteDllsProjectOutputGroup%3b</IncludeOutputGroupsInVSIX>
      <IncludeOutputGroupsInVSIXLocalOnly>DebugSymbolsProjectOutputGroup%3b</IncludeOutputGroupsInVSIXLocalOnly>
    </ProjectReference>
    <ProjectReference Include="..\..\Markdown\Editor\Impl\Microsoft.Markdown.Editor.csproj">
      <Project>{98e0b8ac-1193-4bfd-bf5c-6712c93abd03}</Project>
      <Name>Microsoft.Markdown.Editor</Name>
    </ProjectReference>
    <ProjectReference Include="..\..\ProjectSystem\Impl\Microsoft.VisualStudio.ProjectSystem.FileSystemMirroring.csproj">
      <Project>{41AA8769-0FBC-4A80-8498-21C833F0C2AC}</Project>
      <Name>Microsoft.VisualStudio.ProjectSystem.FileSystemMirroring</Name>
      <IncludeOutputGroupsInVSIX>BuiltProjectOutputGroup%3bBuiltProjectOutputGroupDependencies%3bGetCopyToOutputDirectoryItems%3bSatelliteDllsProjectOutputGroup%3b</IncludeOutputGroupsInVSIX>
      <IncludeOutputGroupsInVSIXLocalOnly>DebugSymbolsProjectOutputGroup%3b</IncludeOutputGroupsInVSIXLocalOnly>
    </ProjectReference>
    <ProjectReference Include="..\..\R\Actions\Impl\Microsoft.R.Actions.csproj">
      <Project>{b68d4ad2-2dc2-473e-ab06-408172c4fb92}</Project>
      <Name>Microsoft.R.Actions</Name>
    </ProjectReference>
    <ProjectReference Include="..\..\R\Components\Impl\Microsoft.R.Components.csproj">
      <Project>{506141be-1418-4d75-8e24-54a9280b0a66}</Project>
      <Name>Microsoft.R.Components</Name>
    </ProjectReference>
    <ProjectReference Include="..\..\R\Core\Impl\Microsoft.R.Core.csproj">
      <Project>{0c4bce1d-3cb8-4e2a-9252-58784d7f26a5}</Project>
      <Name>Microsoft.R.Core</Name>
      <IncludeOutputGroupsInVSIX>BuiltProjectOutputGroup%3bBuiltProjectOutputGroupDependencies%3bGetCopyToOutputDirectoryItems%3bSatelliteDllsProjectOutputGroup%3b</IncludeOutputGroupsInVSIX>
      <IncludeOutputGroupsInVSIXLocalOnly>DebugSymbolsProjectOutputGroup%3b</IncludeOutputGroupsInVSIXLocalOnly>
    </ProjectReference>
    <ProjectReference Include="..\..\R\Editor\Impl\Microsoft.R.Editor.csproj">
      <Project>{d6eeef87-ce3a-4804-a409-39966b96c850}</Project>
      <Name>Microsoft.R.Editor</Name>
      <IncludeOutputGroupsInVSIX>BuiltProjectOutputGroup%3bBuiltProjectOutputGroupDependencies%3bGetCopyToOutputDirectoryItems%3bSatelliteDllsProjectOutputGroup%3b</IncludeOutputGroupsInVSIX>
      <IncludeOutputGroupsInVSIXLocalOnly>DebugSymbolsProjectOutputGroup%3b</IncludeOutputGroupsInVSIXLocalOnly>
    </ProjectReference>
    <ProjectReference Include="..\..\R\Support\Impl\Microsoft.R.Support.csproj">
      <Project>{c1957d47-b0b4-42e0-bc08-0d5e96e47fe4}</Project>
      <Name>Microsoft.R.Support</Name>
    </ProjectReference>
  </ItemGroup>
  <ItemGroup>
    <Content Include="Help\Themes\Dark.css">
      <CopyToOutputDirectory>PreserveNewest</CopyToOutputDirectory>
      <IncludeInVSIX>true</IncludeInVSIX>
    </Content>
    <Content Include="Help\Themes\Light.css">
      <CopyToOutputDirectory>PreserveNewest</CopyToOutputDirectory>
      <IncludeInVSIX>true</IncludeInVSIX>
    </Content>
    <Content Include="Images\ReplWindowIcon.png" />
    <Content Include="Images\RFile.ico">
      <CopyToOutputDirectory>PreserveNewest</CopyToOutputDirectory>
      <IncludeInVSIX>true</IncludeInVSIX>
    </Content>
    <Content Include="Profiles\RCombined.vssettings">
      <SubType>Designer</SubType>
      <CopyToOutputDirectory>PreserveNewest</CopyToOutputDirectory>
      <IncludeInVSIX>true</IncludeInVSIX>
    </Content>
    <Content Include="Profiles\RStudioKeyboard.vssettings">
      <SubType>Designer</SubType>
      <CopyToOutputDirectory>PreserveNewest</CopyToOutputDirectory>
      <IncludeInVSIX>true</IncludeInVSIX>
    </Content>
    <Content Include="Snippets\SnippetsIndex.xml">
      <IncludeInVSIX>true</IncludeInVSIX>
      <CopyToOutputDirectory>PreserveNewest</CopyToOutputDirectory>
    </Content>
    <Content Include="Templates\ItemTemplates\EmptyRMD\RmdFile.ico" />
    <Content Include="Templates\ProjectTemplates\EmptyProject\REmptyProject.png" />
    <EmbeddedResource Include="Resources\RInteractiveWindow_16x.png" />
    <Content Include="Images\RDataNode.png" />
    <Content Include="Images\RProjectNode.png" />
    <Content Include="Images\RFileNode.png" />
    <Content Include="Templates\ItemTemplates\DatasetRD\RdFile.png" />
    <Content Include="Templates\ItemTemplates\EmptyRD\RdFile.png" />
    <Content Include="Templates\ItemTemplates\FunctionRD\RdFile.png" />
    <Content Include="Templates\ProjectTemplates\EmptyProject\script.R" />
    <Content Include="Templates\ItemTemplates\EmptyMD\MdFile.png" />
    <Content Include="Profiles\R.vssettings">
      <SubType>Designer</SubType>
      <CopyToOutputDirectory>PreserveNewest</CopyToOutputDirectory>
      <IncludeInVSIX>true</IncludeInVSIX>
    </Content>
    <Content Include="Templates\ItemTemplates\RScript\RFile.ico" />
    <Content Include="Templates\NewItem\markdown.rmd">
      <CopyToOutputDirectory>PreserveNewest</CopyToOutputDirectory>
      <IncludeInVSIX>true</IncludeInVSIX>
    </Content>
    <Content Include="Templates\NewItem\script.R">
      <CopyToOutputDirectory>PreserveNewest</CopyToOutputDirectory>
      <IncludeInVSIX>true</IncludeInVSIX>
    </Content>
    <Content Include="Templates\NewItem\NewRItems.vsdir">
      <CopyToOutputDirectory>PreserveNewest</CopyToOutputDirectory>
      <IncludeInVSIX>true</IncludeInVSIX>
    </Content>
    <None Include="VSShell\ShellIcons.h" />
    <Page Include="DataInspect\DataGridStyle.xaml">
      <SubType>Designer</SubType>
      <Generator>MSBuild:Compile</Generator>
    </Page>
    <Content Include="Images\pdf.bmp" />
    <Content Include="Resources\Package.ico" />
    <VSTemplate Include="Templates\ItemTemplates\EmptyMD\emptymd.vstemplate">
      <SubType>Designer</SubType>
    </VSTemplate>
  </ItemGroup>
  <ItemGroup>
    <None Include="Templates\ItemTemplates\EmptyMD\markdown.md" />
    <None Include="Templates\ProjectTemplates\EmptyProject\.Rhistory" />
    <None Include="Templates\ProjectTemplates\EmptyProject\rproject.Rproj" />
    <VSTemplate Include="Templates\ProjectTemplates\EmptyProject\EmptyProject.vstemplate" />
  </ItemGroup>
  <ItemGroup>
    <None Include="Templates\ItemTemplates\RScript\script.R" />
    <VSTemplate Include="Templates\ItemTemplates\RScript\rscript.vstemplate">
      <SubType>Designer</SubType>
    </VSTemplate>
  </ItemGroup>
  <ItemGroup>
    <None Include="Templates\ItemTemplates\FunctionRD\function.rd" />
    <VSTemplate Include="Templates\ItemTemplates\FunctionRD\functionrd.vstemplate">
      <SubType>Designer</SubType>
    </VSTemplate>
  </ItemGroup>
  <ItemGroup>
    <None Include="Templates\ItemTemplates\DatasetRD\dataset.rd" />
    <VSTemplate Include="Templates\ItemTemplates\DatasetRD\datasetrd.vstemplate" />
  </ItemGroup>
  <ItemGroup>
    <None Include="Templates\ItemTemplates\EmptyRD\document.rd" />
    <VSTemplate Include="Templates\ItemTemplates\EmptyRD\emptyrd.vstemplate">
      <SubType>Designer</SubType>
    </VSTemplate>
  </ItemGroup>
  <ItemGroup>
    <None Include="Templates\ItemTemplates\EmptyRMD\markdown.rmd" />
    <VSTemplate Include="Templates\ItemTemplates\EmptyRMD\emptyrmd.vstemplate">
      <SubType>Designer</SubType>
    </VSTemplate>
  </ItemGroup>
  <ItemGroup>
    <None Include="Templates\ItemTemplates\WebHtmlPage\HtmlPage.html" />
    <VSTemplate Include="Templates\ItemTemplates\WebHtmlPage\WebHtmlPage.vstemplate">
      <SubType>Designer</SubType>
    </VSTemplate>
  </ItemGroup>
  <ItemGroup>
    <None Include="Templates\ItemTemplates\WebStyleSheet\StyleSheet.css" />
    <VSTemplate Include="Templates\ItemTemplates\WebStyleSheet\WebStyleSheet.vstemplate">
      <SubType>Designer</SubType>
    </VSTemplate>
  </ItemGroup>
  <ItemGroup>
    <None Include="Templates\ItemTemplates\TextFile\textfile.txt" />
    <VSTemplate Include="Templates\ItemTemplates\TextFile\TextFile.vstemplate">
      <SubType>Designer</SubType>
    </VSTemplate>
  </ItemGroup>
  <ItemGroup>
    <None Include="Templates\ItemTemplates\XMLFile\XMLFile.xml" />
    <VSTemplate Include="Templates\ItemTemplates\XMLFile\XMLFile.vstemplate">
      <SubType>Designer</SubType>
    </VSTemplate>
  </ItemGroup>
  <ItemGroup>
    <None Include="Templates\ItemTemplates\XMLSchema\XMLSchema.xsd" />
    <VSTemplate Include="Templates\ItemTemplates\XMLSchema\XMLSchema.vstemplate">
      <SubType>Designer</SubType>
    </VSTemplate>
  </ItemGroup>
  <ItemGroup>
    <None Include="Templates\ItemTemplates\XSLTFile\XSLTFile.xslt" />
    <VSTemplate Include="Templates\ItemTemplates\XSLTFile\XSLTFile.vstemplate">
      <SubType>Designer</SubType>
    </VSTemplate>
  </ItemGroup>
  <ItemGroup>
    <VSCTCompile Include="Package.vsct">
      <ResourceName>Menus.ctmenu</ResourceName>
      <SubType>Designer</SubType>
    </VSCTCompile>
  </ItemGroup>
  <ItemGroup>
    <Content Include="Rules\General.BrowseObject.xaml">
      <CopyToOutputDirectory>PreserveNewest</CopyToOutputDirectory>
    </Content>
    <Content Include="Rules\Content.xaml">
      <CopyToOutputDirectory>PreserveNewest</CopyToOutputDirectory>
    </Content>
    <Content Include="Rules\Folder.xaml">
      <CopyToOutputDirectory>PreserveNewest</CopyToOutputDirectory>
    </Content>
    <Content Include="Rules\None.xaml">
      <CopyToOutputDirectory>PreserveNewest</CopyToOutputDirectory>
    </Content>
    <Content Include="Rules\ProjectItemsSchema.xaml">
      <CopyToOutputDirectory>PreserveNewest</CopyToOutputDirectory>
    </Content>
  </ItemGroup>
  <ItemGroup>
    <Page Include="DataInspect\VariableGridHost.xaml">
      <SubType>Designer</SubType>
      <Generator>MSBuild:Compile</Generator>
    </Page>
    <Page Include="DataInspect\VisualGrid\MatrixView.xaml">
      <Generator>MSBuild:Compile</Generator>
      <SubType>Designer</SubType>
    </Page>
    <Page Include="Plots\XamlPresenter.xaml">
      <Generator>MSBuild:Compile</Generator>
      <SubType>Designer</SubType>
    </Page>
    <Page Include="DataInspect\VariableView.xaml">
      <Generator>MSBuild:Compile</Generator>
      <SubType>Designer</SubType>
    </Page>
    <Content Include="Rules\Scc.xaml">
      <CopyToOutputDirectory>PreserveNewest</CopyToOutputDirectory>
      <SubType>Designer</SubType>
    </Content>
    <Page Include="Wpf\Controls.xaml">
      <Generator>MSBuild:Compile</Generator>
      <SubType>Designer</SubType>
    </Page>
  </ItemGroup>
  <ItemGroup>
    <FilesToSign Include="$(OutputPath)\$(AssemblyName).dll">
      <Authenticode>Microsoft</Authenticode>
      <StrongName>StrongName</StrongName>
    </FilesToSign>
  </ItemGroup>
  <ItemGroup>
    <Folder Include="Workspace\" />
  </ItemGroup>
  <Import Project="$(MSBuildToolsPath)\Microsoft.CSharp.targets" />
  <Import Project="..\..\Common\BuildTasks\Microsoft.Common.BuildTasks.targets" />
  <Target Name="AddTemplatesToVsixSources" AfterTargets="GetVsixSourceItems">
    <ItemGroup>
      <VSIXSourceItem Include="$(OutputPath)\ItemTemplates\**\*.*">
        <VSIXSubPath>ItemTemplates</VSIXSubPath>
      </VSIXSourceItem>
      <VSIXSourceItem Include="$(OutputPath)\ProjectTemplates\**\*.*">
        <VSIXSubPath>ProjectTemplates</VSIXSubPath>
      </VSIXSourceItem>
    </ItemGroup>
  </Target>
  <Target Name="AfterBuild">
    <ItemGroup>
      <Rules Include="$(OutputPath)\Rules\*.*" />
    </ItemGroup>
    <Copy SourceFiles="@(Rules)" DestinationFolder="$(MSBuildUserExtensionsPath)\Microsoft\VisualStudio\v$(VisualStudioVersion)\RTVS\Rules\" />
  </Target>
  <Import Project="..\..\R.Build.Version.targets" />
  <Target Name="EnsureNuGetPackageBuildImports" BeforeTargets="PrepareForBuild">
    <PropertyGroup>
      <ErrorText>This project references NuGet package(s) that are missing on this computer. Use NuGet Package Restore to download them.  For more information, see http://go.microsoft.com/fwlink/?LinkID=322105. The missing file is {0}.</ErrorText>
    </PropertyGroup>
    <Error Condition="!Exists('..\..\..\NugetPackages\MicroBuild.Core.0.1.1\build\MicroBuild.Core.props')" Text="$([System.String]::Format('$(ErrorText)', '..\..\..\NugetPackages\MicroBuild.Core.0.1.1\build\MicroBuild.Core.props'))" />
    <Error Condition="!Exists('..\..\..\NugetPackages\MicroBuild.Core.0.1.1\build\MicroBuild.Core.targets')" Text="$([System.String]::Format('$(ErrorText)', '..\..\..\NugetPackages\MicroBuild.Core.0.1.1\build\MicroBuild.Core.targets'))" />
    <Error Condition="!Exists('..\..\..\NugetPackages\Microsoft.VSSDK.BuildTools.14.1.24720\tools\vssdk\Microsoft.VsSDK.targets')" Text="$([System.String]::Format('$(ErrorText)', '..\..\..\NugetPackages\Microsoft.VSSDK.BuildTools.14.1.24720\tools\vssdk\Microsoft.VsSDK.targets'))" />
    <Error Condition="!Exists('..\..\..\NugetPackages\Microsoft.VSSDK.BuildTools.14.1.24720\build\Microsoft.VSSDK.BuildTools.props')" Text="$([System.String]::Format('$(ErrorText)', '..\..\..\NugetPackages\Microsoft.VSSDK.BuildTools.14.1.24720\build\Microsoft.VSSDK.BuildTools.props'))" />
    <Error Condition="!Exists('..\..\..\NugetPackages\Microsoft.VSSDK.BuildTools.14.1.24720\build\Microsoft.VSSDK.BuildTools.targets')" Text="$([System.String]::Format('$(ErrorText)', '..\..\..\NugetPackages\Microsoft.VSSDK.BuildTools.14.1.24720\build\Microsoft.VSSDK.BuildTools.targets'))" />
  </Target>
  <Import Project="..\..\..\NugetPackages\MicroBuild.Core.0.1.1\build\MicroBuild.Core.targets" Condition="Exists('..\..\..\NugetPackages\MicroBuild.Core.0.1.1\build\MicroBuild.Core.targets')" />
  <Import Project="..\..\..\NugetPackages\Microsoft.VSSDK.BuildTools.14.1.24720\tools\vssdk\Microsoft.VsSDK.targets" Condition="Exists('..\..\..\NugetPackages\Microsoft.VSSDK.BuildTools.14.1.24720\tools\vssdk\Microsoft.VsSDK.targets')" />
  <Target Name="BeforeBuild">
    <!-- Define constant to use in the [InstalledProductRegistration] attribute -->
    <WriteLinesToFile File="$(MSBuildProjectDirectory)\RtvsProductInfo.cs" Overwrite="true" Lines="// Generated version file. Do not modify or check in.;&#xD;&#xA;                              namespace Microsoft.VisualStudio.R.Package {;&#xD;&#xA;                              %20%20%20%20static partial class RtvsProductInfo {;&#xD;&#xA;                              %20%20%20%20%20%20%20%20public const string VersionString = &quot;$(MajorVersion).$(MinorVersion).$(Build).$(Revision)&quot;%3B;&#xD;&#xA;                              %20%20%20%20};&#xD;&#xA;                              };">
    </WriteLinesToFile>
  </Target>
  <Import Project="..\..\..\NugetPackages\Microsoft.VSSDK.BuildTools.14.1.24720\build\Microsoft.VSSDK.BuildTools.targets" Condition="Exists('..\..\..\NugetPackages\Microsoft.VSSDK.BuildTools.14.1.24720\build\Microsoft.VSSDK.BuildTools.targets')" />
  <!-- To modify your build process, add your task inside one of the targets below and uncomment it. 
       Other similar extension points exist, see Microsoft.Common.targets.
  <Target Name="AfterBuild">
  </Target>
  -->
</Project><|MERGE_RESOLUTION|>--- conflicted
+++ resolved
@@ -141,13 +141,10 @@
     <Compile Include="History\Commands\ToggleMultilineHistorySelectionCommand.cs" />
     <Compile Include="History\HistoryWindowPane.cs" />
     <Compile Include="History\Commands\ShowHistoryWindowCommand.cs" />
-<<<<<<< HEAD
     <Compile Include="Packages\Attributes\ProvideCodeExpansionPathAttribute.cs" />
     <Compile Include="Packages\Attributes\ProvideCodeExpansionsAttribute.cs" />
-=======
     <Compile Include="Packages\R\RProjLanguageService.cs" />
     <Compile Include="Packages\R\RProjEditorFactory.cs" />
->>>>>>> 170be6e5
     <Compile Include="Packages\ToolWindowPaneFactory.cs" />
     <Compile Include="History\VsRHistoryVisualComponentContainerFactory.cs" />
     <Compile Include="Imaging\ImagesProvider.cs" />
