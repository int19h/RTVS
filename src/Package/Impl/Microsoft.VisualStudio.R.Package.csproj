--- conflicted
+++ resolved
@@ -91,13 +91,8 @@
     <Compile Include="DataInspect\VisualGrid\VisualGrid.cs" />
     <Compile Include="DataInspect\VisualGrid\VisualGridScroller.cs" />
     <Compile Include="Debugger\Commands\ShowDotPrefixedVariablesCommand.cs" />
-<<<<<<< HEAD
-=======
-    <Compile Include="Definitions\IVisualComponentContainer.cs" />
-    <Compile Include="Definitions\IVisualComponent.cs" />
     <Compile Include="Documentation\DocumentationUrls.cs" />
     <Compile Include="Documentation\OpenDocumentationCommand.cs" />
->>>>>>> fe047f42
     <Compile Include="Help\HelpWindowVisualComponent.cs" />
     <Compile Include="Help\IHelpWindowVisualComponent.cs" />
     <Compile Include="History\Commands\DeleteAllHistoryEntriesCommand.cs" />
@@ -849,6 +844,7 @@
       <StrongName>StrongName</StrongName>
     </FilesToSign>
   </ItemGroup>
+  <ItemGroup />
   <Import Project="$(MSBuildToolsPath)\Microsoft.CSharp.targets" />
   <Import Project="..\..\Common\BuildTasks\Microsoft.Common.BuildTasks.targets" />
   <Target Name="AddTemplatesToVsixSources" AfterTargets="GetVsixSourceItems">
