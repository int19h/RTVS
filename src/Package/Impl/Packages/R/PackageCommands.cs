﻿using System.Collections.Generic;
using System.ComponentModel.Composition.Hosting;
using System.ComponentModel.Design;
using Microsoft.R.Components.InteractiveWorkflow;
using Microsoft.VisualStudio.ProjectSystem;
using Microsoft.VisualStudio.R.Package.Commands;
using Microsoft.VisualStudio.R.Package.DataInspect.Commands;
<<<<<<< HEAD
=======
using Microsoft.VisualStudio.R.Package.Debugger.Commands;
using Microsoft.VisualStudio.R.Package.Documentation;
>>>>>>> fe047f42
using Microsoft.VisualStudio.R.Package.Feedback;
using Microsoft.VisualStudio.R.Package.Help;
using Microsoft.VisualStudio.R.Package.History;
using Microsoft.VisualStudio.R.Package.Options.R.Tools;
using Microsoft.VisualStudio.R.Package.Plots.Commands;
using Microsoft.VisualStudio.R.Package.Plots.Definitions;
using Microsoft.VisualStudio.R.Package.Repl.Commands;
using Microsoft.VisualStudio.R.Package.Repl.Data;
using Microsoft.VisualStudio.R.Package.Repl.Debugger;
using Microsoft.VisualStudio.R.Package.Repl.Workspace;
using Microsoft.VisualStudio.R.Package.RPackages.Commands;

namespace Microsoft.VisualStudio.R.Packages.R {
    internal static class PackageCommands {
        public static IEnumerable<MenuCommand> GetCommands(ExportProvider exportProvider) {
            var interactiveWorkflowProvider = exportProvider.GetExportedValue<IRInteractiveWorkflowProvider>();
            var interactiveWorkflow = interactiveWorkflowProvider.GetOrCreate();
            var projectServiceAccessor = exportProvider.GetExportedValue<IProjectServiceAccessor>();
            var plotHistoryProvider = exportProvider.GetExportedValue<IPlotHistoryProvider>();
            var plotHistory = plotHistoryProvider.GetPlotHistory(interactiveWorkflow.RSession);
            var textViewTracker = exportProvider.GetExportedValue<IActiveWpfTextViewTracker>();
            var debuggerModeTracker = exportProvider.GetExportedValue<IDebuggerModeTracker>();

            return new List<MenuCommand> {
                new GoToOptionsCommand(),
                new GoToEditorOptionsCommand(),
                new ImportRSettingsCommand(),

                new SendSmileCommand(),
                new SendFrownCommand(),

<<<<<<< HEAD
                new LoadWorkspaceCommand(interactiveWorkflow, projectServiceAccessor),
                new SaveWorkspaceCommand(interactiveWorkflow, projectServiceAccessor),
=======
                new OpenDocumentationCommand(RGuidList.RCmdSetGuid, RPackageCommandId.icmdRtvsDocumentation, DocumentationUrls.RtvsDocumentation),
                new OpenDocumentationCommand(RGuidList.RCmdSetGuid, RPackageCommandId.icmdRtvsSamples, DocumentationUrls.RtvsSamples),
                new OpenDocumentationCommand(RGuidList.RCmdSetGuid, RPackageCommandId.icmdRDocsIntroToR, DocumentationUrls.CranIntro),
                new OpenDocumentationCommand(RGuidList.RCmdSetGuid, RPackageCommandId.icmdRDocsTaskViews, DocumentationUrls.CranViews),
                new OpenDocumentationCommand(RGuidList.RCmdSetGuid, RPackageCommandId.icmdRDocsDataImportExport, DocumentationUrls.CranData),
                new OpenDocumentationCommand(RGuidList.RCmdSetGuid, RPackageCommandId.icmdRDocsWritingRExtensions, DocumentationUrls.CranExtensions),
                new OpenDocumentationCommand(RGuidList.RCmdSetGuid, RPackageCommandId.icmdCheckForUpdates, DocumentationUrls.CheckForRtvsUpdates),
                new OpenDocumentationCommand(RGuidList.RCmdSetGuid, RPackageCommandId.icmdMicrosoftRProducts, DocumentationUrls.MicrosoftRProducts),

                new LoadWorkspaceCommand(rSessionProvider, projectServiceAccessor),
                new SaveWorkspaceCommand(rSessionProvider, projectServiceAccessor),
>>>>>>> fe047f42

                new AttachDebuggerCommand(interactiveWorkflow),
                new AttachToRInteractiveCommand(interactiveWorkflow),
                new StopDebuggingCommand(interactiveWorkflow),
                new ContinueDebuggingCommand(interactiveWorkflow),
                new StepOverCommand(interactiveWorkflow),
                new StepOutCommand(interactiveWorkflow),
                new StepIntoCommand(interactiveWorkflow),
                new SourceRScriptCommand(interactiveWorkflow, textViewTracker),

                new InterruptRCommand(interactiveWorkflow, debuggerModeTracker),
                new ResetReplCommand(interactiveWorkflow),

                new ImportDataSetTextFileCommand(),
                new ImportDataSetUrlCommand(),

                new InstallPackagesCommand(),
                new CheckForPackageUpdatesCommand(),

                // Window commands
                new ShowPlotWindowsCommand(),
                new ShowRInteractiveWindowsCommand(interactiveWorkflowProvider),
                new ShowVariableWindowCommand(),
                new ShowHelpWindowCommand(),
                new ShowHelpOnCurrentCommand(interactiveWorkflow, textViewTracker),
                new ShowHistoryWindowCommand(),

                // Plot commands
                new ExportPlotAsImageCommand(plotHistory),
                new ExportPlotAsPdfCommand(plotHistory),
                new CopyPlotAsBitmapCommand(plotHistory),
                new CopyPlotAsMetafileCommand(plotHistory),
                new HistoryNextPlotCommand(plotHistory),
                new HistoryPreviousPlotCommand(plotHistory),
                new ClearPlotsCommand(plotHistory),
                new RemovePlotCommand(plotHistory),
            };
        }
    }
}<|MERGE_RESOLUTION|>--- conflicted
+++ resolved
@@ -5,11 +5,8 @@
 using Microsoft.VisualStudio.ProjectSystem;
 using Microsoft.VisualStudio.R.Package.Commands;
 using Microsoft.VisualStudio.R.Package.DataInspect.Commands;
-<<<<<<< HEAD
-=======
 using Microsoft.VisualStudio.R.Package.Debugger.Commands;
 using Microsoft.VisualStudio.R.Package.Documentation;
->>>>>>> fe047f42
 using Microsoft.VisualStudio.R.Package.Feedback;
 using Microsoft.VisualStudio.R.Package.Help;
 using Microsoft.VisualStudio.R.Package.History;
@@ -41,10 +38,6 @@
                 new SendSmileCommand(),
                 new SendFrownCommand(),
 
-<<<<<<< HEAD
-                new LoadWorkspaceCommand(interactiveWorkflow, projectServiceAccessor),
-                new SaveWorkspaceCommand(interactiveWorkflow, projectServiceAccessor),
-=======
                 new OpenDocumentationCommand(RGuidList.RCmdSetGuid, RPackageCommandId.icmdRtvsDocumentation, DocumentationUrls.RtvsDocumentation),
                 new OpenDocumentationCommand(RGuidList.RCmdSetGuid, RPackageCommandId.icmdRtvsSamples, DocumentationUrls.RtvsSamples),
                 new OpenDocumentationCommand(RGuidList.RCmdSetGuid, RPackageCommandId.icmdRDocsIntroToR, DocumentationUrls.CranIntro),
@@ -54,9 +47,8 @@
                 new OpenDocumentationCommand(RGuidList.RCmdSetGuid, RPackageCommandId.icmdCheckForUpdates, DocumentationUrls.CheckForRtvsUpdates),
                 new OpenDocumentationCommand(RGuidList.RCmdSetGuid, RPackageCommandId.icmdMicrosoftRProducts, DocumentationUrls.MicrosoftRProducts),
 
-                new LoadWorkspaceCommand(rSessionProvider, projectServiceAccessor),
-                new SaveWorkspaceCommand(rSessionProvider, projectServiceAccessor),
->>>>>>> fe047f42
+                new LoadWorkspaceCommand(interactiveWorkflow, projectServiceAccessor),
+                new SaveWorkspaceCommand(interactiveWorkflow, projectServiceAccessor),
 
                 new AttachDebuggerCommand(interactiveWorkflow),
                 new AttachToRInteractiveCommand(interactiveWorkflow),
