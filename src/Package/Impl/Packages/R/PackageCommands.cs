--- conflicted
+++ resolved
@@ -2,23 +2,15 @@
 using System.ComponentModel.Composition.Hosting;
 using System.ComponentModel.Design;
 using Microsoft.R.Components.InteractiveWorkflow;
-using Microsoft.R.Host.Client;
-using Microsoft.R.Support.Settings;
 using Microsoft.VisualStudio.ProjectSystem;
 using Microsoft.VisualStudio.R.Package.DataInspect.Commands;
-using Microsoft.VisualStudio.R.Package.Debugger.Commands;
 using Microsoft.VisualStudio.R.Package.Feedback;
 using Microsoft.VisualStudio.R.Package.Help;
 using Microsoft.VisualStudio.R.Package.History;
 using Microsoft.VisualStudio.R.Package.Options.R.Tools;
 using Microsoft.VisualStudio.R.Package.Plots.Commands;
-<<<<<<< HEAD
-using Microsoft.VisualStudio.R.Package.Repl;
-=======
 using Microsoft.VisualStudio.R.Package.Plots.Definitions;
-using Microsoft.VisualStudio.R.Package.Repl;
 using Microsoft.VisualStudio.R.Package.Repl.Commands;
->>>>>>> 7224ab69
 using Microsoft.VisualStudio.R.Package.Repl.Data;
 using Microsoft.VisualStudio.R.Package.Repl.Debugger;
 using Microsoft.VisualStudio.R.Package.Repl.Workspace;
@@ -36,6 +28,7 @@
             var plotHistory = exportProvider.GetExportedValue<IPlotHistory>();
             var debugger = VsAppShell.Current.GetGlobalService<IVsDebugger>(typeof(IVsDebugger));
             var textViewTracker = exportProvider.GetExportedValue<IActiveWpfTextViewTracker>();
+            var debuggerModeTracker = exportProvider.GetExportedValue<IDebuggerModeTracker>();
 
             return new List<MenuCommand> {
                 new GoToOptionsCommand(),
@@ -48,7 +41,6 @@
                 new LoadWorkspaceCommand(interactiveWorkflow, projectServiceAccessor),
                 new SaveWorkspaceCommand(interactiveWorkflow, projectServiceAccessor),
 
-<<<<<<< HEAD
                 new AttachDebuggerCommand(interactiveWorkflow),
                 new AttachToRInteractiveCommand(interactiveWorkflow),
                 new StopDebuggingCommand(interactiveWorkflow),
@@ -56,22 +48,10 @@
                 new StepOverCommand(interactiveWorkflow),
                 new StepOutCommand(interactiveWorkflow),
                 new StepIntoCommand(interactiveWorkflow),
+                new SourceRScriptCommand(interactiveWorkflow, textViewTracker),
 
-                new InterruptRCommand(interactiveWorkflow),
-=======
-                new SourceRScriptCommand(VsAppShell.Current.CompositionService),
-
-                new AttachDebuggerCommand(rSessionProvider),
-                new AttachToRInteractiveCommand(rSessionProvider),
-                new StopDebuggingCommand(rSessionProvider),
-                new ContinueDebuggingCommand(rSessionProvider),
-                new StepOverCommand(rSessionProvider),
-                new StepOutCommand(rSessionProvider),
-                new StepIntoCommand(rSessionProvider),
-
-                new InterruptRCommand(ReplWindow.Current, rSessionProvider, debugger),
-                new ResetReplCommand(),
->>>>>>> 7224ab69
+                new InterruptRCommand(interactiveWorkflow, debuggerModeTracker),
+                new ResetReplCommand(interactiveWorkflow),
 
                 new ImportDataSetTextFileCommand(),
                 new ImportDataSetUrlCommand(),
@@ -84,7 +64,7 @@
                 new ShowRInteractiveWindowsCommand(interactiveWorkflowProvider),
                 new ShowVariableWindowCommand(),
                 new ShowHelpWindowCommand(),
-                new ShowHelpOnCurrentCommand(rSessionProvider, textViewTracker),
+                new ShowHelpOnCurrentCommand(interactiveWorkflow.RSession, textViewTracker),
                 new ShowHistoryWindowCommand(),
 
                 // Plot commands
