--- conflicted
+++ resolved
@@ -88,12 +88,9 @@
                 new ShowHelpWindowCommand(),
                 new ShowHelpOnCurrentCommand(interactiveWorkflow, textViewTracker, replTracker),
                 new ShowHistoryWindowCommand(),
-<<<<<<< HEAD
-                new ShowPackageManagerWindowCommand(),
-=======
                 new GotoEditorWindowCommand(textViewTracker, contentTypeRegistryService),
                 new GotoSolutionExplorerCommand(),
->>>>>>> 08bedb34
+                new ShowPackageManagerWindowCommand(),
 
                 // Plot commands
                 new ExportPlotAsImageCommand(plotHistory),
