﻿using System;
using System.Collections.Generic;
using System.ComponentModel.Design;
using System.Runtime.InteropServices;
using Microsoft.Common.Core;
using Microsoft.Common.Core.Disposables;
using Microsoft.R.Components.ContentTypes;
using Microsoft.R.Components.History;
using Microsoft.R.Components.InteractiveWorkflow;
using Microsoft.R.Debugger.Engine;
using Microsoft.R.Debugger.Engine.PortSupplier;
using Microsoft.R.Editor.ContentType;
using Microsoft.R.Support.Help.Functions;
using Microsoft.VisualStudio.InteractiveWindow.Shell;
using Microsoft.VisualStudio.ProjectSystem.FileSystemMirroring.Package.Registration;
using Microsoft.VisualStudio.ProjectSystem.FileSystemMirroring.Shell;
using Microsoft.VisualStudio.R.Package;
using Microsoft.VisualStudio.R.Package.DataInspect;
using Microsoft.VisualStudio.R.Package.Definitions;
using Microsoft.VisualStudio.R.Package.Help;
using Microsoft.VisualStudio.R.Package.History;
using Microsoft.VisualStudio.R.Package.Logging;
using Microsoft.VisualStudio.R.Package.Options.R;
using Microsoft.VisualStudio.R.Package.Options.R.Editor;
using Microsoft.VisualStudio.R.Package.Packages;
using Microsoft.VisualStudio.R.Package.Plots;
using Microsoft.VisualStudio.R.Package.ProjectSystem;
using Microsoft.VisualStudio.R.Package.Repl;
using Microsoft.VisualStudio.R.Package.Repl.Commands;
using Microsoft.VisualStudio.R.Package.RPackages.Mirrors;
using Microsoft.VisualStudio.R.Package.Shell;
using Microsoft.VisualStudio.R.Package.Telemetry;
using Microsoft.VisualStudio.R.Package.Utilities;
using Microsoft.VisualStudio.Shell;
using Microsoft.VisualStudio.Shell.Interop;

namespace Microsoft.VisualStudio.R.Packages.R {
    [PackageRegistration(UseManagedResourcesOnly = true)]
    [InstalledProductRegistration("#7002", "#7003", RtvsProductInfo.VersionString, IconResourceID = 400)]
    [Guid(RGuidList.RPackageGuidString)]
    [ProvideMenuResource("Menus.ctmenu", 1)]
    [ProvideEditorExtension(typeof(REditorFactory), RContentTypeDefinition.FileExtension, 0x32, NameResourceID = 106)]
    [ProvideLanguageExtension(RGuidList.RLanguageServiceGuidString, RContentTypeDefinition.FileExtension)]
    [ProvideEditorFactory(typeof(REditorFactory), 106, CommonPhysicalViewAttributes = 0x2, TrustLevel = __VSEDITORTRUSTLEVEL.ETL_AlwaysTrusted)]
    [ProvideEditorLogicalView(typeof(REditorFactory), VSConstants.LOGVIEWID.TextView_string)]
    [ProvideLanguageService(typeof(RLanguageService), RContentTypeDefinition.LanguageName, 106, ShowSmartIndent = true,
        ShowMatchingBrace = true, MatchBraces = true, MatchBracesAtCaret = true, ShowCompletion = true, EnableLineNumbers = true,
        EnableFormatSelection = true, DefaultToInsertSpaces = true, RequestStockColors = true)]
    [ShowBraceCompletion(RContentTypeDefinition.LanguageName)]
    [LanguageEditorOptions(RContentTypeDefinition.LanguageName, 2, true, true)]
    [ProvideLanguageEditorOptionPage(typeof(REditorOptionsDialog), RContentTypeDefinition.LanguageName, "", "Advanced", "#20136")]
    [ProvideProjectFileGenerator(typeof(RProjectFileGenerator), RGuidList.CpsProjectFactoryGuidString, FileExtensions = RContentTypeDefinition.RStudioProjectExtension, DisplayGeneratorFilter = 300)]
    [DeveloperActivity(RContentTypeDefinition.LanguageName, RGuidList.RPackageGuidString, sortPriority: 9)]
    [ProvideCpsProjectFactory(RGuidList.CpsProjectFactoryGuidString, RContentTypeDefinition.LanguageName)]
    [ProvideOptionPage(typeof(RToolsOptionsPage), "R Tools", "Advanced", 20116, 20136, true)]
    [ProvideInteractiveWindow(RGuidList.ReplInteractiveWindowProviderGuidString, Style = VsDockStyle.Tabbed, Orientation = ToolWindowOrientation.Bottom, Window = ToolWindowGuids80.Outputwindow, DocumentLikeTool = true)]
    [ProvideToolWindow(typeof(PlotWindowPane), Style = VsDockStyle.Linked, Window = ToolWindowGuids80.SolutionExplorer)]
    [ProvideToolWindow(typeof(HelpWindowPane), Style = VsDockStyle.Linked, Window = ToolWindowGuids80.PropertiesWindow)]
    [ProvideToolWindow(typeof(HistoryWindowPane), Style = VsDockStyle.Linked, Window = ToolWindowGuids80.SolutionExplorer)]
    [ProvideDebugEngine(RContentTypeDefinition.LanguageName, null, typeof(AD7Engine), DebuggerGuids.DebugEngineString)]
    [ProvideDebugLanguage(RContentTypeDefinition.LanguageName, DebuggerGuids.LanguageGuidString, "{D67D5DB8-3D44-4105-B4B8-47AB1BA66180}", DebuggerGuids.DebugEngineString, DebuggerGuids.CustomViewerString)]
    [ProvideDebugPortSupplier("R Interactive sessions", typeof(RDebugPortSupplier), DebuggerGuids.PortSupplierString, typeof(RDebugPortPicker))]
    [ProvideComClass(typeof(RDebugPortPicker))]
    [ProvideComClass(typeof(AD7CustomViewer))]
    [ProvideToolWindow(typeof(VariableWindowPane), Style = VsDockStyle.Linked, Window = ToolWindowGuids80.SolutionExplorer)]
    [ProvideToolWindow(typeof(VariableGridWindowPane), Style = VsDockStyle.Linked, Window = ToolWindowGuids80.SolutionExplorer, Transient = true)]
    [ProvideNewFileTemplates(RGuidList.MiscFilesProjectGuidString, RGuidList.RPackageGuidString, "#106", @"Templates\NewItem\")]
    internal class RPackage : BasePackage<RLanguageService>, IRPackage {
        public const string OptionsDialogName = "R Tools";

<<<<<<< HEAD
=======
        private readonly Lazy<RInteractiveWindowProvider> _interactiveWindowProvider = Lazy.Create(() => new RInteractiveWindowProvider());
>>>>>>> b4d6e0a1
        private System.Threading.Tasks.Task _indexBuildingTask;

        public static IRPackage Current { get; private set; }

        protected override void Initialize() {
            Current = this;
            CranMirrorList.Download();

            // Force app shell creation before everything else
            var shell = VsAppShell.Current;

            RtvsTelemetry.Initialize();

            using (var p = Current.GetDialogPage(typeof(RToolsOptionsPage)) as RToolsOptionsPage) {
                p.LoadSettings();
            }

            base.Initialize();

            ReplShortcutSetting.Initialize();
            ProjectIconProvider.LoadProjectImages();
            LogCleanup.DeleteLogsAsync(DiagnosticLogs.DaysToRetain);

            _indexBuildingTask = FunctionIndex.BuildIndexAsync();

<<<<<<< HEAD
            AdviseExportedWindowFrameEvents<ActiveWpfTextViewTracker>();
            AdviseExportedWindowFrameEvents<VsActiveRInteractiveWindowTracker>();
            AdviseExportedDebuggerEvents<VsDebuggerModeTracker>();
=======
            InitializeActiveWpfTextViewTracker();
            ReplWindow.EnsureReplWindow();
>>>>>>> b4d6e0a1

			System.Threading.Tasks.Task.Run(() => RtvsTelemetry.Current.ReportConfiguration());
        }

        protected override void Dispose(bool disposing) {
            if (_indexBuildingTask != null && !_indexBuildingTask.IsFaulted) {
                _indexBuildingTask.Wait(2000);
                _indexBuildingTask = null;
            }

            LogCleanup.Cancel();
            ReplShortcutSetting.Close();
            ProjectIconProvider.Close();

            RtvsTelemetry.Current.Dispose();

            using (var p = RPackage.Current.GetDialogPage(typeof(RToolsOptionsPage)) as RToolsOptionsPage) {
                p.SaveSettings();
            }

            base.Dispose(disposing);
        }

        protected override IEnumerable<IVsEditorFactory> CreateEditorFactories() {
            yield return new REditorFactory(this);
        }

        protected override IEnumerable<IVsProjectGenerator> CreateProjectFileGenerators() {
            yield return new RProjectFileGenerator();
        }

        protected override IEnumerable<MenuCommand> CreateMenuCommands() {
            return PackageCommands.GetCommands(VsAppShell.Current.ExportProvider);
        }

        protected override object GetAutomationObject(string name) {
            if (name == OptionsDialogName) {
                DialogPage page = GetDialogPage(typeof(REditorOptionsDialog));
                return page.AutomationObject;
            }

            return base.GetAutomationObject(name);
        }

        public T FindWindowPane<T>(Type t, int id, bool create) where T : ToolWindowPane {
            return FindWindowPane(t, id, create) as T;
        }

        protected override int CreateToolWindow(ref Guid toolWindowType, int id) {
<<<<<<< HEAD
            var toolWindowFactory = VsAppShell.Current.ExportProvider.GetExportedValue<RPackageToolWindowProvider>();
            return toolWindowFactory.TryCreateToolWindow(toolWindowType, id) ? VSConstants.S_OK : base.CreateToolWindow(ref toolWindowType, id);
=======
            if (toolWindowType == RGuidList.ReplInteractiveWindowProviderGuid) {
                _interactiveWindowProvider.Value.Open(id, false);
                return VSConstants.S_OK;
            }

            return base.CreateToolWindow(ref toolWindowType, id);
>>>>>>> b4d6e0a1
        }

        protected override WindowPane CreateToolWindow(Type toolWindowType, int id) {
            var toolWindowFactory = VsAppShell.Current.ExportProvider.GetExportedValue<RPackageToolWindowProvider>();
            return toolWindowFactory.CreateToolWindow(toolWindowType, id) ?? base.CreateToolWindow(toolWindowType, id);
        }
    }
}<|MERGE_RESOLUTION|>--- conflicted
+++ resolved
@@ -68,10 +68,6 @@
     internal class RPackage : BasePackage<RLanguageService>, IRPackage {
         public const string OptionsDialogName = "R Tools";
 
-<<<<<<< HEAD
-=======
-        private readonly Lazy<RInteractiveWindowProvider> _interactiveWindowProvider = Lazy.Create(() => new RInteractiveWindowProvider());
->>>>>>> b4d6e0a1
         private System.Threading.Tasks.Task _indexBuildingTask;
 
         public static IRPackage Current { get; private set; }
@@ -97,14 +93,9 @@
 
             _indexBuildingTask = FunctionIndex.BuildIndexAsync();
 
-<<<<<<< HEAD
             AdviseExportedWindowFrameEvents<ActiveWpfTextViewTracker>();
             AdviseExportedWindowFrameEvents<VsActiveRInteractiveWindowTracker>();
             AdviseExportedDebuggerEvents<VsDebuggerModeTracker>();
-=======
-            InitializeActiveWpfTextViewTracker();
-            ReplWindow.EnsureReplWindow();
->>>>>>> b4d6e0a1
 
 			System.Threading.Tasks.Task.Run(() => RtvsTelemetry.Current.ReportConfiguration());
         }
@@ -154,17 +145,8 @@
         }
 
         protected override int CreateToolWindow(ref Guid toolWindowType, int id) {
-<<<<<<< HEAD
             var toolWindowFactory = VsAppShell.Current.ExportProvider.GetExportedValue<RPackageToolWindowProvider>();
             return toolWindowFactory.TryCreateToolWindow(toolWindowType, id) ? VSConstants.S_OK : base.CreateToolWindow(ref toolWindowType, id);
-=======
-            if (toolWindowType == RGuidList.ReplInteractiveWindowProviderGuid) {
-                _interactiveWindowProvider.Value.Open(id, false);
-                return VSConstants.S_OK;
-            }
-
-            return base.CreateToolWindow(ref toolWindowType, id);
->>>>>>> b4d6e0a1
         }
 
         protected override WindowPane CreateToolWindow(Type toolWindowType, int id) {
