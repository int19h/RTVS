﻿// Copyright (c) Microsoft Corporation. All rights reserved.
// Licensed under the MIT License. See LICENSE in the project root for license information.

using System;
using System.Collections.Generic;
using System.ComponentModel.Design;
using System.Runtime.InteropServices;
using Microsoft.Languages.Editor.Tasks;
using Microsoft.R.Components.ContentTypes;
using Microsoft.R.Debugger.Engine;
using Microsoft.R.Debugger.Engine.PortSupplier;
using Microsoft.R.Support.Help.Functions;
using Microsoft.VisualStudio.InteractiveWindow.Shell;
using Microsoft.VisualStudio.ProjectSystem.FileSystemMirroring.Package.Registration;
using Microsoft.VisualStudio.ProjectSystem.FileSystemMirroring.Shell;
using Microsoft.VisualStudio.R.Package;
using Microsoft.VisualStudio.R.Package.DataInspect;
using Microsoft.VisualStudio.R.Package.Definitions;
using Microsoft.VisualStudio.R.Package.Expansions;
using Microsoft.VisualStudio.R.Package.Help;
using Microsoft.VisualStudio.R.Package.History;
using Microsoft.VisualStudio.R.Package.Logging;
using Microsoft.VisualStudio.R.Package.Options.R;
using Microsoft.VisualStudio.R.Package.Options.R.Editor;
using Microsoft.VisualStudio.R.Package.Packages;
using Microsoft.VisualStudio.R.Package.Plots;
using Microsoft.VisualStudio.R.Package.ProjectSystem;
using Microsoft.VisualStudio.R.Package.Repl;
using Microsoft.VisualStudio.R.Package.Repl.Commands;
using Microsoft.VisualStudio.R.Package.RPackages.Mirrors;
using Microsoft.VisualStudio.R.Package.Shell;
using Microsoft.VisualStudio.R.Package.Telemetry;
using Microsoft.VisualStudio.R.Package.Utilities;
using Microsoft.VisualStudio.Shell;
using Microsoft.VisualStudio.Shell.Interop;

namespace Microsoft.VisualStudio.R.Packages.R {
    [PackageRegistration(UseManagedResourcesOnly = true)]
    [InstalledProductRegistration("#7002", "#7003", RtvsProductInfo.VersionString, IconResourceID = 400)]
    [Guid(RGuidList.RPackageGuidString)]
    [ProvideMenuResource("Menus.ctmenu", 1)]
    [ProvideEditorExtension(typeof(REditorFactory), RContentTypeDefinition.FileExtension, 0x32, NameResourceID = 106)]
    [ProvideLanguageExtension(RGuidList.RLanguageServiceGuidString, RContentTypeDefinition.FileExtension)]
    [ProvideEditorFactory(typeof(REditorFactory), 200, CommonPhysicalViewAttributes = 0x2, TrustLevel = __VSEDITORTRUSTLEVEL.ETL_AlwaysTrusted)]
    [ProvideEditorLogicalView(typeof(REditorFactory), VSConstants.LOGVIEWID.TextView_string)]
    [ProvideLanguageService(typeof(RLanguageService), RContentTypeDefinition.LanguageName, 106, ShowSmartIndent = true,
        ShowMatchingBrace = true, MatchBraces = true, MatchBracesAtCaret = true, ShowCompletion = true, EnableLineNumbers = true,
        EnableFormatSelection = true, DefaultToInsertSpaces = true, RequestStockColors = true)]
    [ShowBraceCompletion(RContentTypeDefinition.LanguageName)]
    [LanguageEditorOptions(RContentTypeDefinition.LanguageName, 2, true, true)]
    [ProvideLanguageEditorOptionPage(typeof(REditorOptionsDialog), RContentTypeDefinition.LanguageName, "", "Advanced", "#20136")]
    [ProvideProjectFileGenerator(typeof(RProjectFileGenerator), RGuidList.CpsProjectFactoryGuidString, FileExtensions = RContentTypeDefinition.RStudioProjectExtension, DisplayGeneratorFilter = 300)]
    [DeveloperActivity(RContentTypeDefinition.LanguageName, RGuidList.RPackageGuidString, sortPriority: 9)]
    [ProvideCpsProjectFactory(RGuidList.CpsProjectFactoryGuidString, RContentTypeDefinition.LanguageName)]
    [ProvideOptionPage(typeof(RToolsOptionsPage), "R Tools", "Advanced", 20116, 20136, true)]
    [ProvideInteractiveWindow(RGuidList.ReplInteractiveWindowProviderGuidString, Style = VsDockStyle.Tabbed, Orientation = ToolWindowOrientation.Bottom, Window = ToolWindowGuids80.Outputwindow, DocumentLikeTool = true)]
    [ProvideToolWindow(typeof(PlotWindowPane), Style = VsDockStyle.Linked, Window = ToolWindowGuids80.SolutionExplorer)]
    [ProvideToolWindow(typeof(HelpWindowPane), Style = VsDockStyle.Linked, Window = ToolWindowGuids80.PropertiesWindow)]
    [ProvideToolWindow(typeof(HistoryWindowPane), Style = VsDockStyle.Linked, Window = ToolWindowGuids80.SolutionExplorer)]
    [ProvideDebugEngine(RContentTypeDefinition.LanguageName, null, typeof(AD7Engine), DebuggerGuids.DebugEngineString)]
    [ProvideDebugLanguage(RContentTypeDefinition.LanguageName, DebuggerGuids.LanguageGuidString, "{D67D5DB8-3D44-4105-B4B8-47AB1BA66180}", DebuggerGuids.DebugEngineString, DebuggerGuids.CustomViewerString)]
    [ProvideDebugPortSupplier("R Interactive sessions", typeof(RDebugPortSupplier), DebuggerGuids.PortSupplierString, typeof(RDebugPortPicker))]
    [ProvideComClass(typeof(RDebugPortPicker))]
    [ProvideComClass(typeof(AD7CustomViewer))]
    [ProvideToolWindow(typeof(VariableWindowPane), Style = VsDockStyle.Linked, Window = ToolWindowGuids80.SolutionExplorer)]
    [ProvideToolWindow(typeof(VariableGridWindowPane), Style = VsDockStyle.Linked, Window = ToolWindowGuids80.SolutionExplorer, Transient = true)]
    [ProvideNewFileTemplates(RGuidList.MiscFilesProjectGuidString, RGuidList.RPackageGuidString, "#106", @"Templates\NewItem\")]
<<<<<<< HEAD
    [ProvideCodeExpansions(RGuidList.RLanguageServiceGuidString, false, 0, 
                           RContentTypeDefinition.LanguageName, @"Snippets\SnippetsIndex.xml")]
    [ProvideCodeExpansionPath(RContentTypeDefinition.LanguageName, "analysis",      @"Snippets\analysis")]
    [ProvideCodeExpansionPath(RContentTypeDefinition.LanguageName, "datasets",      @"Snippets\datasets")]
    [ProvideCodeExpansionPath(RContentTypeDefinition.LanguageName, "distributions", @"Snippets\distributions")]
    [ProvideCodeExpansionPath(RContentTypeDefinition.LanguageName, "flow",          @"Snippets\flow")]
    [ProvideCodeExpansionPath(RContentTypeDefinition.LanguageName, "graphics",      @"Snippets\graphics")]
    [ProvideCodeExpansionPath(RContentTypeDefinition.LanguageName, "operators",     @"Snippets\operators")]
    [ProvideCodeExpansionPath(RContentTypeDefinition.LanguageName, "rodbc",         @"Snippets\rodbc")]
    [ProvideCodeExpansionPath(RContentTypeDefinition.LanguageName, "mrs-analysis",          @"Snippets\mrs-analysis")]
    [ProvideCodeExpansionPath(RContentTypeDefinition.LanguageName, "mrs-chunking",          @"Snippets\mrs-chunking")]
    [ProvideCodeExpansionPath(RContentTypeDefinition.LanguageName, "mrs-computeContext",    @"Snippets\mrs-computeContext")]
    [ProvideCodeExpansionPath(RContentTypeDefinition.LanguageName, "mrs-data",              @"Snippets\mrs-data")]
    [ProvideCodeExpansionPath(RContentTypeDefinition.LanguageName, "mrs-distributed",       @"Snippets\mrs-distributed")]
    [ProvideCodeExpansionPath(RContentTypeDefinition.LanguageName, "mrs-graphics",          @"Snippets\mrs-graphics")]
    [ProvideCodeExpansionPath(RContentTypeDefinition.LanguageName, "mrs-transforms",        @"Snippets\mrs-transforms")]
=======
    #region RProj editor factory
    // Provide editor factory that instead of opening .rproj file in the editor
    // locates matching .rxproj file, if any, and opens the project instead.
    [ProvideEditorExtension(typeof(RProjEditorFactory), RContentTypeDefinition.RStudioProjectExtension, 0x32, NameResourceID = 108, ProjectGuid = RGuidList.CpsProjectFactoryGuidString)]
    [ProvideLanguageExtension(RGuidList.RProjEditorFactoryGuidString, RContentTypeDefinition.RStudioProjectExtension)]
    [ProvideLanguageService(typeof(RProjLanguageService), RContentTypeDefinition.RProjectName, 108)]
    [ProvideEditorFactory(typeof(RProjEditorFactory), 200, CommonPhysicalViewAttributes = 0x2, TrustLevel = __VSEDITORTRUSTLEVEL.ETL_AlwaysTrusted)]
    [ProvideEditorLogicalView(typeof(RProjEditorFactory), VSConstants.LOGVIEWID.TextView_string)]
    #endregion
>>>>>>> 170be6e5
    internal class RPackage : BasePackage<RLanguageService>, IRPackage {
        public const string OptionsDialogName = "R Tools";

        private System.Threading.Tasks.Task _indexBuildingTask;

        public static IRPackage Current { get; private set; }

        protected override void Initialize() {
            Current = this;

            // Force app shell creation before everything else
            var shell = VsAppShell.Current;
            if (IsCommandLineMode()) {
                return;
            }

            CranMirrorList.Download();
            VerifyWebToolsInstalled();

            RtvsTelemetry.Initialize();

            using (var p = Current.GetDialogPage(typeof(RToolsOptionsPage)) as RToolsOptionsPage) {
                p.LoadSettings();
            }

            base.Initialize();

            ReplShortcutSetting.Initialize();
            ProjectIconProvider.LoadProjectImages();
            LogCleanup.DeleteLogsAsync(DiagnosticLogs.DaysToRetain);

            _indexBuildingTask = FunctionIndex.BuildIndexAsync();

            AdviseExportedWindowFrameEvents<ActiveWpfTextViewTracker>();
            AdviseExportedWindowFrameEvents<VsActiveRInteractiveWindowTracker>();
            AdviseExportedDebuggerEvents<VsDebuggerModeTracker>();

            System.Threading.Tasks.Task.Run(() => RtvsTelemetry.Current.ReportConfiguration());

            IdleTimeAction.Create(() => ExpansionsCache.Load(), 200, typeof(ExpansionsCache));
        }

        protected override void Dispose(bool disposing) {
            if (_indexBuildingTask != null && !_indexBuildingTask.IsFaulted) {
                _indexBuildingTask.Wait(2000);
                _indexBuildingTask = null;
            }

            LogCleanup.Cancel();
            ReplShortcutSetting.Close();
            ProjectIconProvider.Close();

            RtvsTelemetry.Current.Dispose();

            using (var p = RPackage.Current.GetDialogPage(typeof(RToolsOptionsPage)) as RToolsOptionsPage) {
                p.SaveSettings();
            }

            base.Dispose(disposing);
        }

        protected override IEnumerable<IVsEditorFactory> CreateEditorFactories() {
            return new List<IVsEditorFactory>() {
                new REditorFactory(this),
                new RProjEditorFactory(this)
            };
        }

        protected override IEnumerable<IVsProjectGenerator> CreateProjectFileGenerators() {
            yield return new RProjectFileGenerator();
        }

        protected override IEnumerable<MenuCommand> CreateMenuCommands() {
            return PackageCommands.GetCommands(VsAppShell.Current.ExportProvider);
        }

        protected override object GetAutomationObject(string name) {
            if (name == OptionsDialogName) {
                DialogPage page = GetDialogPage(typeof(REditorOptionsDialog));
                return page.AutomationObject;
            }

            return base.GetAutomationObject(name);
        }

        public T FindWindowPane<T>(Type t, int id, bool create) where T : ToolWindowPane {
            return FindWindowPane(t, id, create) as T;
        }

        protected override int CreateToolWindow(ref Guid toolWindowType, int id) {
            var toolWindowFactory = VsAppShell.Current.ExportProvider.GetExportedValue<RPackageToolWindowProvider>();
            return toolWindowFactory.TryCreateToolWindow(toolWindowType, id) ? VSConstants.S_OK : base.CreateToolWindow(ref toolWindowType, id);
        }

        protected override WindowPane CreateToolWindow(Type toolWindowType, int id) {
            var toolWindowFactory = VsAppShell.Current.ExportProvider.GetExportedValue<RPackageToolWindowProvider>();
            return toolWindowFactory.CreateToolWindow(toolWindowType, id) ?? base.CreateToolWindow(toolWindowType, id);
        }

        private void VerifyWebToolsInstalled() {
            Guid htmlEditorPackage = new Guid("CF49EC7D-92B1-4BBD-9254-9CC13978E82E");
            var shell = VsAppShell.Current.GetGlobalService<IVsShell>(typeof(SVsShell));
            int installed;
            int hr = shell.IsPackageInstalled(ref htmlEditorPackage, out installed);
            if (hr != VSConstants.S_OK || installed == 0) {
                VsAppShell.Current.ShowErrorMessage(Package.Resources.Error_NoWebTools);
            }
        }

        private bool IsCommandLineMode() {
            var shell = VsAppShell.Current.GetGlobalService<IVsShell>(typeof(SVsShell));
            if (shell != null) {
                object value = null;
                shell.GetProperty((int)__VSSPROPID.VSSPROPID_IsInCommandLineMode, out value);
                return value is bool && (bool)value;
            }
            return false;
        }
    }
}<|MERGE_RESOLUTION|>--- conflicted
+++ resolved
@@ -65,7 +65,6 @@
     [ProvideToolWindow(typeof(VariableWindowPane), Style = VsDockStyle.Linked, Window = ToolWindowGuids80.SolutionExplorer)]
     [ProvideToolWindow(typeof(VariableGridWindowPane), Style = VsDockStyle.Linked, Window = ToolWindowGuids80.SolutionExplorer, Transient = true)]
     [ProvideNewFileTemplates(RGuidList.MiscFilesProjectGuidString, RGuidList.RPackageGuidString, "#106", @"Templates\NewItem\")]
-<<<<<<< HEAD
     [ProvideCodeExpansions(RGuidList.RLanguageServiceGuidString, false, 0, 
                            RContentTypeDefinition.LanguageName, @"Snippets\SnippetsIndex.xml")]
     [ProvideCodeExpansionPath(RContentTypeDefinition.LanguageName, "analysis",      @"Snippets\analysis")]
@@ -82,7 +81,6 @@
     [ProvideCodeExpansionPath(RContentTypeDefinition.LanguageName, "mrs-distributed",       @"Snippets\mrs-distributed")]
     [ProvideCodeExpansionPath(RContentTypeDefinition.LanguageName, "mrs-graphics",          @"Snippets\mrs-graphics")]
     [ProvideCodeExpansionPath(RContentTypeDefinition.LanguageName, "mrs-transforms",        @"Snippets\mrs-transforms")]
-=======
     #region RProj editor factory
     // Provide editor factory that instead of opening .rproj file in the editor
     // locates matching .rxproj file, if any, and opens the project instead.
@@ -92,7 +90,6 @@
     [ProvideEditorFactory(typeof(RProjEditorFactory), 200, CommonPhysicalViewAttributes = 0x2, TrustLevel = __VSEDITORTRUSTLEVEL.ETL_AlwaysTrusted)]
     [ProvideEditorLogicalView(typeof(RProjEditorFactory), VSConstants.LOGVIEWID.TextView_string)]
     #endregion
->>>>>>> 170be6e5
     internal class RPackage : BasePackage<RLanguageService>, IRPackage {
         public const string OptionsDialogName = "R Tools";
 
@@ -130,7 +127,7 @@
             AdviseExportedWindowFrameEvents<VsActiveRInteractiveWindowTracker>();
             AdviseExportedDebuggerEvents<VsDebuggerModeTracker>();
 
-            System.Threading.Tasks.Task.Run(() => RtvsTelemetry.Current.ReportConfiguration());
+			System.Threading.Tasks.Task.Run(() => RtvsTelemetry.Current.ReportConfiguration());
 
             IdleTimeAction.Create(() => ExpansionsCache.Load(), 200, typeof(ExpansionsCache));
         }
