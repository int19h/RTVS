﻿using System;
using System.Collections.Generic;
using System.ComponentModel.Design;
using System.Runtime.InteropServices;
using Microsoft.Languages.Editor.Controller;
using Microsoft.R.Editor.ContentType;
using Microsoft.R.Support.Help.Functions;
using Microsoft.R.Support.Settings;
using Microsoft.VisualStudio.ComponentModelHost;
using Microsoft.VisualStudio.InteractiveWindow.Shell;
using Microsoft.VisualStudio.ProjectSystem.FileSystemMirroring.Package.Registration;
using Microsoft.VisualStudio.ProjectSystem.FileSystemMirroring.Shell;
using Microsoft.VisualStudio.R.Controls;
using Microsoft.VisualStudio.R.Package;
using Microsoft.VisualStudio.R.Package.Options.R;
using Microsoft.VisualStudio.R.Package.Options.R.Editor;
using Microsoft.VisualStudio.R.Package.Packages;
using Microsoft.VisualStudio.R.Package.ProjectSystem;
using Microsoft.VisualStudio.R.Package.Repl;
using Microsoft.VisualStudio.R.Package.Repl.Commands;
using Microsoft.VisualStudio.Shell;
using Microsoft.VisualStudio.Shell.Interop;

namespace Microsoft.VisualStudio.R.Packages.R
{
    [PackageRegistration(UseManagedResourcesOnly = true)]
    [Guid(RGuidList.RPackageGuidString)]
    [ProvideMenuResource("Menus.ctmenu", 1)]
    [ProvideEditorExtension(typeof(REditorFactory), ".r", 0x32, NameResourceID = 106)]
    [ProvideEditorFactory(typeof(REditorFactory), 106, CommonPhysicalViewAttributes = 0x2, TrustLevel = __VSEDITORTRUSTLEVEL.ETL_AlwaysTrusted)]
    [ProvideEditorLogicalView(typeof(REditorFactory), VSConstants.LOGVIEWID.TextView_string)]
    [ProvideLanguageService(typeof(RLanguageService), RContentTypeDefinition.LanguageName, 106, ShowSmartIndent = true,
        ShowMatchingBrace = true, MatchBraces =true, MatchBracesAtCaret = true, ShowCompletion = true)]
    [ShowBraceCompletion(RContentTypeDefinition.LanguageName)]
    [ProvideLanguageEditorOptionPage(typeof(REditorOptionsDialog), RContentTypeDefinition.LanguageName, "", "Advanced", "#20136")]
    [ProvideProjectFileGenerator(typeof(RProjectFileGenerator), RGuidList.CpsProjectFactoryGuidString, FileExtensions = RContentTypeDefinition.RStudioProjectExtension, DisplayGeneratorFilter = 300)]
    [ProvideCpsProjectFactory(RGuidList.CpsProjectFactoryGuidString, RContentTypeDefinition.LanguageName)]
    [ProvideOptionPage(typeof(RToolsOptionsPage), "R Tools", "Advanced", 20116, 20136, true)]
    [ProvideInteractiveWindow(RGuidList.ReplInteractiveWindowProviderGuidString, Style = VsDockStyle.Tabbed, Orientation = ToolWindowOrientation.Bottom, Window = ToolWindowGuids80.Outputwindow, DocumentLikeTool = true)]
    [ProvideToolWindow(typeof(PlotWindowPane), Style = VsDockStyle.Linked, Window = ToolWindowGuids80.SolutionExplorer)]
    [ProvideToolWindow(typeof(VariableWindowPane), Style = VsDockStyle.Linked, Window = ToolWindowGuids80.SolutionExplorer)]
    internal class RPackage : BasePackage<RLanguageService>
    {
        public const string OptionsDialogName = "R Tools";

        private readonly Lazy<RInteractiveWindowProvider> _interactiveWindowProvider = new Lazy<RInteractiveWindowProvider>(() => new RInteractiveWindowProvider());
        private System.Threading.Tasks.Task _indexBuildingTask;

        public static RPackage Current { get; private set; }

        public RInteractiveWindowProvider InteractiveWindowProvider
        {
            get { return _interactiveWindowProvider.Value; }
        }

        protected override void Initialize()
        {
            Current = this;

            base.Initialize();

            IComponentModel componentModel = GetService(typeof(SComponentModel)) as IComponentModel;
            RToolsSettings.VerifyRIsInstalled(componentModel.DefaultExportProvider);
            ReplShortcutSetting.Initialize();

            _indexBuildingTask = FunctionIndex.BuildIndexAsync();
        }

        protected override void Dispose(bool disposing)
        {
            if (_indexBuildingTask != null)
            {
                _indexBuildingTask.Wait(2000);
                _indexBuildingTask = null;
            }

            ReplShortcutSetting.Close();
            base.Dispose(disposing);
        }

        protected override IEnumerable<IVsEditorFactory> CreateEditorFactories()
        {
            yield return new REditorFactory(this);
        }

        protected override IEnumerable<IVsProjectGenerator> CreateProjectFileGenerators()
        {
            yield return new RProjectFileGenerator();
        }

        protected override IEnumerable<IVsProjectFactory> CreateProjectFactories()
        {
            yield break;
        }

        protected override IEnumerable<MenuCommand> CreateMenuCommands()
        {
<<<<<<< HEAD
            yield return new MenuCommand(
                (sender, args) => _interactiveWindowProvider.Value.Open(instanceId: 0, focus: true),
                new CommandID(RGuidList.RInteractiveCommandSetGuid, 0x0100));

            // TODO: abstract the pane. reference to PTVS
            yield return new MenuCommand(
                (sender, args) => ShowWindowPane(typeof(PlotWindowPane), true),
                new CommandID(RGuidList.PlotWindowGuid, CommandIDs.cmdidShowPlotWindow));

            yield return new MenuCommand(
                (sender, args) => ShowWindowPane(typeof(VariableWindowPane), true),
                new CommandID(RGuidList.VariableWindowGuid, CommandIDs.cmdidShowVariableWindow));
=======
           return PackageCommands.GetCommands();
>>>>>>> d340346a
        }

        protected override object GetAutomationObject(string name)
        {
            if (name == OptionsDialogName)
            {
                DialogPage page = GetDialogPage(typeof(REditorOptionsDialog));
                return page.AutomationObject;
            }

            return base.GetAutomationObject(name);
        }

        protected override int CreateToolWindow(ref Guid toolWindowType, int id)
        {
            if (toolWindowType == RGuidList.ReplInteractiveWindowProviderGuid)
            {
                IVsInteractiveWindow result = _interactiveWindowProvider.Value.Create(id);
                return result != null ? VSConstants.S_OK : VSConstants.E_FAIL;
            }

            return base.CreateToolWindow(ref toolWindowType, id);
        }
    }
}<|MERGE_RESOLUTION|>--- conflicted
+++ resolved
@@ -95,22 +95,7 @@
 
         protected override IEnumerable<MenuCommand> CreateMenuCommands()
         {
-<<<<<<< HEAD
-            yield return new MenuCommand(
-                (sender, args) => _interactiveWindowProvider.Value.Open(instanceId: 0, focus: true),
-                new CommandID(RGuidList.RInteractiveCommandSetGuid, 0x0100));
-
-            // TODO: abstract the pane. reference to PTVS
-            yield return new MenuCommand(
-                (sender, args) => ShowWindowPane(typeof(PlotWindowPane), true),
-                new CommandID(RGuidList.PlotWindowGuid, CommandIDs.cmdidShowPlotWindow));
-
-            yield return new MenuCommand(
-                (sender, args) => ShowWindowPane(typeof(VariableWindowPane), true),
-                new CommandID(RGuidList.VariableWindowGuid, CommandIDs.cmdidShowVariableWindow));
-=======
            return PackageCommands.GetCommands();
->>>>>>> d340346a
         }
 
         protected override object GetAutomationObject(string name)
