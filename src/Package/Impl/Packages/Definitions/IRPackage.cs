<<<<<<< HEAD
﻿using System;
=======
﻿// Copyright (c) Microsoft Corporation. All rights reserved.
// Licensed under the MIT License. See LICENSE in the project root for license information.

using System;
using Microsoft.VisualStudio.R.Package.Repl;
>>>>>>> a7527f93
using Microsoft.VisualStudio.Shell;

namespace Microsoft.VisualStudio.R.Package.Definitions {
    internal interface IRPackage : IPackage {
        T FindWindowPane<T>(Type t, int id, bool create) where T : ToolWindowPane;
    }
}<|MERGE_RESOLUTION|>--- conflicted
+++ resolved
@@ -1,12 +1,7 @@
-<<<<<<< HEAD
-﻿using System;
-=======
 ﻿// Copyright (c) Microsoft Corporation. All rights reserved.
 // Licensed under the MIT License. See LICENSE in the project root for license information.
 
 using System;
-using Microsoft.VisualStudio.R.Package.Repl;
->>>>>>> a7527f93
 using Microsoft.VisualStudio.Shell;
 
 namespace Microsoft.VisualStudio.R.Package.Definitions {
