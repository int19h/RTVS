﻿// Copyright (c) Microsoft Corporation. All rights reserved.
// Licensed under the MIT License. See LICENSE in the project root for license information.

using System.Threading.Tasks;
using System.Windows;
using System.Windows.Controls;
using Microsoft.Common.Core;
using Microsoft.Common.Core.IO;
using Microsoft.R.Components.Extensions;
using Microsoft.VisualStudio.PlatformUI;
using Microsoft.VisualStudio.R.Package.Commands;
using Microsoft.VisualStudio.R.Package.ProjectSystem;
using Microsoft.VisualStudio.R.Package.ProjectSystem.Configuration;
using Microsoft.VisualStudio.R.Package.Shell;
using Microsoft.VisualStudio.R.Packages.R;
using Microsoft.VisualStudio.Shell.Interop;

namespace Microsoft.VisualStudio.R.Package.Sql.Publish {
    /// <summary>
    /// Interaction logic for SqlPublsh.xaml
    /// </summary>
    public partial class SqlPublshOptionsDialog : DialogWindow {
        private readonly IApplicationShell _appShell;
        private readonly IProjectSystemServices _pss;
        private readonly IProjectConfigurationSettingsProvider _pcsp;
        private SqlPublishOptionsDialogViewModel _model;

        public static async Task<SqlPublshOptionsDialog> CreateAsync(
            IApplicationShell appShell, IProjectSystemServices pss, 
            IProjectConfigurationSettingsProvider pcsp) {
            var dialog = new SqlPublshOptionsDialog(appShell, pss, pcsp);
            await dialog.InitializeAsync();
            return dialog;
        }

        private SqlPublshOptionsDialog(IApplicationShell appShell, IProjectSystemServices pss, IProjectConfigurationSettingsProvider pcsp) :
            this(appShell, pss, new FileSystem(), pcsp) {
            InitializeComponent();
<<<<<<< HEAD

            InitializeAsync().ContinueWith(async (t) => {
                await _appShell.SwitchToMainThreadAsync();

                TargetTypeList.SelectedIndex = _model.SelectedTargetTypeIndex;
                TargetList.SelectedIndex = _model.SelectedTargetIndex;
                CodePlacementList.SelectedIndex = _model.SelectedQuoteTypeIndex;
                QuoteTypeList.SelectedIndex = _model.SelectedQuoteTypeIndex;
            }).DoNotWait();
=======
>>>>>>> 05982a7b
        }

        private SqlPublshOptionsDialog(IApplicationShell appShell, IProjectSystemServices pss, IFileSystem fs, IProjectConfigurationSettingsProvider pcsp) {
            _appShell = appShell;
            _pss = pss;
            _pcsp = pcsp;

            Title = Package.Resources.SqlPublishDialog_Title;
        }

        private async Task InitializeAsync() {
            var settings = new SqlSProcPublishSettings(_appShell.SettingsStorage);
            _model = await SqlPublishOptionsDialogViewModel.CreateAsync(settings, _appShell, _pss, _pcsp);

            DataContext = _model;
            TargetTypeList.SelectedIndex = _model.SelectedTargetTypeIndex;
            TargetList.SelectedIndex = _model.SelectedTargetIndex;
            CodePlacementList.SelectedIndex = _model.SelectedQuoteTypeIndex;
            QuoteTypeList.SelectedIndex = _model.SelectedQuoteTypeIndex;
        }

        private void SaveSettingsAndClose() {
            _model.Settings.Save(_appShell.SettingsStorage);

            var uiShell = _appShell.GetGlobalService<IVsUIShell>(typeof(SVsUIShell));
            var guid = RGuidList.RCmdSetGuid;
            var o = new object();
            uiShell.PostExecCommand(ref guid, RPackageCommandId.icmdPublishSProc, 0, ref o);
            Close();
        }

        private void OKButton_Click(object sender, RoutedEventArgs e) => SaveSettingsAndClose();
        private void CancelButton_Click(object sender, RoutedEventArgs e) => Close();
        private void TableName_TextChanged(object sender, TextChangedEventArgs e) => _model.UpdateState();

        private void TargetTypeList_SelectionChanged(object sender, SelectionChangedEventArgs e) {
            _model.SelectTargetTypeAsync(TargetTypeList.SelectedIndex).ContinueWith(t => {
                _appShell.DispatchOnUIThread(() => TargetList.SelectedIndex = _model.SelectedTargetIndex);
            }).DoNotWait();
        }

        private void TargetList_SelectionChanged(object sender, SelectionChangedEventArgs e) {
            _model.SelectTarget(TargetList.SelectedIndex);
        }

        private void CodePlacementList_SelectionChanged(object sender, SelectionChangedEventArgs e) {
            _model.SelectCodePlacement(CodePlacementList.SelectedIndex);
        }

        private void QuoteTypeList_SelectionChanged(object sender, SelectionChangedEventArgs e) {
            _model.SelectQuoteType(QuoteTypeList.SelectedIndex);
        }
    }
}<|MERGE_RESOLUTION|>--- conflicted
+++ resolved
@@ -36,18 +36,6 @@
         private SqlPublshOptionsDialog(IApplicationShell appShell, IProjectSystemServices pss, IProjectConfigurationSettingsProvider pcsp) :
             this(appShell, pss, new FileSystem(), pcsp) {
             InitializeComponent();
-<<<<<<< HEAD
-
-            InitializeAsync().ContinueWith(async (t) => {
-                await _appShell.SwitchToMainThreadAsync();
-
-                TargetTypeList.SelectedIndex = _model.SelectedTargetTypeIndex;
-                TargetList.SelectedIndex = _model.SelectedTargetIndex;
-                CodePlacementList.SelectedIndex = _model.SelectedQuoteTypeIndex;
-                QuoteTypeList.SelectedIndex = _model.SelectedQuoteTypeIndex;
-            }).DoNotWait();
-=======
->>>>>>> 05982a7b
         }
 
         private SqlPublshOptionsDialog(IApplicationShell appShell, IProjectSystemServices pss, IFileSystem fs, IProjectConfigurationSettingsProvider pcsp) {
