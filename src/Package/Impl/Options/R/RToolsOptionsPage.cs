﻿using System;
using System.ComponentModel;
using System.Drawing.Design;
using Microsoft.Common.Core.Enums;
using Microsoft.R.Actions.Utility;
using Microsoft.R.Editor.Settings;
using Microsoft.R.Support.Settings;
using Microsoft.R.Support.Settings.Definitions;
using Microsoft.VisualStudio.R.Package.Options.Attributes;
using Microsoft.VisualStudio.R.Package.Options.R.Tools;
using Microsoft.VisualStudio.R.Package.Shell;
using Microsoft.VisualStudio.R.Package.Telemetry;
using Microsoft.VisualStudio.Shell;

namespace Microsoft.VisualStudio.R.Package.Options.R {
    public class RToolsOptionsPage : DialogPage {
        private bool _allowLoadingFromStorage;
        private bool _applied;

        public RToolsOptionsPage() {
            this.SettingsRegistryPath = @"UserSettings\R_Tools";
        }

        [LocCategory("Settings_ReplCategory")]
        [CustomLocDisplayName("Settings_SendToRepl")]
        [LocDescription("Settings_SendToRepl_Description")]
        [TypeConverter(typeof(ReplShortcutTypeConverter))]
        [DefaultValue(true)]
        public bool SendToReplOnCtrlEnter {
            get { return REditorSettings.SendToReplOnCtrlEnter; }
            set { REditorSettings.SendToReplOnCtrlEnter = value; }
        }

        [LocCategory("Settings_GeneralCategory")]
        [CustomLocDisplayName("Settings_CranMirror")]
        [LocDescription("Settings_CranMirror_Description")]
        [TypeConverter(typeof(CranMirrorTypeConverter))]
        [DefaultValue("0-Cloud [https]")]
        public string CranMirror {
            get { return RToolsSettings.Current.CranMirror; }
            set { RToolsSettings.Current.CranMirror = value; }
        }

        [LocCategory("Settings_GeneralCategory")]
        [CustomLocDisplayName("Settings_RCommandLineArguments")]
        [LocDescription("Settings_RCommandLineArguments_Description")]
        public string RCommandLineArguments {
            get { return RToolsSettings.Current.RCommandLineArguments; }
            set { RToolsSettings.Current.RCommandLineArguments = value; }
        }

        [LocCategory("Settings_WorkspaceCategory")]
        [CustomLocDisplayName("Settings_LoadRDataOnProjectLoad")]
        [LocDescription("Settings_LoadRDataOnProjectLoad_Description")]
        [TypeConverter(typeof(YesNoAskTypeConverter))]
        [DefaultValue(YesNoAsk.No)]
        public YesNoAsk LoadRDataOnProjectLoad {
            get { return RToolsSettings.Current.LoadRDataOnProjectLoad; }
            set { RToolsSettings.Current.LoadRDataOnProjectLoad = value; }
        }

        [LocCategory("Settings_WorkspaceCategory")]
        [CustomLocDisplayName("Settings_SaveRDataOnProjectUnload")]
        [LocDescription("Settings_SaveRDataOnProjectUnload_Description")]
        [TypeConverter(typeof(YesNoAskTypeConverter))]
        [DefaultValue(YesNoAsk.Ask)]
        public YesNoAsk SaveRDataOnProjectUnload {
            get { return RToolsSettings.Current.SaveRDataOnProjectUnload; }
            set { RToolsSettings.Current.SaveRDataOnProjectUnload = value; }
        }

        [LocCategory("Settings_HistoryCategory")]
        [CustomLocDisplayName("Settings_AlwaysSaveHistory")]
        [LocDescription("Settings_AlwaysSaveHistory_Description")]
        [DefaultValue(true)]
        public bool AlwaysSaveHistory {
            get { return RToolsSettings.Current.AlwaysSaveHistory; }
            set { RToolsSettings.Current.AlwaysSaveHistory = value; }
        }

        [LocCategory("Settings_HistoryCategory")]
        [CustomLocDisplayName("Settings_ClearFilterOnAddHistory")]
        [LocDescription("Settings_ClearFilterOnAddHistory_Description")]
        [DefaultValue(true)]
        public bool ClearFilterOnAddHistory {
            get { return RToolsSettings.Current.ClearFilterOnAddHistory; }
            set { RToolsSettings.Current.ClearFilterOnAddHistory = value; }
        }

        [LocCategory("Settings_HistoryCategory")]
        [CustomLocDisplayName("Settings_MultilineHistorySelection")]
        [LocDescription("Settings_MultilineHistorySelection_Description")]
        [DefaultValue(false)]
        public bool MultilineHistorySelection {
            get { return RToolsSettings.Current.MultilineHistorySelection; }
            set { RToolsSettings.Current.MultilineHistorySelection = value; }
        }

        [LocCategory("Settings_GeneralCategory")]
        [CustomLocDisplayName("Settings_RBasePath")]
        [LocDescription("Settings_RBasePath_Description")]
        [Editor(typeof(ChooseRFolderUIEditor), typeof(UITypeEditor))]
        public string RVersion {
            get { return RToolsSettings.Current.RBasePath; }
            set {
                value = ValidateRBasePath(value);
                if (value != null) {
                    if (RToolsSettings.Current.RBasePath != value && !_allowLoadingFromStorage) {
                        VsAppShell.Current.ShowErrorMessage(Resources.RPathChangedRestartVS);
                    }
                    RToolsSettings.Current.RBasePath = value;
                }
            }
        }

        [LocCategory("Settings_GeneralCategory")]
        [CustomLocDisplayName("Settings_HelpBrowser")]
        [LocDescription("Settings_HelpBrowser_Description")]
        [TypeConverter(typeof(HelpBrowserTypeConverter))]
        [DefaultValue(HelpBrowserType.Automatic)]
        public HelpBrowserType HelpBrowser {
            get { return RToolsSettings.Current.HelpBrowser; }
            set { RToolsSettings.Current.HelpBrowser = value; }
        }

        [LocCategory("Settings_DebuggingCategory")]
        [CustomLocDisplayName("Settings_ShowDotPrefixedVariables")]
        [LocDescription("Settings_ShowDotPrefixedVariables_Description")]
        [DefaultValue(false)]
        public bool ShowDotPrefixedVariables {
            get { return RToolsSettings.Current.ShowDotPrefixedVariables; }
            set { RToolsSettings.Current.ShowDotPrefixedVariables = value; }
        }

        /// <summary>
        /// REPL working directory: not exposed in Tools | Options dialog,
        /// only saved along with other settings.
        /// </summary>
        internal string WorkingDirectory {
            get { return RToolsSettings.Current.WorkingDirectory; }
            set { RToolsSettings.Current.WorkingDirectory = value; }
        }

        internal string[] WorkingDirectoryList {
            get { return RToolsSettings.Current.WorkingDirectoryList; }
            set { RToolsSettings.Current.WorkingDirectoryList = value; }
        }

        /// <summary>
        /// Loads all values from persistent storage. Typically called when package loads.
        /// </summary>
        public void LoadSettings() {
            _allowLoadingFromStorage = true;
            try {
                LoadSettingsFromStorage();
            } finally {
                _allowLoadingFromStorage = false;
            }
        }

        /// <summary>
        /// Saves all values to persistent storage. Typically called when package unloads.
        /// </summary>
        public void SaveSettings() {
            SaveSettingsToStorage();
        }

        public override void LoadSettingsFromStorage() {
            // Only permit loading when loading was initiated via LoadSettings().
            // Otherwise dialog will load values from registry instead of using
            // ones currently set in memory.
            if (_allowLoadingFromStorage) {
                base.LoadSettingsFromStorage();
            }
        }

        private string ValidateRBasePath(string path) {
            // If path is null, folder selector dialog was canceled
            if (path != null) {
<<<<<<< HEAD
                bool valid = RInstallationHelper.VerifyRIsInstalled(VsAppShell.Current, path, showErrors: !_allowLoadingFromStorage);
=======
                path = RInstallation.NormalizeRPath(path);
                bool valid = SupportedRVersions.VerifyRIsInstalled(path, showErrors: !_allowLoadingFromStorage);
>>>>>>> b4d6e0a1
                if (!valid) {
                    path = null; // Prevents assignment of bad values to the property.
                }
            }

            return path;
        }

        protected override void OnClosed(EventArgs e) {
            if (!_applied) {
                // On cancel load previously saved settings back
                LoadSettings();
            }
            _applied = false;
            base.OnClosed(e);
        }
        protected override void OnActivate(CancelEventArgs e) {
            // Save in-memory settings to storage. In case dialog
            // is canceled with some settings modified we will be
            // able to restore them from storage.
            SaveSettingsToStorage();
            base.OnActivate(e);
        }

        protected override void OnApply(PageApplyEventArgs e) {
            if (e.ApplyBehavior == ApplyKind.Apply) {
                _applied = true;
                // On OK persist settings
                SaveSettingsToStorage();
                RtvsTelemetry.Current.ReportSettings();
            }
            base.OnApply(e);
        }
    }
}<|MERGE_RESOLUTION|>--- conflicted
+++ resolved
@@ -177,12 +177,8 @@
         private string ValidateRBasePath(string path) {
             // If path is null, folder selector dialog was canceled
             if (path != null) {
-<<<<<<< HEAD
+                path = RInstallation.NormalizeRPath(path);
                 bool valid = RInstallationHelper.VerifyRIsInstalled(VsAppShell.Current, path, showErrors: !_allowLoadingFromStorage);
-=======
-                path = RInstallation.NormalizeRPath(path);
-                bool valid = SupportedRVersions.VerifyRIsInstalled(path, showErrors: !_allowLoadingFromStorage);
->>>>>>> b4d6e0a1
                 if (!valid) {
                     path = null; // Prevents assignment of bad values to the property.
                 }
