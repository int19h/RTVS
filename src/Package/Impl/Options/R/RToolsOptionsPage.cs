--- conflicted
+++ resolved
@@ -22,16 +22,12 @@
 
 namespace Microsoft.VisualStudio.R.Package.Options.R {
     public class RToolsOptionsPage : DialogPage {
+        private readonly IRSettings _settings;
         private readonly SettingsHolder _holder;
 
         public RToolsOptionsPage() {
-<<<<<<< HEAD
             _settings = VsAppShell.Current.GetService<IRSettings>();
             _holder = new SettingsHolder(_settings);
-=======
-            var settings = VsAppShell.Current.ExportProvider.GetExportedValue<IRSettings>();
-            _holder = new SettingsHolder(settings);
->>>>>>> 5a2a48bc
         }
 
         [LocCategory(nameof(Resources.Settings_WorkspaceCategory))]
