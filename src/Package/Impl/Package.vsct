--- conflicted
+++ resolved
@@ -1457,11 +1457,8 @@
       <IDSymbol name="icmdSendSmile" value="403" />
       <IDSymbol name="icmdSendFrown" value="404" />
       <IDSymbol name="icmdImportRSettings" value="405"/>
-<<<<<<< HEAD
-      <IDSymbol name="icmdSurveyNews" value="406"/>
-=======
       <IDSymbol name="icmdReportIssue" value="406" />
->>>>>>> 3b38cd19
+      <IDSymbol name="icmdSurveyNews" value="407"/>
 
       <!-- REPL-->
       <IDSymbol name="icmdLoadWorkspace" value="502" />
