﻿<?xml version="1.0" encoding="utf-8"?>
<CommandTable xmlns="http://schemas.microsoft.com/VisualStudio/2005-10-18/CommandTable" xmlns:xs="http://www.w3.org/2001/XMLSchema">

  <Extern href="stdidcmd.h" />
  <Extern href="vsshlids.h" />
  <Extern href="vsshell\shellicons.h" />
  <Extern href="sharedids.h"/>

  <!-- ImageCatalog icons from the ImageService-->
  <!-- See http://glyphlist.azurewebsites.net/knownmonikers -->
  <Include href="KnownImageIds.vsct" />

  <Commands package="RToolsPackage">
    <Menus>
      <!-- R code editor context menu -->
      <Menu guid="guidRToolsCmdSet" id="rCodeEditorContextMenu" type="Context">
        <Strings>
          <ButtonText>R Context</ButtonText>
        </Strings>
      </Menu>
      <!-- End R code editor context menu -->

      <Menu guid="guidRToolsCmdSet" id="plotWindowToolBarId" type="ToolWindowToolbar" priority="0x100">
        <Parent guid="guidRToolsCmdSet" id="0" />
        <CommandFlag>DefaultDocked</CommandFlag>
        <CommandFlag>NoToolbarClose</CommandFlag>
        <CommandFlag>AlwaysCreate</CommandFlag>
        <CommandFlag>TextChanges</CommandFlag>
        <Strings>
          <ButtonText>Plot Window</ButtonText>
          <CommandName>Plot Window</CommandName>
        </Strings>
      </Menu>

      <Menu guid="guidRToolsCmdSet" id="TopLevelMenu" priority="0x1000" type="Menu">
        <Parent guid="guidSHLMainMenu" id="IDG_VS_MM_TOOLSADDINS" />
        <Strings>
          <ButtonText>&amp;R Tools</ButtonText>
          <MenuText>&amp;R Tools</MenuText>
        </Strings>
      </Menu>

      <!-- Workspace flyout -->
      <Menu guid="guidRToolsCmdSet" id="sessionSubMenu" type="Menu" priority="0x0100">
        <Parent guid="guidRToolsCmdSet" id="mainMenuGroup"/>
        <Strings>
          <ButtonText>&amp;Session</ButtonText>
        </Strings>
      </Menu>

      <!-- Packages flyout -->
      <Menu guid="guidRToolsCmdSet" id="packagesSubMenu" type="Menu" priority="0x0200">
        <Parent guid="guidRToolsCmdSet" id="mainMenuGroup"/>
        <Strings>
          <ButtonText>P&amp;ackages</ButtonText>
        </Strings>
      </Menu>

      <!-- Plots flyout -->
      <Menu guid="guidRToolsCmdSet" id="plotSubMenu" type="Menu" priority="0x0300">
        <!-- Switched off until metafile plots are available -->
        <!--<Parent guid="guidRToolsCmdSet" id="mainMenuGroup"/>-->
        <Strings>
          <ButtonText>&amp;Plots</ButtonText>
        </Strings>
      </Menu>

      <!-- Data flyout -->
      <Menu guid="guidRToolsCmdSet" id="dataSubMenu" type="Menu" priority="0x0400">
        <Parent guid="guidRToolsCmdSet" id="mainMenuGroup"/>
        <Strings>
          <ButtonText>&amp;Data</ButtonText>
        </Strings>
      </Menu>

      <!-- Publish flyout -->
      <Menu guid="guidRToolsCmdSet" id="publishSubMenu" type="Menu" priority="0x0500">
        <Parent guid="guidRToolsCmdSet" id="mainMenuGroup"/>
        <Strings>
          <ButtonText>P&amp;ublish</ButtonText>
        </Strings>
      </Menu>

      <!-- Feedback flyout -->
      <Menu guid="guidRToolsCmdSet" id="feedbackSubMenu" type="Menu" priority="0x9000">
        <Parent guid="guidRToolsCmdSet" id="mainMenuGroup"/>
        <Strings>
          <ButtonText>&amp;Feedback</ButtonText>
        </Strings>
      </Menu>

    <!-- Windows flyout -->
      <Menu guid="guidRToolsCmdSet" id="windowsSubMenu" type="Menu" priority="0x1000">
        <Parent guid="guidRToolsCmdSet" id="mainMenuGroup"/>
        <Strings>
          <ButtonText>&amp;Windows</ButtonText>
        </Strings>
      </Menu>
    </Menus>
    <!-- 
      In this section you can define new menu groups. A menu group is a container for 
      other menus or buttons (commands); from a visual point of view you can see the 
      group as the part of a menu contained between two lines. The parent of a group 
      must be a menu. 
    -->
    <Groups>
      <!-- R code editor context menu groups -->
      <!-- R Formatting -->
      <Group guid="guidRToolsCmdSet" id="groupRContextRepl" priority="0x0800">
        <Parent guid="guidRToolsCmdSet" id="rCodeEditorContextMenu"/>
      </Group>
      <Group guid="guidRToolsCmdSet" id="groupRContextFormat" priority="0x0810">
        <Parent guid="guidRToolsCmdSet" id="rCodeEditorContextMenu"/>
      </Group>
      <!-- End R code editor context menu groups -->

      <!-- Main menu group -->
      <Group guid="guidRToolsCmdSet" id="mainMenuGroup" priority="0x0000">
        <Parent guid="guidRToolsCmdSet" id="TopLevelMenu"/>
      </Group>

      <!-- Main menu groups-->
      <Group guid="guidRToolsCmdSet" id="toolsOptionsGroup" priority="0x1000">
        <Parent guid="guidRToolsCmdSet" id="TopLevelMenu"/>
      </Group>

      <Group guid="guidRToolsCmdSet" id="windowsSubMenuGroup" priority="0x0000">
        <Parent guid="guidRToolsCmdSet" id="windowsSubMenu"/>
      </Group>

      <Group guid="guidRToolsCmdSet" id="packagesSubMenuGroup" priority="0x0000">
        <Parent guid="guidRToolsCmdSet" id="packagesSubMenu"/>
      </Group>

      <Group guid="guidRToolsCmdSet" id="dataSubMenuGroup" priority="0x0000">
        <Parent guid="guidRToolsCmdSet" id="dataSubMenu"/>
      </Group>

      <Group guid="guidRToolsCmdSet" id="plotSubMenuFileGroup" priority="0x0100">
        <Parent guid="guidRToolsCmdSet" id="plotSubMenu"/>
      </Group>
      <Group guid="guidRToolsCmdSet" id="plotSubMenuPrintGroup" priority="0x0200">
        <Parent guid="guidRToolsCmdSet" id="plotSubMenu"/>
      </Group>
      <Group guid="guidRToolsCmdSet" id="plotSubMenuZoomGroup" priority="0x0300">
        <Parent guid="guidRToolsCmdSet" id="plotSubMenu"/>
      </Group>
      <Group guid="guidRToolsCmdSet" id="plotSubMenuCopyGroup" priority="0x0400">
        <Parent guid="guidRToolsCmdSet" id="plotSubMenu"/>
      </Group>

      <Group guid="guidRToolsCmdSet" id="sessionSubMenuFileGroup" priority="0x0100">
        <Parent guid="guidRToolsCmdSet" id="sessionSubMenu"/>
      </Group>

      <Group guid="guidRToolsCmdSet" id="sessionSubMenuRGroup" priority="0x0200">
        <Parent guid="guidRToolsCmdSet" id="sessionSubMenu"/>
      </Group>

      <!-- Same as above, but excludes commands that are already present in Interactive Window toolbar (like Restart). -->
      <Group guid="guidRToolsCmdSet" id="sessionSubMenuEditorGroup" priority="0x0550">
        <Parent guid="guidRToolsCmdSet" id="sessionSubMenu"/>
      </Group>

      <Group guid="guidRToolsCmdSet" id="sessionSubMenuRInteractiveGroup" priority="0x0600">
        <Parent guid="guidRToolsCmdSet" id="sessionSubMenu"/>
      </Group>

<<<<<<< HEAD
      <Group guid="guidRToolsCmdSet" id="interactiveWindowContextGroup" priority="0x0250">
        <Parent guid="guidInteractiveWindowCmdSet" id="menuIdInteractiveContextMenu"/>
      </Group>

      <Group guid="guidRToolsCmdSet" id="sessionSubMenuDirectoryGroup" priority="0x0300">
=======
      <Group guid="guidRToolsCmdSet" id="sessionSubMenuEditorGroup" priority="0x0550">
        <Parent guid="guidRToolsCmdSet" id="sessionSubMenu"/>
      </Group>

      <Group guid="guidRToolsCmdSet" id="sessionSubMenuDirectoryGroup" priority="0x0650">
>>>>>>> f94353bb
        <Parent guid="guidRToolsCmdSet" id="sessionSubMenu"/>
      </Group>

      <Group guid="guidRToolsCmdSet" id="publishPreviewSubMenuGroup" priority="0x0100">
        <Parent guid="guidRToolsCmdSet" id="publishSubMenu"/>
      </Group>

      <Group guid="guidRToolsCmdSet" id="publishPublishSubMenuGroup" priority="0x0200">
        <Parent guid="guidRToolsCmdSet" id="publishSubMenu"/>
      </Group>

      <Group guid="guidRToolsCmdSet" id="feedbackSubMenuGroup" priority="0x0000">
        <Parent guid="guidRToolsCmdSet" id="feedbackSubMenu"/>
      </Group>

      <!-- Plot toolbar -->
      <Group guid="guidRToolsCmdSet" id="plotToolbarFileGroup" priority="0x0100">
        <Parent guid="guidRToolsCmdSet" id="plotWindowToolBarId"/>
      </Group>
      <Group guid="guidRToolsCmdSet" id="plotToolbarPrintGroup" priority="0x0200">
        <Parent guid="guidRToolsCmdSet" id="plotWindowToolBarId"/>
      </Group>
      <Group guid="guidRToolsCmdSet" id="plotSubMenuCopyGroup" priority="0x0300">
        <Parent guid="guidRToolsCmdSet" id="plotWindowToolBarId"/>
      </Group>
      <Group guid="guidRToolsCmdSet" id="plotSubMenuZoomGroup" priority="0x0400">
        <Parent guid="guidRToolsCmdSet" id="plotWindowToolBarId"/>
      </Group>

      <!-- InteractiveWindow -->
      <Group guid="guidRToolsCmdSet" id="sessionSubMenuFileGroup" priority="0x0500">
        <Parent guid="guidInteractiveWindowCmdSet" id="menuIdInteractiveToolbar"/>
      </Group>
      <Group guid="guidRToolsCmdSet" id="sessionSubMenuRInteractiveGroup" priority="0x0510">
        <Parent guid="guidInteractiveWindowCmdSet" id="menuIdInteractiveToolbar"/>
      </Group>
    </Groups>

    <Buttons>
      <!-- Top level menu items -->
      <!-- Workspace flyout -->
      <Button guid="guidRToolsCmdSet" id="icmdLoadWorkspace" priority="0x0100" type="Button">
        <Parent guid="guidRToolsCmdSet" id="sessionSubMenuFileGroup"/>
        <Icon guid="ImageCatalogGuid" id="OpenVirtualMachine"/>
        <CommandFlag>IconIsMoniker</CommandFlag>
        <CommandFlag>DefaultInvisible</CommandFlag>
        <CommandFlag>DynamicVisibility</CommandFlag>
        <Strings>
          <ButtonText>Load Workspace...</ButtonText>
          <MenuText>&amp;Load Workspace...</MenuText>
          <CommandName>LoadWorkspace</CommandName>
        </Strings>
      </Button>

      <Button guid="guidRToolsCmdSet" id="icmdSaveWorkspace" priority="0x0200" type="Button">
        <Parent guid="guidRToolsCmdSet" id="sessionSubMenuFileGroup"/>
        <Icon guid="ImageCatalogGuid" id="StoreVirtualMachine"/>
        <CommandFlag>IconIsMoniker</CommandFlag>
        <CommandFlag>DefaultInvisible</CommandFlag>
        <CommandFlag>DynamicVisibility</CommandFlag>
        <Strings>
          <ButtonText>Save Workspace As...</ButtonText>
          <MenuText>Save Workspace &amp;As...</MenuText>
          <CommandName>Save Workspace</CommandName>
        </Strings>
      </Button>

      <Button guid="guidRToolsCmdSet" id="icmdRestartR" priority="0x0300" type="Button">
        <Parent guid="guidRToolsCmdSet" id="sessionSubMenuRGroup"/>
        <Icon guid="guidVsShellIcons" id="cmdidVsShellInteractiveSessionRestart"/>
        <CommandFlag>DefaultInvisible</CommandFlag>
        <CommandFlag>DynamicVisibility</CommandFlag>
        <Strings>
          <ButtonText>Restart R</ButtonText>
          <MenuText>&amp;Restart R</MenuText>
          <CommandName>Restart R</CommandName>
        </Strings>
      </Button>

      <Button guid="guidRToolsCmdSet" id="icmdInterruptR" priority="0x0400" type="Button">
        <Icon guid="guidVsShellIcons" id="cmdidVsShellInteractiveSessionInterrupt"/>
        <CommandFlag>DefaultInvisible</CommandFlag>
        <CommandFlag>DynamicVisibility</CommandFlag>
        <Strings>
          <ButtonText>Interrupt R</ButtonText>
          <MenuText>&amp;Interrupt R</MenuText>
          <CommandName>Interrupt R</CommandName>
        </Strings>
      </Button>

      <Button guid="guidRToolsCmdSet" id="icmdAttachDebugger" priority="0x0500" type="Button">
        <Icon guid="ImageCatalogGuid" id="RemoteDebugger"/>
        <CommandFlag>IconIsMoniker</CommandFlag>
        <CommandFlag>DefaultInvisible</CommandFlag>
        <CommandFlag>DynamicVisibility</CommandFlag>
        <CommandFlag>TextChanges</CommandFlag>
        <Strings>
          <ButtonText>Attach Debugger</ButtonText>
          <MenuText>A&amp;ttach Debugger</MenuText>
          <CommandName>Attach Debugger</CommandName>
        </Strings>
      </Button>

      <Button guid="guidRToolsCmdSet" id="icmdSetWorkingDirectory" priority="0x0400" type="Button">
        <Parent guid="guidRToolsCmdSet" id="sessionSubMenuDirectoryGroup"/>
        <Icon guid="ImageCatalogGuid" id="DocumentsFolder"/>
        <CommandFlag>IconIsMoniker</CommandFlag>
        <CommandFlag>DefaultInvisible</CommandFlag>
        <CommandFlag>DynamicVisibility</CommandFlag>
        <Strings>
          <ButtonText>Set Working Directory...</ButtonText>
          <MenuText>Set Working &amp;Directory...</MenuText>
          <CommandName>Set Working Directory</CommandName>
        </Strings>
      </Button>
      <!-- End Workspace flyout -->

      <!-- REPL -->

      <Button guid="guidRToolsCmdSet" id="icmdRexecuteReplCmd" priority="0x0400" type="Button">
        <Parent guid="guidRToolsCmdSet" id="interactiveWindowContextGroup"/>
        <CommandFlag>DefaultInvisible</CommandFlag>
        <CommandFlag>DynamicVisibility</CommandFlag>
        <Strings>
          <ButtonText>Re-Execute selection</ButtonText>
          <MenuText>Re-Execute selection</MenuText>
          <CommandName>Re-Execute Selection</CommandName>
        </Strings>
      </Button>

      <Button guid="guidRToolsCmdSet" id="icmdPasteReplCmd" priority="0x0500" type="Button">
        <Parent guid="guidRToolsCmdSet" id="interactiveWindowContextGroup"/>
        <CommandFlag>DefaultInvisible</CommandFlag>
        <CommandFlag>DynamicVisibility</CommandFlag>
        <Strings>
          <ButtonText>Paste selection</ButtonText>
          <MenuText>Paste selection</MenuText>
          <CommandName>Paste Selection</CommandName>
        </Strings>
      </Button>

      <!-- End REPL -->
      
      <!-- Packages flyout -->
      <Button guid="guidRToolsCmdSet" id="icmdInstallPackages" priority="0x0100" type="Button">
        <Parent guid="guidRToolsCmdSet" id="packagesSubMenuGroup"/>
        <Icon guid="ImageCatalogGuid" id="Package"/>
        <CommandFlag>IconIsMoniker</CommandFlag>
        <CommandFlag>DefaultDisabled</CommandFlag>
        <Strings>
          <ButtonText>Install...</ButtonText>
          <MenuText>&amp;Install...</MenuText>
          <CommandName>Install Packages</CommandName>
        </Strings>
      </Button>

      <Button guid="guidRToolsCmdSet" id="icmdCheckForPackageUpdates" priority="0x0200" type="Button">
        <Parent guid="guidRToolsCmdSet" id="packagesSubMenuGroup"/>
        <CommandFlag>DefaultDisabled</CommandFlag>
        <Strings>
          <ButtonText>Check for Updates...</ButtonText>
          <MenuText>Check for &amp;Updates...</MenuText>
          <CommandName>Check For Package Updates</CommandName>
        </Strings>
      </Button>
      <!-- End Packages flyout -->

      <!-- Plots flyout -->
      <Button guid="guidRToolsCmdSet" id="icmdOpenPlot" priority="0x0100" type="Button">
        <Icon guid="guidVsShellIcons" id="cmdidVsShellOpen"/>
        <Strings>
          <ButtonText>Open...</ButtonText>
          <MenuText>&amp;Open...</MenuText>
          <CommandName>Open Plot</CommandName>
        </Strings>
      </Button>

      <Button guid="guidRToolsCmdSet" id="icmdSavePlot" priority="0x0200" type="Button">
        <Icon guid="guidVsShellIcons" id="cmdidVsShellSave"/>
        <CommandFlag>DefaultDisabled</CommandFlag>
        <Strings>
          <ButtonText>Save As...</ButtonText>
          <MenuText>Save &amp;As...</MenuText>
          <CommandName>Save Plot As</CommandName>
        </Strings>
      </Button>

      <Button guid="guidRToolsCmdSet" id="icmdExportPlot" priority="0x0300" type="Button">
        <Icon guid="ImageCatalogGuid" id="Export"/>
        <CommandFlag>IconIsMoniker</CommandFlag>
        <CommandFlag>DefaultDisabled</CommandFlag>
        <Strings>
          <ButtonText>&amp;Export...</ButtonText>
          <CommandName>Export Plot</CommandName>
        </Strings>
      </Button>

      <Button guid="guidRToolsCmdSet" id="icmdFixPlot" priority="0x0400" type="Button">
        <Icon guid="guidVsShellIcons" id="cmdidVsShellPinTab"/>
        <CommandFlag>DefaultDisabled</CommandFlag>
        <Strings>
          <ButtonText>&amp;Fix</ButtonText>
          <CommandName>Fix Plot Window</CommandName>
        </Strings>
      </Button>

      <Button guid="guidRToolsCmdSet" id="icmdPrintPlot" priority="0x0200" type="Button">
        <Icon guid="ImageCatalogGuid" id="Print"/>
        <CommandFlag>IconIsMoniker</CommandFlag>
        <CommandFlag>DefaultDisabled</CommandFlag>
        <Strings>
          <ButtonText>&amp;Print...</ButtonText>
          <CommandName>Print Plot</CommandName>
        </Strings>
      </Button>

      <Button guid="guidRToolsCmdSet" id="icmdZoomInPlot" priority="0x0100" type="Button">
        <Icon guid="ImageCatalogGuid" id="ZoomIn"/>
        <CommandFlag>IconIsMoniker</CommandFlag>
        <CommandFlag>DefaultDisabled</CommandFlag>
        <Strings>
          <ButtonText>Zoom In</ButtonText>
          <MenuText>Zoom &amp;In</MenuText>
          <CommandName>Zoom In Plot</CommandName>
        </Strings>
      </Button>

      <Button guid="guidRToolsCmdSet" id="icmdZoomOutPlot" priority="0x0200" type="Button">
        <Icon guid="ImageCatalogGuid" id="ZoomOut"/>
        <CommandFlag>IconIsMoniker</CommandFlag>
        <CommandFlag>DefaultDisabled</CommandFlag>
        <Strings>
          <ButtonText>Zoom Out</ButtonText>
          <MenuText>Zoom &amp;Out</MenuText>
          <CommandName>Zoom Out Plot</CommandName>
        </Strings>
      </Button>

      <Button guid="guidRToolsCmdSet" id="icmdCopyPlot" priority="0x0100" type="Button">
        <Icon guid="guidVsShellIcons" id="cmdidVsShellCopy"/>
        <CommandFlag>DefaultDisabled</CommandFlag>
        <Strings>
          <ButtonText>Copy to Clipboard</ButtonText>
          <MenuText>&amp;Copy to Clipboard</MenuText>
          <CommandName>Copy Plot To Clipboard</CommandName>
        </Strings>
      </Button>
      <!-- End Plots flyout -->

      <!-- Data flyout -->
      <Button guid="guidRToolsCmdSet" id="icmdImportDatasetUrl" priority="0x0100" type="Button">
        <Parent guid="guidRToolsCmdSet" id="dataSubMenuGroup"/>
        <Icon guid="ImageCatalogGuid" id="WebFile"/>
        <CommandFlag>IconIsMoniker</CommandFlag>
        <CommandFlag>DefaultDisabled</CommandFlag>
        <Strings>
          <ButtonText>Import From Web URL...</ButtonText>
          <MenuText>Import From Web &amp;URL...</MenuText>
          <CommandName>Import Dataset From Web Url</CommandName>
        </Strings>
      </Button>

      <Button guid="guidRToolsCmdSet" id="icmdImportDatasetTextFile" priority="0x0200" type="Button">
        <Parent guid="guidRToolsCmdSet" id="dataSubMenuGroup"/>
        <Icon guid="ImageCatalogGuid" id="DatabaseFile"/>
        <CommandFlag>IconIsMoniker</CommandFlag>
        <CommandFlag>DefaultDisabled</CommandFlag>
        <Strings>
          <ButtonText>Import From Text File...</ButtonText>
          <MenuText>Import From &amp;Text File...</MenuText>
          <CommandName>Import Dataset From Text File</CommandName>
        </Strings>
      </Button>
      <!-- End Data flyout -->

      <!-- Publish flyout -->
      <Button guid="guidMdToolsCmdSet" id="cmdidPreviewHtml" priority="0x0100" type="Button">
        <Parent guid="guidRToolsCmdSet" id="publishPreviewSubMenuGroup"/>
        <Icon guid="ImageCatalogGuid" id="HTMLFile"/>
        <CommandFlag>IconIsMoniker</CommandFlag>
        <CommandFlag>DefaultDisabled</CommandFlag>
        <Strings>
          <ButtonText>Preview HTML</ButtonText>
          <CommandName>Preview HTML</CommandName>
        </Strings>
      </Button>

      <Button guid="guidMdToolsCmdSet" id="cmdidPreviewPdf" priority="0x0200" type="Button">
        <Parent guid="guidRToolsCmdSet" id="publishPreviewSubMenuGroup"/>
        <Icon guid="pdfIconGuid" id="pdfIcon"/>
        <CommandFlag>DefaultDisabled</CommandFlag>
        <Strings>
          <ButtonText>Preview PDF</ButtonText>
          <CommandName>Preview PDF</CommandName>
        </Strings>
      </Button>

      <Button guid="guidMdToolsCmdSet" id="cmdidPreviewWord" priority="0x0300" type="Button">
        <Parent guid="guidRToolsCmdSet" id="publishPreviewSubMenuGroup"/>
        <Icon guid="ImageCatalogGuid" id="OfficeWord2013"/>
        <CommandFlag>IconIsMoniker</CommandFlag>
        <CommandFlag>DefaultDisabled</CommandFlag>
        <Strings>
          <ButtonText>Preview Word</ButtonText>
          <CommandName>Preview Word</CommandName>
        </Strings>
      </Button>

      <Button guid="guidMdToolsCmdSet" id="cmdidPublish" priority="0x0100" type="Button">
        <Parent guid="guidRToolsCmdSet" id="publishPublishSubMenuGroup"/>
        <Icon guid="ImageCatalogGuid" id="PublishAllWebSites"/>
        <CommandFlag>IconIsMoniker</CommandFlag>
        <CommandFlag>DefaultDisabled</CommandFlag>
        <Strings>
          <ButtonText>Publish...</ButtonText>
          <CommandName>Publish</CommandName>
        </Strings>
      </Button>

      <!-- End of Publish flyout -->

      <!-- Windows flyout -->
      <Button guid="guidRToolsCmdSet" id="icmdShowReplWindow" priority="0x0100" type="Button">
         <Icon guid="replWindowIconGuid" id="replWindowIcon"/>
        <Strings>
          <ButtonText>R Interactive</ButtonText>
          <MenuText>&amp;R Interactive</MenuText>
          <CommandName>Show R Interactive Window</CommandName>
        </Strings>
      </Button>

      <Button guid="guidRToolsCmdSet" id="icmdShowVariableExplorerWindow" priority="0x0200" type="Button">
        <Parent guid="guidRToolsCmdSet" id="windowsSubMenuGroup"/>
        <Icon guid="ImageCatalogGuid" id="VariableProperty"/>
        <CommandFlag>IconIsMoniker</CommandFlag>
        <Strings>
          <ButtonText>Variable Explorer</ButtonText>
          <MenuText>&amp;Variable Explorer</MenuText>
          <CommandName>Show Variable Explorer</CommandName>
        </Strings>
      </Button>

      <Button guid="guidRToolsCmdSet" id="icmdShowPlotWindow" priority="0x0300" type="Button">
        <Icon guid="ImageCatalogGuid" id="LineChart"/>
        <CommandFlag>IconIsMoniker</CommandFlag>
        <Strings>
          <ButtonText>Plots</ButtonText>
          <MenuText>&amp;Plots</MenuText>
          <CommandName>Show Plot Windows</CommandName>
        </Strings>
      </Button>

      <Button guid="guidRToolsCmdSet" id="icmdShowHistoryWindow" priority="0x0400" type="Button">
        <!--<Parent guid="guidRToolsCmdSet" id="windowsSubMenuGroup"/>-->
        <Icon guid="ImageCatalogGuid" id="ShowFullHistory"/>
        <CommandFlag>IconIsMoniker</CommandFlag>
        <Strings>
          <ButtonText>History</ButtonText>
          <MenuText>&amp;History</MenuText>
          <CommandName>Show History Window</CommandName>
        </Strings>
      </Button>

      <Button guid="guidRToolsCmdSet" id="icmdShowPackagesWindow" priority="0x0400" type="Button">
        <!--<Parent guid="guidRToolsCmdSet" id="windowsSubMenuGroup"/>-->
        <Icon guid="ImageCatalogGuid" id="Package"/>
        <CommandFlag>IconIsMoniker</CommandFlag>
        <Strings>
          <ButtonText>Packages</ButtonText>
          <MenuText>P&amp;ackages</MenuText>
          <CommandName>Show Packages Window</CommandName>
        </Strings>
      </Button>
      <!-- End Windows flyout -->

      <!-- Feedback flyout -->
      <Button guid="guidRToolsCmdSet" id="icmdSendSmile" priority="0x0100" type="Button">
        <Parent guid="guidRToolsCmdSet" id="feedbackSubMenuGroup"/>
        <Icon guid="ImageCatalogGuid" id="FeedbackSmile"/>
        <CommandFlag>IconIsMoniker</CommandFlag>
        <Strings>
          <ButtonText>Send &amp;Smile...</ButtonText>
          <CommandName>Send R Smile</CommandName>
        </Strings>
      </Button>

      <Button guid="guidRToolsCmdSet" id="icmdSendFrown" priority="0x0200" type="Button">
        <Parent guid="guidRToolsCmdSet" id="feedbackSubMenuGroup"/>
        <Icon guid="ImageCatalogGuid" id="FeedbackFrown"/>
        <CommandFlag>IconIsMoniker</CommandFlag>
        <Strings>
          <ButtonText>Send &amp;Frown...</ButtonText>
          <CommandName>Send R Frown</CommandName>
        </Strings>
      </Button>
      <!-- End Windows flyout -->

      <!-- Options... (last in the top level menu) -->
      <Button guid="guidRToolsCmdSet" id="icmdGoToREditorOptions" priority="0x0100" type="Button">
        <Parent guid="guidRToolsCmdSet" id="toolsOptionsGroup"/>
        <Icon guid="ImageCatalogGuid" id="SettingsFile"/>
        <CommandFlag>IconIsMoniker</CommandFlag>
        <Strings>
          <ButtonText>&amp;Editor Options...</ButtonText>
          <CommandName>R Editor Options</CommandName>
        </Strings>
      </Button>

      <Button guid="guidRToolsCmdSet" id="icmdGoToRToolsOptions" priority="0x0200" type="Button">
        <Parent guid="guidRToolsCmdSet" id="toolsOptionsGroup"/>
        <Icon guid="guidVsShellIcons" id="cmdidVsShellOptions"/>
        <Strings>
          <ButtonText>&amp;Options...</ButtonText>
          <CommandName>R Tools Options</CommandName>
        </Strings>
      </Button>
      <!-- End top level menu -->

      <Button guid="guidRToolsCmdSet" id="icmdGoToFormattingOptions" priority="0x0200" type="Button">
        <Parent guid="guidRToolsCmdSet" id="groupRContextFormat"/>
        <Strings>
          <ButtonText>Formatting &amp;Options...</ButtonText>
          <CommandName>RFormattingOptions</CommandName>
        </Strings>
      </Button>

      <Button guid="guidRToolsCmdSet" id="icmdSourceRScript" priority="0x0100" type="Button">
        <Icon guid="ImageCatalogGuid" id="Run"/>
        <CommandFlag>IconIsMoniker</CommandFlag>
        <Strings>
          <ButtonText>Source R Script</ButtonText>
          <MenuText>&amp;Source R Script</MenuText>
          <CommandName>Source R Script</CommandName>
        </Strings>
      </Button>

    </Buttons>
  </Commands>

  <Commands package="MarkdownPackage">
    <Menus>
      <!-- RD editor context menu -->
      <Menu guid="guidMdToolsCmdSet" id="mdEditorContextMenu" type="Context">
        <Strings>
          <ButtonText>MD Context</ButtonText>
        </Strings>
      </Menu>
      <!-- Preview flyout -->
      <Menu guid="guidMdToolsCmdSet" id="previewSubMenu" type="Menu" priority="0x100">
        <Parent guid="guidMdToolsCmdSet" id="groupPreview"/>
        <Strings>
          <ButtonText>Preview</ButtonText>
        </Strings>
      </Menu>
      <!-- RD editor context menu -->
    </Menus>

    <Groups>
      <!-- MD code editor context menu groups -->
      <Group guid="guidMdToolsCmdSet" id="groupPreview" priority="0x0200">
        <Parent guid="guidMdToolsCmdSet" id="mdEditorContextMenu"/>
      </Group>

      <Group guid="guidMdToolsCmdSet" id="groupPreviewSubMenu" priority="0x0100">
        <Parent guid="guidMdToolsCmdSet" id="previewSubMenu"/>
      </Group>

      <Group guid="guidMdToolsCmdSet" id="groupPublish" priority="0x0300">
        <Parent guid="guidMdToolsCmdSet" id="mdEditorContextMenu"/>
      </Group>
      <!-- End MD code editor context menu groups -->
    </Groups>

    <Buttons>
      <!-- Preview menu item (in MD/RMD with flyout submenu -->
      <Button guid="guidMdToolsCmdSet" id="cmdidPreview" priority="0x0101" type="Button">
        <Parent guid="guidMdToolsCmdSet" id="groupPreview"/>
        <CommandFlag>DefaultInvisible</CommandFlag>
        <CommandFlag>DynamicVisibility</CommandFlag>
        <Strings>
          <ButtonText>Pre&amp;view</ButtonText>
        </Strings>
      </Button>

      <!-- Preview flyout menu items -->
      <Button guid="guidMdToolsCmdSet" id="cmdidPreviewHtml" priority="0x0101" type="Button">
        <Parent guid="guidMdToolsCmdSet" id="groupPreviewSubMenu"/>
        <CommandFlag>DefaultInvisible</CommandFlag>
        <CommandFlag>DynamicVisibility</CommandFlag>
        <Strings>
          <ButtonText>HTML</ButtonText>
        </Strings>
      </Button>

      <Button guid="guidMdToolsCmdSet" id="cmdidPreviewPdf" priority="0x0102" type="Button">
        <Parent guid="guidMdToolsCmdSet" id="groupPreviewSubMenu"/>
        <CommandFlag>DefaultInvisible</CommandFlag>
        <CommandFlag>DynamicVisibility</CommandFlag>
        <Strings>
          <ButtonText>PDF</ButtonText>
        </Strings>
      </Button>

      <Button guid="guidMdToolsCmdSet" id="cmdidPreviewWord" priority="0x0103" type="Button">
        <Parent guid="guidMdToolsCmdSet" id="groupPreviewSubMenu"/>
        <CommandFlag>DefaultInvisible</CommandFlag>
        <CommandFlag>DynamicVisibility</CommandFlag>
        <Strings>
          <ButtonText>Word</ButtonText>
        </Strings>
      </Button>
      <!-- End Preview flyout menu items -->

      <Button guid="guidMdToolsCmdSet" id="cmdidPublish" priority="0x0104" type="Button">
        <Parent guid="guidMdToolsCmdSet" id="groupPreview"/>
        <Icon guid="ImageCatalogGuid" id="PublishAllWebSites"/>
        <CommandFlag>IconIsMoniker</CommandFlag>
        <CommandFlag>DefaultInvisible</CommandFlag>
        <CommandFlag>DynamicVisibility</CommandFlag>
        <Strings>
          <ButtonText>&amp;Publish</ButtonText>
        </Strings>
      </Button>
    </Buttons>

    <!--The bitmaps section is used to define the bitmaps that are used for the commands.-->
    <Bitmaps>
      <Bitmaps>
        <Bitmap guid="pdfIconGuid" href="Images\pdf.bmp" usedList="pdfIcon" />
        <Bitmap guid="replWindowIconGuid" href="Images\ReplWindowIcon.png" usedList="replWindowIcon" />
      </Bitmaps>
    </Bitmaps>
  </Commands>

  <CommandPlacements>
    <!-- R code editor context menu -->
    <!-- Clipboard group -->
    <CommandPlacement guid="guidSHLMainMenu" id="IDG_VS_EDIT_CUTCOPY" priority="0x0100">
      <Parent guid="guidRToolsCmdSet" id="rCodeEditorContextMenu"/>
    </CommandPlacement>

    <CommandPlacement guid="guidVSStd11" id="cmdidExecuteSelectionInInteractive" priority="0x100">
      <Parent guid="guidRToolsCmdSet" id="groupRContextRepl"/>
    </CommandPlacement>

    <CommandPlacement guid="guidRToolsCmdSet" id="icmdSourceRScript" priority="0x200">
      <Parent guid="guidRToolsCmdSet" id="groupRContextRepl"/>
    </CommandPlacement>

    <!-- Formatting group -->
    <CommandPlacement guid="guidVSStd2K" id="ECMD_FORMATSELECTION" priority="0x100">
      <Parent guid="guidRToolsCmdSet" id="groupRContextFormat"/>
    </CommandPlacement>

    <!-- End R code editor context menu -->

    <!-- RD/RDM code editor context menu -->
    <!-- Clipboard group -->
    <CommandPlacement guid="guidSHLMainMenu" id="IDG_VS_EDIT_CUTCOPY" priority="0x0100">
      <Parent guid="guidMdToolsCmdSet" id="mdEditorContextMenu"/>
    </CommandPlacement>

    <!-- Show plot window -->
    <CommandPlacement guid="guidRToolsCmdSet" id="icmdShowPlotWindow" priority="0x0500">
      <Parent guid="guidRToolsCmdSet" id="windowsSubMenuGroup"/>
    </CommandPlacement>

    <!-- Show R Interactive -->
    <CommandPlacement guid="guidRToolsCmdSet" id="icmdShowReplWindow" priority="0x0500">
      <Parent guid="guidSHLMainMenu" id="IDG_VS_WNDO_OTRWNDWS1"/>
    </CommandPlacement>

    <CommandPlacement guid="guidRToolsCmdSet" id="icmdShowReplWindow" priority="0x0100">
      <Parent guid="guidRToolsCmdSet" id="windowsSubMenuGroup"/>
    </CommandPlacement>

    <CommandPlacement guid="guidRToolsCmdSet" id="icmdZoomInPlot" priority="0x0100">
      <Parent guid="guidRToolsCmdSet" id="plotSubMenuZoomGroup"/>
    </CommandPlacement>

    <CommandPlacement guid="guidRToolsCmdSet" id="icmdZoomOutPlot" priority="0x0200">
      <Parent guid="guidRToolsCmdSet" id="plotSubMenuZoomGroup"/>
    </CommandPlacement>

    <!-- Plot submenu -->
    <CommandPlacement guid="guidRToolsCmdSet" id="icmdOpenPlot" priority="0x0100">
      <Parent guid="guidRToolsCmdSet" id="plotSubMenuFileGroup"/>
    </CommandPlacement>

    <CommandPlacement guid="guidRToolsCmdSet" id="icmdSavePlot" priority="0x0200">
      <Parent guid="guidRToolsCmdSet" id="plotSubMenuFileGroup"/>
    </CommandPlacement>

    <CommandPlacement guid="guidRToolsCmdSet" id="icmdExportPlot" priority="0x0300">
      <Parent guid="guidRToolsCmdSet" id="plotSubMenuFileGroup"/>
    </CommandPlacement>

    <CommandPlacement guid="guidRToolsCmdSet" id="icmdFixPlot" priority="0x0400">
      <Parent guid="guidRToolsCmdSet" id="plotSubMenuFileGroup"/>
    </CommandPlacement>

    <CommandPlacement guid="guidRToolsCmdSet" id="icmdPrintPlot" priority="0x0100">
      <Parent guid="guidRToolsCmdSet" id="plotSubMenuPrintGroup"/>
    </CommandPlacement>

    <CommandPlacement guid="guidRToolsCmdSet" id="icmdCopyPlot" priority="0x0100">
      <Parent guid="guidRToolsCmdSet" id="plotSubMenuCopyGroup"/>
    </CommandPlacement>

    <CommandPlacement guid="guidRToolsCmdSet" id="icmdZoomInPlot" priority="0x0100">
      <Parent guid="guidRToolsCmdSet" id="plotSubMenuZoomGroup"/>
    </CommandPlacement>

    <CommandPlacement guid="guidRToolsCmdSet" id="icmdZoomOutPlot" priority="0x0200">
      <Parent guid="guidRToolsCmdSet" id="plotSubMenuZoomGroup"/>
    </CommandPlacement>

    <!-- Plot window toolbar -->
    <CommandPlacement guid="guidRToolsCmdSet" id="icmdOpenPlot" priority="0x0100">
      <Parent guid="guidRToolsCmdSet" id="plotToolbarFileGroup"/>
    </CommandPlacement>

    <CommandPlacement guid="guidRToolsCmdSet" id="icmdSavePlot" priority="0x0200">
      <Parent guid="guidRToolsCmdSet" id="plotToolbarFileGroup"/>
    </CommandPlacement>

    <CommandPlacement guid="guidRToolsCmdSet" id="icmdExportPlot" priority="0x0300">
      <Parent guid="guidRToolsCmdSet" id="plotToolbarFileGroup"/>
    </CommandPlacement>

    <CommandPlacement guid="guidRToolsCmdSet" id="icmdFixPlot" priority="0x0400">
      <Parent guid="guidRToolsCmdSet" id="plotToolbarFileGroup"/>
    </CommandPlacement>

    <CommandPlacement guid="guidRToolsCmdSet" id="icmdPrintPlot" priority="0x0100">
      <Parent guid="guidRToolsCmdSet" id="plotToolbarPrintGroup"/>
    </CommandPlacement>

    <CommandPlacement guid="guidRToolsCmdSet" id="icmdCopyPlot" priority="0x0100">
      <Parent guid="guidRToolsCmdSet" id="plotToolbarCopyGroup"/>
    </CommandPlacement>

    <CommandPlacement guid="guidRToolsCmdSet" id="icmdZoomInPlot" priority="0x0100">
      <Parent guid="guidRToolsCmdSet" id="plotToolbarZoomGroup"/>
    </CommandPlacement>

    <CommandPlacement guid="guidRToolsCmdSet" id="icmdZoomOutPlot" priority="0x0200">
      <Parent guid="guidRToolsCmdSet" id="plotToolbarZoomGroup"/>
    </CommandPlacement>

    <CommandPlacement guid="guidVSStd11" id="cmdidExecuteSelectionInInteractive" priority="0x0400">
      <Parent guid="guidRToolsCmdSet" id="sessionSubMenuEditorGroup"/>
    </CommandPlacement>

    <CommandPlacement guid="guidRToolsCmdSet" id="icmdSourceRScript" priority="0x0410">
      <Parent guid="guidRToolsCmdSet" id="sessionSubMenuEditorGroup"/>
    </CommandPlacement>

    <CommandPlacement guid="guidRToolsCmdSet" id="icmdInterruptR" priority="0x0400">
      <Parent guid="guidRToolsCmdSet" id="sessionSubMenuRInteractiveGroup"/>
    </CommandPlacement>

    <CommandPlacement guid="guidRToolsCmdSet" id="icmdAttachDebugger" priority="0x0450">
      <Parent guid="guidRToolsCmdSet" id="sessionSubMenuRInteractiveGroup"/>
    </CommandPlacement>

  </CommandPlacements>

  <KeyBindings>
    <KeyBinding guid="guidRToolsCmdSet" id="icmdSourceRScript" editor="CMDUIGUID_R_EDITOR" key1="R" mod1="CONTROL" key2="S" mod2="CONTROL" />
    <KeyBinding guid="guidRToolsCmdSet" id="icmdShowReplWindow" editor="guidVSStd97" key1="R" mod1="CONTROL" key2="C" mod2="CONTROL"/>
    <KeyBinding guid="guidVSStd11" id="cmdidExecuteLineInInteractive" editor="CMDUIGUID_R_EDITOR" key1="VK_RETURN" mod1="CONTROL" key2="VK_RETURN" mod2="CONTROL"/>
  </KeyBindings>

  <UsedCommands>
    <UsedCommand guid="guidVSStd97" id="cmdidCut" />
    <UsedCommand guid="guidVSStd97" id="cmdidCopy" />
    <UsedCommand guid="guidVSStd97" id="cmdidPaste" />
    <UsedCommand guid="guidVSStd97" id="cmdidDelete" />
    <UsedCommand guid="guidVSStd2K" id="ECMD_FORMATDOCUMENT" />
    <UsedCommand guid="guidVSStd2K" id="ECMD_FORMATSELECTION" />
    <UsedCommand guid="guidVSStd2K" id="ECMD_HELP" />
    <UsedCommand guid="guidVSStd2K" id="ECMD_HELPKEYWORD" />
    <UsedCommand guid="guidVSStd97" id="cmdidF1Help" />
    <!-- ECMD_OPENLINEABOVE is usually bound to Ctrl+Enter which R users want for 'Send to REPL -->
    <UsedCommand guid="guidVSStd2K" id="ECMD_OPENLINEABOVE"/>
    <UsedCommand guid="guidVSStd11" id="cmdidInteractiveSessionInterrupt" />
    <UsedCommand guid="guidVSStd11" id="cmdidInteractiveSessionRestart" />
    <UsedCommand guid="guidVSStd11" id="cmdidExecuteSelectionInInteractive" />
    <UsedCommand guid="guidVSStd11" id="cmdidExecuteLineInInteractive"  />
    <UsedCommand guid="guidVSStd97" id="cmdidVsShellZoomIn"  />
    <UsedCommand guid="guidVSStd97" id="cmdidVsShellZoomOut"  />
  </UsedCommands>

  <Symbols>
    <!-- Package GUID -->
    <GuidSymbol name="RToolsPackage" value="{6D7C5336-C0CA-4857-A7E7-2E964EA836BF}" />
    <GuidSymbol name="guidCpsProjectFactory" value="{DA7A21FA-8162-4350-AD77-A8D1B671F3ED}" />
    <GuidSymbol name="MarkdownPackage" value="{C765E811-8EE4-4040-84FC-F4DCBC12E6C4}" />

    <!-- Markdown context menu -->
    <GuidSymbol name="guidMdToolsCmdSet" value="{0BF33C69-94C2-4985-81A0-2556F8DB88A6}">
      <!-- Markdown editor context menu -->
      <IDSymbol name="mdEditorContextMenu" value="300" />
      <IDSymbol name="previewSubMenu" value="130" />
      <IDSymbol name="groupPreview" value="135" />
      <IDSymbol name="groupPublish" value="145" />
      <IDSymbol name="groupPreviewSubMenu" value="200" />

      <!-- Preview in RD/RDM -->
      <IDSymbol name="cmdidPreview" value="600" />
      <IDSymbol name="cmdidPreviewHtml" value="601" />
      <IDSymbol name="cmdidPreviewPdf" value="602" />
      <IDSymbol name="cmdidPreviewWord" value="603" />
      <IDSymbol name="cmdidPublish" value="6103" />
    </GuidSymbol>

    <GuidSymbol name="guidRToolsCmdSet" value="{AD87578C-B324-44DC-A12A-B01A6ED5C6E3}">
      <!-- Context menu ids. See Microsoft.R.Editor\Commands -->
      <!-- R code editor context menu. -->
      <IDSymbol name="rCodeEditorContextMenu" value="100" />
      <!-- R code editor context menu formatting group: ECMD_FORMATSELECTION, icmdGoToFormattingOptions -->
      <IDSymbol name="groupRContextFormat" value="120" />
      <!-- R code editor context menu R group: cmdidSendToRepl, ... -->
      <IDSymbol name="groupRContextRepl" value="122" />
      <!-- R code editor context menu R group: cmdidSendToRepl, ... -->

      <!-- RTVS Command IDs -->
      <!-- General -->
      <IDSymbol name="icmdGoToFormattingOptions" value="400" />
      <IDSymbol name="icmdGoToRToolsOptions" value="401" />
      <IDSymbol name="icmdGoToREditorOptions" value="402" />
      <IDSymbol name="icmdSendSmile" value="403" />
      <IDSymbol name="icmdSendFrown" value="404" />

      <!-- REPL-->
      <IDSymbol name="icmdLoadWorkspace" value="502" />
      <IDSymbol name="icmdSaveWorkspace" value="503" />
      <IDSymbol name="icmdSetWorkingDirectory" value="504" />
      <IDSymbol name="icmdRestartR" value="505" />
      <IDSymbol name="icmdInterruptR" value="506" />
      <IDSymbol name="icmdAttachDebugger" value="507" />
      <IDSymbol name="icmdSourceRScript" value="508" />

      <IDSymbol name="sessionSubMenuFileGroup" value="551"/>
      <IDSymbol name="sessionSubMenuRGroup" value="552"/>
      <IDSymbol name="sessionSubMenuDirectoryGroup" value="553"/>
      <IDSymbol name="sessionSubMenuRInteractiveGroup" value="554"/>
      <IDSymbol name="sessionSubMenuEditorGroup" value="555"/>

      <IDSymbol name="interactiveWindowContextGroup" value="570"/>
      <IDSymbol name="icmdRexecuteReplCmd" value="571"/>
      <IDSymbol name="icmdPasteReplCmd" value="572"/>

      <!-- Packages-->
      <IDSymbol name="icmdInstallPackages" value="601" />
      <IDSymbol name="icmdCheckForPackageUpdates" value="602" />

      <!-- Plots-->
      <IDSymbol name="icmdOpenPlot" value="701" />
      <IDSymbol name="icmdSavePlot" value="702" />
      <IDSymbol name="icmdFixPlot" value="703" />
      <IDSymbol name="icmdExportPlot" value="704" />
      <IDSymbol name="icmdPrintPlot" value="705" />
      <IDSymbol name="icmdCopyPlot" value="707" />
      <IDSymbol name="icmdZoomInPlot" value="708" />
      <IDSymbol name="icmdZoomOutPlot" value="709" />

      <IDSymbol name="plotSubMenu" value="750"/>
      <IDSymbol name="plotSubMenuFileGroup" value="751"/>
      <IDSymbol name="plotSubMenuPrintGroup" value="752"/>
      <IDSymbol name="plotSubMenuZoomGroup" value="753"/>
      <IDSymbol name="plotSubMenuCopyGroup" value="754"/>

      <!-- Data-->
      <IDSymbol name="icmdImportDataset" value="801" />
      <IDSymbol name="icmdImportDatasetUrl" value="802" />
      <IDSymbol name="icmdImportDatasetTextFile" value="803" />

      <!-- Window management-->
      <IDSymbol name="icmdShowReplWindow" value="901" />
      <IDSymbol name="icmdShowPlotWindow" value="902" />
      <IDSymbol name="icmdShowVariableExplorerWindow" value="903" />
      <IDSymbol name="icmdShowHistoryWindow" value="904" />
      <IDSymbol name="icmdShowPackagesWindow" value="905" />

      <IDSymbol name="plotToolbarFileGroup" value="0x1000" />
      <IDSymbol name="plotToolbarPrintGroup" value="0x1100" />
      <IDSymbol name="plotToolbarCopyGroup" value="0x1200" />
      <IDSymbol name="plotToolbarZoomGroup" value="0x1300" />
      <IDSymbol name="plotWindowToolBarId" value="0x2000" />

      <!-- Submenus-->
      <IDSymbol name="mainMenuGroup" value="0x100"/>
      <IDSymbol name="TopLevelMenu" value="0x2100" />
      <IDSymbol name="sessionSubMenu" value="0x2110"/>
      <IDSymbol name="packagesSubMenu" value="0x2120"/>
      <IDSymbol name="dataSubMenu" value="0x2130"/>
      <IDSymbol name="publishSubMenu" value="0x2150"/>
      <IDSymbol name="windowsSubMenu" value="0x2200"/>
      <IDSymbol name="toolsOptionsGroup" value="0x2300"/>
      <IDSymbol name="windowsSubMenuGroup" value="0x2310"/>
      <IDSymbol name="packagesSubMenuGroup" value="0x2320"/>
      <IDSymbol name="dataSubMenuGroup" value="0x2340"/>
      <IDSymbol name="publishSubMenuGroup" value="0x2350"/>
      <IDSymbol name="publishPreviewSubMenuGroup" value="0x2360"/>
      <IDSymbol name="publishPublishSubMenuGroup" value="0x2370"/>
      <IDSymbol name="feedbackSubMenu" value="0x2380"/>
      <IDSymbol name="feedbackSubMenuGroup" value="0x2390"/>
    </GuidSymbol>

    <!-- R Editor Factory Guid -->
    <GuidSymbol name="CMDUIGUID_R_EDITOR" value="{EE606CC0-077A-4FDE-91C3-24EC012C8389}" />
    <!-- Markdown Editor Factory Guid -->
    <GuidSymbol name="CMDUIGUID_MD_EDITOR" value="{998B021A-4AA4-41C5-A4C0-205470AC4BC4}" />

    <GuidSymbol name="pdfIconGuid" value="{A5D7DC8A-C1BA-4A2D-BD76-DEEB65A63BE9}">
      <IDSymbol name="pdfIcon" value="1" />
    </GuidSymbol>

    <!-- InteractiveWindow Guid -->
    <GuidSymbol name="guidInteractiveWindowCmdSet" value="{00B8868B-F9F5-4970-A048-410B05508506}">
      <IDSymbol name="menuIdInteractiveToolbar" value="0x2000"/>
      <IDSymbol name="menuIdInteractiveContextMenu" value="0x2100" />
    </GuidSymbol>

    <GuidSymbol name="replWindowIconGuid" value="{440CC57F-1433-43FB-892E-ECE1A72201FD}">
      <IDSymbol name="replWindowIcon" value="1" />
    </GuidSymbol>
  </Symbols>
</CommandTable><|MERGE_RESOLUTION|>--- conflicted
+++ resolved
@@ -166,19 +166,15 @@
         <Parent guid="guidRToolsCmdSet" id="sessionSubMenu"/>
       </Group>
 
-<<<<<<< HEAD
       <Group guid="guidRToolsCmdSet" id="interactiveWindowContextGroup" priority="0x0250">
         <Parent guid="guidInteractiveWindowCmdSet" id="menuIdInteractiveContextMenu"/>
       </Group>
 
-      <Group guid="guidRToolsCmdSet" id="sessionSubMenuDirectoryGroup" priority="0x0300">
-=======
       <Group guid="guidRToolsCmdSet" id="sessionSubMenuEditorGroup" priority="0x0550">
         <Parent guid="guidRToolsCmdSet" id="sessionSubMenu"/>
       </Group>
 
       <Group guid="guidRToolsCmdSet" id="sessionSubMenuDirectoryGroup" priority="0x0650">
->>>>>>> f94353bb
         <Parent guid="guidRToolsCmdSet" id="sessionSubMenu"/>
       </Group>
 
