--- conflicted
+++ resolved
@@ -373,16 +373,16 @@
         <Parent guid="guidInteractiveWindowCmdSet" id="menuIdInteractiveToolbar"/>
       </Group>
 
-<<<<<<< HEAD
+
       <Group guid="guidRToolsCmdSet" id="projectNodeContextMenuGroup" priority="0x300" />
       <Group guid="guidRToolsCmdSet" id="projectAddItemContextMenuGroup" priority="0x310" />
       <Group guid="guidRToolsCmdSet" id="projectCmdPromptContextMenuGroup" priority="0x320" />
-=======
+
       <!-- Variable Window toolbar -->
       <Group guid="guidRToolsCmdSet" id="variableDataGroup" priority="0x0100">
         <Parent guid="guidRToolsCmdSet" id="variableWindowToolBarId"/>
       </Group>
->>>>>>> ec32043f
+
     </Groups>
 
     <Buttons>
@@ -1499,7 +1499,7 @@
       <Parent guid="guidRToolsCmdSet" id="interactiveWindowSnippetsGroup"/>
     </CommandPlacement>
 
-<<<<<<< HEAD
+
     <CommandPlacement guid="guidRToolsCmdSet" id="projectNodeContextMenuGroup">
       <Parent guid="guidSHLMainMenu" id="IDM_VS_CTXT_ITEMNODE"/>
     </CommandPlacement>
@@ -1528,11 +1528,10 @@
     </CommandPlacement>
     <CommandPlacement guid="guidRToolsCmdSet" id="projectCmdPromptContextMenuGroup">
       <Parent guid="guidSHLMainMenu" id="IDM_VS_CTXT_PROJNODE"/>
-=======
+
     <!-- Variable Explorer toolbar -->
     <CommandPlacement guid="guidRToolsCmdSet" id="icmdImportDatasetTextFile" priority="0x0100">
       <Parent guid="guidRToolsCmdSet" id="variableDataGroup"/>
->>>>>>> ec32043f
     </CommandPlacement>
   </CommandPlacements>
 
