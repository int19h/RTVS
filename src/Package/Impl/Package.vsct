﻿<?xml version="1.0" encoding="utf-8"?>
<CommandTable xmlns="http://schemas.microsoft.com/VisualStudio/2005-10-18/CommandTable" xmlns:xs="http://www.w3.org/2001/XMLSchema">

  <Extern href="stdidcmd.h" />
  <Extern href="vsshlids.h" />
  <Extern href="vsshell\shellicons.h" />
  <Extern href="sharedids.h"/>
  <Extern href="VSDbgCmd.h"/>
  <Extern href="VsDebugGuids.h"/>

  <!-- ImageCatalog icons from the ImageService-->
  <!-- See http://glyphlist.azurewebsites.net/knownmonikers -->
  <Include href="KnownImageIds.vsct" />

  <Commands package="RToolsPackage">
    <Menus>
      <!-- R code editor context menu -->
      <Menu guid="guidRToolsCmdSet" id="rCodeEditorContextMenu" type="Context">
        <CommandFlag>DontCache</CommandFlag>
        <CommandFlag>TextChanges</CommandFlag>
        <CommandFlag>DynamicVisibility</CommandFlag>
        <Strings>
          <ButtonText>R Context</ButtonText>
        </Strings>
      </Menu>
      <!-- End R code editor context menu -->

      <!-- R history context menu -->
      <Menu guid="guidRToolsCmdSet" id="rHistoryContextMenu" type="Context">
        <CommandFlag>DontCache</CommandFlag>
        <CommandFlag>TextChanges</CommandFlag>
        <CommandFlag>DynamicVisibility</CommandFlag>
        <Strings>
          <ButtonText>R History Context</ButtonText>
        </Strings>
      </Menu>
      <!-- End R history context context menu -->

      <!-- R debugger Autos/Locals/Watch context menu -->
      <Menu guid="guidRToolsCmdSet" id="debuggerRContextMenu" priority="0x0301" type="Context">
        <Parent guid="guidVSDebugGroup" id="IDG_DEBUG_DISPLAY"/>
        <Strings>
          <ButtonText>&amp;R</ButtonText>
        </Strings>
      </Menu>

      <!-- Plot window toolbar -->
      <Menu guid="guidRToolsCmdSet" id="plotWindowToolBarId" type="ToolWindowToolbar" priority="0x100">
        <Parent guid="guidRToolsCmdSet" id="0" />
        <CommandFlag>DefaultDocked</CommandFlag>
        <CommandFlag>NoToolbarClose</CommandFlag>
        <CommandFlag>AlwaysCreate</CommandFlag>
        <CommandFlag>TextChanges</CommandFlag>
        <Strings>
          <ButtonText>Plot Window</ButtonText>
          <CommandName>Plot Window</CommandName>
        </Strings>
      </Menu>

      <!-- Help window toolbar -->
      <Menu guid="guidRToolsCmdSet" id="helpWindowToolBarId" type="ToolWindowToolbar" priority="0x100">
        <Parent guid="guidRToolsCmdSet" id="0" />
        <CommandFlag>DefaultDocked</CommandFlag>
        <CommandFlag>NoToolbarClose</CommandFlag>
        <CommandFlag>AlwaysCreate</CommandFlag>
        <Strings>
          <ButtonText>R Help Window</ButtonText>
          <CommandName>R Help Window</CommandName>
        </Strings>
      </Menu>

      <!-- History window toolbar -->
      <Menu guid="guidRToolsCmdSet" id="historyWindowToolBarId" type="ToolWindowToolbar" priority="0x100">
        <Parent guid="guidRToolsCmdSet" id="0" />
        <CommandFlag>DefaultDocked</CommandFlag>
        <CommandFlag>NoToolbarClose</CommandFlag>
        <CommandFlag>AlwaysCreate</CommandFlag>
        <Strings>
          <ButtonText>R History Window</ButtonText>
          <CommandName>R History Window</CommandName>
        </Strings>
      </Menu>

      <!-- Variable Explorer toolbar -->
      <Menu guid="guidRToolsCmdSet" id="variableWindowToolBarId" type="ToolWindowToolbar" priority="0x100">
        <Parent guid="guidRToolsCmdSet" id="0" />
        <CommandFlag>DefaultDocked</CommandFlag>
        <CommandFlag>NoToolbarClose</CommandFlag>
        <CommandFlag>AlwaysCreate</CommandFlag>
        <CommandFlag>TextChanges</CommandFlag>
        <Strings>
          <ButtonText>Variable Explorer</ButtonText>
          <CommandName>Variable Explorer</CommandName>
        </Strings>
      </Menu>
      
      <!-- Top Level 'R Tools' menu -->
      <Menu guid="guidRToolsCmdSet" id="TopLevelMenu" priority="0x1000" type="Menu">
        <Parent guid="guidSHLMainMenu" id="IDG_VS_MM_TOOLSADDINS" />
        <Strings>
          <ButtonText>&amp;R Tools</ButtonText>
          <MenuText>&amp;R Tools</MenuText>
        </Strings>
      </Menu>

      <!-- Workspace flyout -->
      <Menu guid="guidRToolsCmdSet" id="sessionSubMenu" type="Menu" priority="0x0100">
        <Parent guid="guidRToolsCmdSet" id="mainMenuGroup"/>
        <Strings>
          <ButtonText>&amp;Session</ButtonText>
        </Strings>
      </Menu>

      <!-- Packages flyout -->
      <Menu guid="guidRToolsCmdSet" id="packagesSubMenu" type="Menu" priority="0x0200">
        <!--<Parent guid="guidRToolsCmdSet" id="mainMenuGroup"/>-->
        <Strings>
          <ButtonText>P&amp;ackages</ButtonText>
        </Strings>
      </Menu>

      <!-- Plots flyout -->
      <Menu guid="guidRToolsCmdSet" id="plotSubMenu" type="Menu" priority="0x0300">
        <Parent guid="guidRToolsCmdSet" id="mainMenuGroup"/>
        <Strings>
          <ButtonText>&amp;Plots</ButtonText>
        </Strings>
      </Menu>

      <!-- Data flyout -->
      <Menu guid="guidRToolsCmdSet" id="dataSubMenu" type="Menu" priority="0x0400">
        <!--<Parent guid="guidRToolsCmdSet" id="mainMenuGroup"/>-->
        <Strings>
          <ButtonText>&amp;Data</ButtonText>
        </Strings>
      </Menu>

      <!-- Publish flyout -->
      <Menu guid="guidRToolsCmdSet" id="publishSubMenu" type="Menu" priority="0x0500">
        <Parent guid="guidRToolsCmdSet" id="mainMenuGroup"/>
        <Strings>
          <ButtonText>P&amp;ublish</ButtonText>
        </Strings>
      </Menu>

      <!-- RTVS Documentation flyout -->
      <Menu guid="guidRToolsCmdSet" id="rtvsDocsSubMenu" type="Menu" priority="0x100">
        <Parent guid="guidRToolsCmdSet" id="docsGroup"/>
        <Strings>
          <ButtonText>RTVS Doc&amp;umentation and Samples</ButtonText>
        </Strings>
      </Menu>

      <!-- R Documentation flyout -->
      <Menu guid="guidRToolsCmdSet" id="rDocsSubMenu" type="Menu" priority="0x200">
        <Parent guid="guidRToolsCmdSet" id="docsGroup"/>
        <Strings>
          <ButtonText>R &amp;Documentation</ButtonText>
        </Strings>
      </Menu>

      <!-- Feedback flyout -->
      <Menu guid="guidRToolsCmdSet" id="feedbackSubMenu" type="Menu" priority="0x300">
        <Parent guid="guidRToolsCmdSet" id="docsGroup"/>
        <Strings>
          <ButtonText>&amp;Feedback</ButtonText>
        </Strings>
      </Menu>

      <!-- Windows flyout -->
      <Menu guid="guidRToolsCmdSet" id="windowsSubMenu" type="Menu" priority="0x1000">
        <Parent guid="guidRToolsCmdSet" id="mainMenuGroup"/>
        <Strings>
          <ButtonText>&amp;Windows</ButtonText>
        </Strings>
      </Menu>
    </Menus>

    <Combos>
      <!-- REPL current directory combo -->
      <Combo guid="guidRToolsCmdSet" id="icmdSetWorkingDirectory" defaultWidth="140"
             idCommandList="icmdGetWorkingDirectoryList" priority="0x100" type="DropDownCombo">
        <Parent guid="guidRToolsCmdSet" id="sessionToolbarDirectoryGroup"/>
        <CommandFlag>StretchHorizontally</CommandFlag>
        <CommandFlag>ComboCommitsOnDrop</CommandFlag>
        <CommandFlag>DynamicVisibility</CommandFlag>
        <CommandFlag>DefaultInvisible</CommandFlag>
        <Strings>
          <ButtonText>Select Working Directory</ButtonText>
        </Strings>
      </Combo>
    </Combos>
    <!-- 
      In this section you can define new menu groups. A menu group is a container for 
      other menus or buttons (commands); from a visual point of view you can see the 
      group as the part of a menu contained between two lines. The parent of a group 
      must be a menu. 
    -->
    <Groups>
      <!-- R code editor context menu groups -->
      <!-- R Formatting -->
      <Group guid="guidRToolsCmdSet" id="groupRContextRepl" priority="0x0800">
        <Parent guid="guidRToolsCmdSet" id="rCodeEditorContextMenu"/>
      </Group>
      <Group guid="guidRToolsCmdSet" id="groupRContextFormat" priority="0x0850">
        <Parent guid="guidRToolsCmdSet" id="rCodeEditorContextMenu"/>
      </Group>
      <Group guid="guidRToolsCmdSet" id="groupRContextHelp" priority="0x0880">
        <Parent guid="guidRToolsCmdSet" id="rCodeEditorContextMenu"/>
      </Group>
      <!-- End R code editor context menu groups -->

      <!-- R debugger Autos/Locals/Watch context menu group -->
      <Group guid="guidRToolsCmdSet" id="groupRContextDebugger" priority="0x0000">
        <Parent guid="guidRToolsCmdSet" id="debuggerRContextMenu"/>
      </Group>

      <!-- Main menu group -->
      <Group guid="guidRToolsCmdSet" id="mainMenuGroup" priority="0x0000">
        <Parent guid="guidRToolsCmdSet" id="TopLevelMenu"/>
      </Group>

      <!-- Main menu groups-->
      <Group guid="guidRToolsCmdSet" id="docsGroup" priority="0x900">
        <Parent guid="guidRToolsCmdSet" id="TopLevelMenu"/>
      </Group>

      <Group guid="guidRToolsCmdSet" id="toolsOptionsGroup" priority="0x1000">
        <Parent guid="guidRToolsCmdSet" id="TopLevelMenu"/>
      </Group>

      <Group guid="guidRToolsCmdSet" id="dataScienceSettingsGroup" priority="0x1010">
        <Parent guid="guidRToolsCmdSet" id="TopLevelMenu"/>
      </Group>

      <Group guid="guidRToolsCmdSet" id="windowsSubMenuGroup" priority="0x0000">
        <Parent guid="guidRToolsCmdSet" id="windowsSubMenu"/>
      </Group>
      <Group guid="guidRToolsCmdSet" id="windowsSubMenuGroup2" priority="0x0010">
        <Parent guid="guidRToolsCmdSet" id="windowsSubMenu"/>
      </Group>

      <Group guid="guidRToolsCmdSet" id="packagesSubMenuGroup" priority="0x0000">
        <Parent guid="guidRToolsCmdSet" id="packagesSubMenu"/>
      </Group>

      <Group guid="guidRToolsCmdSet" id="dataSubMenuGroup" priority="0x0000">
        <Parent guid="guidRToolsCmdSet" id="dataSubMenu"/>
      </Group>

      <Group guid="guidRToolsCmdSet" id="plotSubMenuNavGroup" priority="0x0100">
        <Parent guid="guidRToolsCmdSet" id="plotSubMenu"/>
      </Group>
      <Group guid="guidRToolsCmdSet" id="plotSubMenuFileGroup" priority="0x0200">
        <Parent guid="guidRToolsCmdSet" id="plotSubMenu"/>
      </Group>
      <Group guid="guidRToolsCmdSet" id="plotSubMenuCopyGroup" priority="0x0300">
        <Parent guid="guidRToolsCmdSet" id="plotSubMenu"/>
      </Group>
      <Group guid="guidRToolsCmdSet" id="plotSubMenuClearGroup" priority="0x0500">
        <Parent guid="guidRToolsCmdSet" id="plotSubMenu"/>
      </Group>

      <!-- Same as above, but excludes commands that are already present in Interactive Window toolbar (like Restart). -->
      <Group guid="guidRToolsCmdSet" id="sessionSubMenuRGroup" priority="0x0100">
        <Parent guid="guidRToolsCmdSet" id="sessionSubMenu"/>
      </Group>

      <Group guid="guidRToolsCmdSet" id="sessionSubMenuEditorGroup" priority="0x0200">
        <Parent guid="guidRToolsCmdSet" id="sessionSubMenu"/>
      </Group>

      <Group guid="guidRToolsCmdSet" id="sessionSubMenuRInteractiveGroup" priority="0x0300">
        <Parent guid="guidRToolsCmdSet" id="sessionSubMenu"/>
      </Group>

      <Group guid="guidRToolsCmdSet" id="sessionRDebugGroup" priority="0x0310">
        <Parent guid="guidRToolsCmdSet" id="sessionSubMenu"/>
      </Group>

      <Group guid="guidRToolsCmdSet" id="sessionSubMenuResetGroup" priority="0x0320">
        <Parent guid="guidRToolsCmdSet" id="sessionSubMenu"/>
      </Group>

      <Group guid="guidRToolsCmdSet" id="sessionSubMenuDirectoryGroup" priority="0x0400">
        <Parent guid="guidRToolsCmdSet" id="sessionSubMenu"/>
      </Group>

      <Group guid="guidRToolsCmdSet" id="sessionSubMenuFileGroup" priority="0x0500">
        <Parent guid="guidRToolsCmdSet" id="sessionSubMenu"/>
      </Group>

      <!-- REPL context menu groups -->
      <Group guid="guidRToolsCmdSet" id="interactiveWindowContextGroup" priority="0x0250">
        <Parent guid="guidInteractiveWindowCmdSet" id="menuIdInteractiveContextMenu"/>
      </Group>

      <Group guid="guidRToolsCmdSet" id="interactiveWindowSnippetsGroup" priority="0x0400">
        <Parent guid="guidInteractiveWindowCmdSet" id="menuIdInteractiveContextMenu"/>
      </Group>

      <Group guid="guidRToolsCmdSet" id="interactiveWindowHelpGroup" priority="0x0500">
        <Parent guid="guidInteractiveWindowCmdSet" id="menuIdInteractiveContextMenu"/>
      </Group>
      <!--  End REPL context menu -->

      <Group guid="guidRToolsCmdSet" id="publishPreviewSubMenuGroup" priority="0x0100">
        <Parent guid="guidRToolsCmdSet" id="publishSubMenu"/>
      </Group>

      <Group guid="guidRToolsCmdSet" id="publishPublishSubMenuGroup" priority="0x0200">
        <Parent guid="guidRToolsCmdSet" id="publishSubMenu"/>
      </Group>

      <Group guid="guidRToolsCmdSet" id="feedbackSubMenuGroup" priority="0x0000">
        <Parent guid="guidRToolsCmdSet" id="feedbackSubMenu"/>
      </Group>

      <Group guid="guidRToolsCmdSet" id="rtvsDocsSubMenuGroup" priority="0x0000">
        <Parent guid="guidRToolsCmdSet" id="rtvsDocsSubMenu"/>
      </Group>

      <Group guid="guidRToolsCmdSet" id="rDocsSubMenuGroup" priority="0x0000">
        <Parent guid="guidRToolsCmdSet" id="rDocsSubMenu"/>
      </Group>

      <Group guid="guidRToolsCmdSet" id="rEditorDocumentationGroup" priority="0x0000" />
      
      <!-- Plot toolbar -->
      <Group guid="guidRToolsCmdSet" id="plotToolbarNavGroup" priority="0x0100">
        <Parent guid="guidRToolsCmdSet" id="plotWindowToolBarId"/>
      </Group>
      <Group guid="guidRToolsCmdSet" id="plotToolbarFileGroup" priority="0x0200">
        <Parent guid="guidRToolsCmdSet" id="plotWindowToolBarId"/>
      </Group>
      <Group guid="guidRToolsCmdSet" id="plotSubMenuCopyGroup" priority="0x0300">
        <Parent guid="guidRToolsCmdSet" id="plotWindowToolBarId"/>
      </Group>
      <Group guid="guidRToolsCmdSet" id="plotSubMenuClearGroup" priority="0x0500">
        <Parent guid="guidRToolsCmdSet" id="plotWindowToolBarId"/>
      </Group>

      <!-- Help window -->
      <Group guid="guidRToolsCmdSet" id="helpWindowNavGroup" priority="0x0100">
        <Parent guid="guidRToolsCmdSet" id="helpWindowToolBarId"/>
      </Group>
      <Group guid="guidRToolsCmdSet" id="helpWindowGeneralGroup" priority="0x0100">
        <Parent guid="guidRToolsCmdSet" id="helpWindowToolBarId"/>
      </Group>

      <!-- History window -->
      <Group guid="guidRToolsCmdSet" id="historyWindowLoadSaveGroup" priority="0x0100">
        <Parent guid="guidRToolsCmdSet" id="historyWindowToolBarId"/>
      </Group>
      <Group guid="guidRToolsCmdSet" id="historyWindowSendToGroup" priority="0x0100">
        <Parent guid="guidRToolsCmdSet" id="historyWindowToolBarId"/>
      </Group>
      <Group guid="guidRToolsCmdSet" id="historyWindowDeleteGroup" priority="0x0100">
        <Parent guid="guidRToolsCmdSet" id="historyWindowToolBarId"/>
      </Group>
      <Group guid="guidRToolsCmdSet" id="historyWindowSettingsGroup" priority="0x0100">
        <Parent guid="guidRToolsCmdSet" id="historyWindowToolBarId"/>
      </Group>
      <Group guid="guidRToolsCmdSet" id="historyCopySelectedGroup" priority="0x100">
      </Group>

      <!-- InteractiveWindow -->
      <Group guid="guidRToolsCmdSet" id="sessionSubMenuFileGroup" priority="0x0510">
        <Parent guid="guidInteractiveWindowCmdSet" id="menuIdInteractiveToolbar"/>
      </Group>
      <Group guid="guidRToolsCmdSet" id="sessionSubMenuRInteractiveGroup" priority="0x0520">
        <Parent guid="guidInteractiveWindowCmdSet" id="menuIdInteractiveToolbar"/>
      </Group>
      <Group guid="guidRToolsCmdSet" id="sessionRDebugGroup" priority="0x0530">
        <Parent guid="guidInteractiveWindowCmdSet" id="menuIdInteractiveToolbar"/>
      </Group>
      <Group guid="guidRToolsCmdSet" id="sessionToolbarDirectoryGroup" priority="0x0650">
        <Parent guid="guidInteractiveWindowCmdSet" id="menuIdInteractiveToolbar"/>
      </Group>


      <Group guid="guidRToolsCmdSet" id="projectNodeContextMenuGroup" priority="0x300" />
      <Group guid="guidRToolsCmdSet" id="projectAddItemContextMenuGroup" priority="0x310" />
      <Group guid="guidRToolsCmdSet" id="projectCmdPromptContextMenuGroup" priority="0x320" />

      <!-- Variable Window toolbar -->
      <Group guid="guidRToolsCmdSet" id="variableDataGroup" priority="0x0100">
        <Parent guid="guidRToolsCmdSet" id="variableWindowToolBarId"/>
      </Group>

    </Groups>

    <Buttons>
      <!-- Top level menu items -->
      <!-- Session flyout -->
      <Button guid="guidRToolsCmdSet" id="icmdSendToRepl" priority="0x0100" type="Button">
        <Icon guid="ImageCatalogGuid" id="Execute"/>
        <CommandFlag>IconIsMoniker</CommandFlag>
        <CommandFlag>DefaultInvisible</CommandFlag>
        <CommandFlag>DynamicVisibility</CommandFlag>
        <Strings>
          <ButtonText>Execute In Interactive</ButtonText>
          <MenuText>E&amp;xecute In Interactive</MenuText>
          <CommandName>ExecuteInInteractive</CommandName>
        </Strings>
      </Button>

      <Button guid="guidRToolsCmdSet" id="icmdClearRepl" priority="0x0110" type="Button">
        <Icon guid="ImageCatalogGuid" id="ClearWindowContent"/>
        <CommandFlag>IconIsMoniker</CommandFlag>
        <CommandFlag>DefaultInvisible</CommandFlag>
        <CommandFlag>DynamicVisibility</CommandFlag>
        <Strings>
          <ButtonText>Clear Interactive Window</ButtonText>
          <MenuText>Clear Interactive &amp;Window</MenuText>
          <CommandName>ClearInteractiveWindow</CommandName>
        </Strings>
      </Button>

      <Button guid="guidRToolsCmdSet" id="icmdLoadWorkspace" priority="0x0100" type="Button">
        <Parent guid="guidRToolsCmdSet" id="sessionSubMenuFileGroup"/>
        <Icon guid="ImageCatalogGuid" id="OpenVirtualMachine"/>
        <CommandFlag>IconIsMoniker</CommandFlag>
        <CommandFlag>DefaultInvisible</CommandFlag>
        <CommandFlag>DynamicVisibility</CommandFlag>
        <Strings>
          <ButtonText>Load Workspace...</ButtonText>
          <MenuText>&amp;Load Workspace...</MenuText>
          <CommandName>LoadWorkspace</CommandName>
        </Strings>
      </Button>

      <Button guid="guidRToolsCmdSet" id="icmdSaveWorkspace" priority="0x0200" type="Button">
        <Parent guid="guidRToolsCmdSet" id="sessionSubMenuFileGroup"/>
        <Icon guid="ImageCatalogGuid" id="StoreVirtualMachine"/>
        <CommandFlag>IconIsMoniker</CommandFlag>
        <CommandFlag>DefaultInvisible</CommandFlag>
        <CommandFlag>DynamicVisibility</CommandFlag>
        <Strings>
          <ButtonText>Save Workspace As...</ButtonText>
          <MenuText>Save Workspace &amp;As...</MenuText>
          <CommandName>Save Workspace</CommandName>
        </Strings>
      </Button>

      <Button guid="guidRToolsCmdSet" id="icmdResetRepl" priority="0x0300" type="Button">
        <Icon guid="ImageCatalogGuid" id="Restart"/>
        <CommandFlag>IconIsMoniker</CommandFlag>
        <CommandFlag>DefaultInvisible</CommandFlag>
        <CommandFlag>DynamicVisibility</CommandFlag>
        <Strings>
          <ButtonText>Reset</ButtonText>
          <MenuText>&amp;Reset</MenuText>
          <CommandName>Reset</CommandName>
        </Strings>
      </Button>

      <Button guid="guidRToolsCmdSet" id="icmdInterruptR" priority="0x0400" type="Button">
        <Icon guid="guidVsShellIcons" id="cmdidVsShellInteractiveSessionInterrupt"/>
        <CommandFlag>DefaultInvisible</CommandFlag>
        <CommandFlag>DynamicVisibility</CommandFlag>
        <Strings>
          <ButtonText>Interrupt R</ButtonText>
          <MenuText>&amp;Interrupt R</MenuText>
          <CommandName>Interrupt R</CommandName>
        </Strings>
      </Button>

      <Button guid="guidRToolsCmdSet" id="icmdAttachDebugger" priority="0x0500" type="Button">
        <Icon guid="ImageCatalogGuid" id="RemoteDebugger"/>
        <CommandFlag>IconIsMoniker</CommandFlag>
        <CommandFlag>DefaultInvisible</CommandFlag>
        <CommandFlag>DynamicVisibility</CommandFlag>
        <CommandFlag>IconAndText</CommandFlag>
        <Strings>
          <ButtonText>Attach Debugger</ButtonText>
          <MenuText>A&amp;ttach Debugger</MenuText>
          <CommandName>Attach Debugger</CommandName>
        </Strings>
      </Button>

      <Button guid="guidRToolsCmdSet" id="icmdAttachToRInteractive" priority="0x0500" type="Button">
        <Icon guid="ImageCatalogGuid" id="RemoteDebugger"/>
        <CommandFlag>IconIsMoniker</CommandFlag>
        <CommandFlag>DefaultInvisible</CommandFlag>
        <CommandFlag>DynamicVisibility</CommandFlag>
        <Strings>
          <ButtonText>Attach to R Interactive</ButtonText>
          <MenuText>Attach to R I&amp;nteractive</MenuText>
          <CommandName>Attach to R Interactive</CommandName>
        </Strings>
      </Button>

      <Button guid="guidRToolsCmdSet" id="icmdContinueDebugging" priority="0x0500" type="Button">
        <Icon guid="ImageCatalogGuid" id="Run"/>
        <CommandFlag>IconIsMoniker</CommandFlag>
        <CommandFlag>DefaultInvisible</CommandFlag>
        <CommandFlag>DynamicVisibility</CommandFlag>
        <Strings>
          <ButtonText>Run</ButtonText>
        </Strings>
      </Button>

      <Button guid="guidRToolsCmdSet" id="icmdStopDebugging" priority="0x0500" type="Button">
        <Icon guid="ImageCatalogGuid" id="Stop"/>
        <CommandFlag>IconIsMoniker</CommandFlag>
        <CommandFlag>DefaultInvisible</CommandFlag>
        <CommandFlag>DynamicVisibility</CommandFlag>
        <Strings>
          <ButtonText>Stop Debugging</ButtonText>
        </Strings>
      </Button>

      <Button guid="guidRToolsCmdSet" id="icmdStepInto" priority="0x0500" type="Button">
        <Icon guid="ImageCatalogGuid" id="StepInto"/>
        <CommandFlag>IconIsMoniker</CommandFlag>
        <CommandFlag>DefaultInvisible</CommandFlag>
        <CommandFlag>DynamicVisibility</CommandFlag>
        <Strings>
          <ButtonText>Step Into</ButtonText>
        </Strings>
      </Button>

      <Button guid="guidRToolsCmdSet" id="icmdStepOut" priority="0x0500" type="Button">
        <Icon guid="ImageCatalogGuid" id="StepOut"/>
        <CommandFlag>IconIsMoniker</CommandFlag>
        <CommandFlag>DefaultInvisible</CommandFlag>
        <CommandFlag>DynamicVisibility</CommandFlag>
        <Strings>
          <ButtonText>Step Out</ButtonText>
        </Strings>
      </Button>

      <Button guid="guidRToolsCmdSet" id="icmdStepOver" priority="0x0500" type="Button">
        <Icon guid="ImageCatalogGuid" id="StepOver"/>
        <CommandFlag>IconIsMoniker</CommandFlag>
        <CommandFlag>DefaultInvisible</CommandFlag>
        <CommandFlag>DynamicVisibility</CommandFlag>
        <Strings>
          <ButtonText>Step Over</ButtonText>
        </Strings>
      </Button>

      <Button guid="guidRToolsCmdSet" id="icmdSelectWorkingDirectory" priority="0x0400" type="Button">
        <Icon guid="ImageCatalogGuid" id="DocumentsFolder"/>
        <CommandFlag>IconIsMoniker</CommandFlag>
        <CommandFlag>DefaultInvisible</CommandFlag>
        <CommandFlag>DynamicVisibility</CommandFlag>
        <Strings>
          <ButtonText>Select Working Directory...</ButtonText>
          <MenuText>Select Working &amp;Directory...</MenuText>
          <CommandName>Select Working Directory</CommandName>
        </Strings>
      </Button>
      <!-- End Workspace flyout -->

      <!-- REPL -->
      <Button guid="guidRToolsCmdSet" id="icmdRexecuteReplCmd" priority="0x0400" type="Button">
        <Parent guid="guidRToolsCmdSet" id="interactiveWindowContextGroup"/>
        <CommandFlag>DefaultInvisible</CommandFlag>
        <CommandFlag>DynamicVisibility</CommandFlag>
        <Strings>
          <ButtonText>Re-Execute selection</ButtonText>
          <MenuText>Re-Execute selection</MenuText>
          <CommandName>Re-Execute Selection</CommandName>
        </Strings>
      </Button>

      <Button guid="guidRToolsCmdSet" id="icmdPasteReplCmd" priority="0x0500" type="Button">
        <Parent guid="guidRToolsCmdSet" id="interactiveWindowContextGroup"/>
        <CommandFlag>DefaultInvisible</CommandFlag>
        <CommandFlag>DynamicVisibility</CommandFlag>
        <Strings>
          <ButtonText>Paste selection</ButtonText>
          <MenuText>Paste selection</MenuText>
          <CommandName>Paste Selection</CommandName>
        </Strings>
      </Button>
      <!-- End REPL -->

      <!-- Packages flyout -->
      <Button guid="guidRToolsCmdSet" id="icmdInstallPackages" priority="0x0100" type="Button">
        <Parent guid="guidRToolsCmdSet" id="packagesSubMenuGroup"/>
        <Icon guid="ImageCatalogGuid" id="Package"/>
        <CommandFlag>IconIsMoniker</CommandFlag>
        <CommandFlag>DefaultDisabled</CommandFlag>
        <Strings>
          <ButtonText>Install...</ButtonText>
          <MenuText>&amp;Install...</MenuText>
          <CommandName>Install Packages</CommandName>
        </Strings>
      </Button>

      <Button guid="guidRToolsCmdSet" id="icmdCheckForPackageUpdates" priority="0x0200" type="Button">
        <Parent guid="guidRToolsCmdSet" id="packagesSubMenuGroup"/>
        <CommandFlag>DefaultDisabled</CommandFlag>
        <Strings>
          <ButtonText>Check for Updates...</ButtonText>
          <MenuText>Check for &amp;Updates...</MenuText>
          <CommandName>Check For Package Updates</CommandName>
        </Strings>
      </Button>
      <!-- End Packages flyout -->

      <!-- Plots flyout -->
      <Button guid="guidRToolsCmdSet" id="icmdPrevPlot" priority="0x0100" type="Button">
        <Icon guid="ImageCatalogGuid" id="Previous"/>
        <CommandFlag>IconIsMoniker</CommandFlag>
        <CommandFlag>DefaultDisabled</CommandFlag>
        <Strings>
          <ButtonText>Previous Plot</ButtonText>
          <MenuText>Pre&amp;vious Plot</MenuText>
        </Strings>
      </Button>

      <Button guid="guidRToolsCmdSet" id="icmdNextPlot" priority="0x0200" type="Button">
        <Icon guid="ImageCatalogGuid" id="Next"/>
        <CommandFlag>IconIsMoniker</CommandFlag>
        <CommandFlag>DefaultDisabled</CommandFlag>
        <Strings>
          <ButtonText>Next Plot</ButtonText>
          <MenuText>Ne&amp;xt Plot</MenuText>
        </Strings>
      </Button>

      <Button guid="guidRToolsCmdSet" id="icmdClearPlots" priority="0x0100" type="Button">
        <Icon guid="ImageCatalogGuid" id="ClearCollection"/>
        <CommandFlag>IconIsMoniker</CommandFlag>
        <CommandFlag>DefaultDisabled</CommandFlag>
        <Strings>
          <ButtonText>Clear All Plots</ButtonText>
          <MenuText>Clear &amp;All Plots</MenuText>
        </Strings>
      </Button>

      <Button guid="guidRToolsCmdSet" id="icmdRemovePlot" priority="0x0100" type="Button">
        <Icon guid="ImageCatalogGuid" id="RemoveFromCollection"/>
        <CommandFlag>DefaultDisabled</CommandFlag>
        <CommandFlag>IconIsMoniker</CommandFlag>
        <Strings>
          <ButtonText>Remove Plot</ButtonText>
          <MenuText>Remo&amp;ve Plot</MenuText>
        </Strings>
      </Button>

      <Button guid="guidRToolsCmdSet" id="icmdCopyPlotAsMetafile" priority="0x0100" type="Button">
        <Icon guid="ImageCatalogGuid" id="Copy"/>
        <CommandFlag>IconIsMoniker</CommandFlag>
        <CommandFlag>DefaultDisabled</CommandFlag>
        <Strings>
          <ButtonText>Copy As Metafile</ButtonText>
          <MenuText>Copy As &amp;Metafile</MenuText>
        </Strings>
      </Button>

      <Button guid="guidRToolsCmdSet" id="icmdCopyPlotAsBitmap" priority="0x0110" type="Button">
        <Icon guid="ImageCatalogGuid" id="CopyItem"/>
        <CommandFlag>IconIsMoniker</CommandFlag>
        <CommandFlag>DefaultDisabled</CommandFlag>
        <Strings>
          <ButtonText>Copy As Bitmap</ButtonText>
          <MenuText>Copy As &amp;Bitmap</MenuText>
        </Strings>
      </Button>

      <Button guid="guidRToolsCmdSet" id="icmdExportPlotAsImage" priority="0x0100" type="Button">
        <Icon guid="ImageCatalogGuid" id="ASPWebSite"/>
        <CommandFlag>IconIsMoniker</CommandFlag>
        <CommandFlag>DefaultDisabled</CommandFlag>
        <Strings>
          <ButtonText>Save As Image</ButtonText>
          <MenuText>Save As &amp;Image</MenuText>
        </Strings>
      </Button>

      <Button guid="guidRToolsCmdSet" id="icmdExportPlotAsPdf" priority="0x0100" type="Button">
        <Icon guid="pdfIconGuid" id="pdfIcon"/>
        <CommandFlag>DefaultDisabled</CommandFlag>
        <Strings>
          <ButtonText>Save As PDF</ButtonText>
          <MenuText>Save As P&amp;DF</MenuText>
        </Strings>
      </Button>
      <!-- End Plots flyout -->

      <!-- Data flyout -->
      <Button guid="guidRToolsCmdSet" id="icmdImportDatasetUrl" priority="0x0100" type="Button">
        <Parent guid="guidRToolsCmdSet" id="dataSubMenuGroup"/>
        <Icon guid="ImageCatalogGuid" id="WebFile"/>
        <CommandFlag>IconIsMoniker</CommandFlag>
        <CommandFlag>DefaultDisabled</CommandFlag>
        <Strings>
          <ButtonText>Import From Web URL...</ButtonText>
          <MenuText>Import From Web &amp;URL...</MenuText>
          <CommandName>Import Dataset From Web Url</CommandName>
        </Strings>
      </Button>

      <Button guid="guidRToolsCmdSet" id="icmdImportDatasetTextFile" priority="0x0200" type="Button">
        <Parent guid="guidRToolsCmdSet" id="dataSubMenuGroup"/>
        <Icon guid="ImageCatalogGuid" id="DatabaseFile"/>
        <CommandFlag>IconIsMoniker</CommandFlag>
        <CommandFlag>DefaultDisabled</CommandFlag>
        <Strings>
          <ButtonText>Import From Text File...</ButtonText>
          <MenuText>Import From &amp;Text File...</MenuText>
          <CommandName>Import Dataset From Text File</CommandName>
        </Strings>
      </Button>
      <!-- End Data flyout -->

      <!-- Publish flyout -->
      <Button guid="guidMdToolsCmdSet" id="cmdidPreviewHtml" priority="0x0100" type="Button">
        <Parent guid="guidRToolsCmdSet" id="publishPreviewSubMenuGroup"/>
        <Icon guid="ImageCatalogGuid" id="HTMLFile"/>
        <CommandFlag>IconIsMoniker</CommandFlag>
        <CommandFlag>DefaultInvisible</CommandFlag>
        <CommandFlag>DynamicVisibility</CommandFlag>
        <Strings>
          <ButtonText>Preview HTML</ButtonText>
          <CommandName>Preview HTML</CommandName>
        </Strings>
      </Button>

      <Button guid="guidMdToolsCmdSet" id="cmdidPreviewPdf" priority="0x0200" type="Button">
        <Parent guid="guidRToolsCmdSet" id="publishPreviewSubMenuGroup"/>
        <Icon guid="pdfIconGuid" id="pdfIcon"/>
        <CommandFlag>DefaultInvisible</CommandFlag>
        <CommandFlag>DynamicVisibility</CommandFlag>
        <Strings>
          <ButtonText>Preview PDF</ButtonText>
          <CommandName>Preview PDF</CommandName>
        </Strings>
      </Button>

      <Button guid="guidMdToolsCmdSet" id="cmdidPreviewWord" priority="0x0300" type="Button">
        <Parent guid="guidRToolsCmdSet" id="publishPreviewSubMenuGroup"/>
        <Icon guid="ImageCatalogGuid" id="OfficeWord2013"/>
        <CommandFlag>IconIsMoniker</CommandFlag>
        <CommandFlag>DefaultInvisible</CommandFlag>
        <CommandFlag>DynamicVisibility</CommandFlag>
        <Strings>
          <ButtonText>Preview Word</ButtonText>
          <CommandName>Preview Word</CommandName>
        </Strings>
      </Button>

      <Button guid="guidMdToolsCmdSet" id="cmdidPublish" priority="0x0100" type="Button">
        <!-- Actual publishing is not yet supported -->
        <!--<Parent guid="guidRToolsCmdSet" id="publishPublishSubMenuGroup"/>-->
        <Icon guid="ImageCatalogGuid" id="PublishAllWebSites"/>
        <CommandFlag>IconIsMoniker</CommandFlag>
        <CommandFlag>DefaultDisabled</CommandFlag>
        <Strings>
          <ButtonText>Publish...</ButtonText>
          <CommandName>Publish</CommandName>
        </Strings>
      </Button>
      <!-- End of Publish flyout -->

      <!-- Windows flyout -->
      <Button guid="guidRToolsCmdSet" id="icmdShowEditorWindow" priority="0x00F0" type="Button">
        <Parent guid="guidRToolsCmdSet" id="windowsSubMenuGroup"/>
        <Icon guid="ImageCatalogGuid" id="Editor"/>
        <CommandFlag>IconIsMoniker</CommandFlag>
        <Strings>
          <ButtonText>Source Editor</ButtonText>
          <MenuText>&amp;Source Editor</MenuText>
          <CommandName>RSourceEditor</CommandName>
        </Strings>
      </Button>

      <Button guid="guidRToolsCmdSet" id="icmdShowReplWindow" priority="0x0100" type="Button">
        <Icon guid="replWindowIconGuid" id="replWindowIcon"/>
        <Strings>
          <ButtonText>R Interactive</ButtonText>
          <MenuText>&amp;R Interactive</MenuText>
          <CommandName>Show R Interactive Window</CommandName>
        </Strings>
      </Button>

      <Button guid="guidRToolsCmdSet" id="icmdShowVariableExplorerWindow" priority="0x0700" type="Button">
        <Parent guid="guidRToolsCmdSet" id="windowsSubMenuGroup"/>
        <Icon guid="ImageCatalogGuid" id="VariableProperty"/>
        <CommandFlag>IconIsMoniker</CommandFlag>
        <Strings>
          <ButtonText>Variable Explorer</ButtonText>
          <MenuText>&amp;Variable Explorer</MenuText>
          <CommandName>Show Variable Explorer</CommandName>
        </Strings>
      </Button>

      <Button guid="guidRToolsCmdSet" id="icmdShowPlotWindow" priority="0x0500" type="Button">
        <Parent guid="guidRToolsCmdSet" id="windowsSubMenuGroup"/>
        <Icon guid="ImageCatalogGuid" id="LineChart"/>
        <CommandFlag>IconIsMoniker</CommandFlag>
        <Strings>
          <ButtonText>Plots</ButtonText>
          <MenuText>&amp;Plots</MenuText>
          <CommandName>Show Plot Windows</CommandName>
        </Strings>
      </Button>

      <Button guid="guidRToolsCmdSet" id="icmdShowHistoryWindow" priority="0x0300" type="Button">
        <Parent guid="guidRToolsCmdSet" id="windowsSubMenuGroup"/>
        <Icon guid="ImageCatalogGuid" id="ShowFullHistory"/>
        <CommandFlag>IconIsMoniker</CommandFlag>
        <Strings>
          <ButtonText>History</ButtonText>
          <MenuText>&amp;History</MenuText>
          <CommandName>Show History Window</CommandName>
        </Strings>
      </Button>

<<<<<<< HEAD
      <Button guid="guidRToolsCmdSet" id="icmdShowPackagesWindow" priority="0x0500" type="Button">
        <Parent guid="guidRToolsCmdSet" id="windowsSubMenuGroup"/>
=======
      <Button guid="guidRToolsCmdSet" id="icmdShowSolutionExplorer" priority="0x0400" type="Button">
        <Parent guid="guidRToolsCmdSet" id="windowsSubMenuGroup"/>
        <Icon guid="ImageCatalogGuid" id="Solution"/>
        <CommandFlag>IconIsMoniker</CommandFlag>
        <Strings>
          <ButtonText>Files</ButtonText>
          <MenuText>&amp;Files</MenuText>
          <CommandName>Show Files Window</CommandName>
        </Strings>
      </Button>

      <Button guid="guidRToolsCmdSet" id="icmdShowPackagesWindow" priority="0x0600" type="Button">
        <!--<Parent guid="guidRToolsCmdSet" id="windowsSubMenuGroup"/>-->
>>>>>>> 08bedb34
        <Icon guid="ImageCatalogGuid" id="Package"/>
        <CommandFlag>IconIsMoniker</CommandFlag>
        <Strings>
          <ButtonText>Packages</ButtonText>
          <MenuText>P&amp;ackages</MenuText>
          <CommandName>Show Packages Window</CommandName>
        </Strings>
      </Button>

      <Button guid="guidRToolsCmdSet" id="icmdShowHelpWindow" priority="0x0200" type="Button">
        <Parent guid="guidRToolsCmdSet" id="windowsSubMenuGroup"/>
        <Icon guid="ImageCatalogGuid" id="StatusHelp"/>
        <CommandFlag>IconIsMoniker</CommandFlag>
        <Strings>
          <ButtonText>Help</ButtonText>
          <MenuText>&amp;Help</MenuText>
          <CommandName>R Help Window</CommandName>
        </Strings>
      </Button>
      <!-- End Windows flyout -->

      <!-- RTVS Documentation flyout -->
      <Button guid="guidRToolsCmdSet" id="icmdRtvsDocumentation" priority="0x0100" type="Button">
        <Parent guid="guidRToolsCmdSet" id="rtvsDocsSubMenuGroup"/>
        <Strings>
          <ButtonText>&amp;Documentation...</ButtonText>
          <CommandName>RTVS Documentation</CommandName>
        </Strings>
      </Button>

      <Button guid="guidRToolsCmdSet" id="icmdRtvsSamples" priority="0x0200" type="Button">
        <Parent guid="guidRToolsCmdSet" id="rtvsDocsSubMenuGroup"/>
        <Strings>
          <ButtonText>&amp;Samples...</ButtonText>
          <CommandName>RTVS Samples</CommandName>
        </Strings>
      </Button>
      <!-- End Windows flyout -->

      <!-- R Documentation flyout -->
      <Button guid="guidRToolsCmdSet" id="icmdRDocsIntroToR" priority="0x0100" type="Button">
        <Parent guid="guidRToolsCmdSet" id="rDocsSubMenuGroup"/>
        <Strings>
          <ButtonText>&amp;Intro to R...</ButtonText>
          <CommandName>R Intro to R</CommandName>
        </Strings>
      </Button>

      <Button guid="guidRToolsCmdSet" id="icmdRDocsTaskViews" priority="0x0200" type="Button">
        <Parent guid="guidRToolsCmdSet" id="rDocsSubMenuGroup"/>
        <Strings>
          <ButtonText>&amp;Task Views...</ButtonText>
          <CommandName>R Task Views</CommandName>
        </Strings>
      </Button>

      <Button guid="guidRToolsCmdSet" id="icmdRDocsDataImportExport" priority="0x0300" type="Button">
        <Parent guid="guidRToolsCmdSet" id="rDocsSubMenuGroup"/>
        <Strings>
          <ButtonText>&amp;Data Import/Export...</ButtonText>
          <CommandName>R Data Import Export</CommandName>
        </Strings>
      </Button>

      <Button guid="guidRToolsCmdSet" id="icmdRDocsWritingRExtensions" priority="0x0400" type="Button">
        <Parent guid="guidRToolsCmdSet" id="rDocsSubMenuGroup"/>
        <Strings>
          <ButtonText>&amp;Writing R Extensions...</ButtonText>
          <CommandName>R Writing R Extensions</CommandName>
        </Strings>
      </Button>

      <!-- Check for Updates -->
      <Button guid="guidRToolsCmdSet" id="icmdCheckForUpdates" priority="0x0400" type="Button">
        <Parent guid="guidRToolsCmdSet" id="docsGroup"/>
        <Strings>
          <ButtonText>&amp;Check for Updates...</ButtonText>
          <CommandName>Check for Updates</CommandName>
        </Strings>
      </Button>

      <!-- Microsoft R Products -->
      <Button guid="guidRToolsCmdSet" id="icmdMicrosoftRProducts" priority="0x0500" type="Button">
        <Parent guid="guidRToolsCmdSet" id="docsGroup"/>
        <Strings>
          <ButtonText>&amp;Microsoft R Products...</ButtonText>
          <CommandName>Microsoft R Products</CommandName>
        </Strings>
      </Button>

      <!-- Survey/News -->
      <Button guid="guidRToolsCmdSet" id="icmdSurveyNews" priority="0x600" type="Button">
        <Parent guid="guidRToolsCmdSet" id="docsGroup"/>
        <Icon guid="ImageCatalogGuid" id="NotificationHub"/>
        <CommandFlag>IconIsMoniker</CommandFlag>
        <Strings>
          <ButtonText>S&amp;urvey/News...</ButtonText>
          <CommandName>Survey News</CommandName>
        </Strings>
      </Button>

      <!-- Feedback flyout -->
      <Button guid="guidRToolsCmdSet" id="icmdReportIssue" priority="0x0100" type="Button">
        <Parent guid="guidRToolsCmdSet" id="feedbackSubMenuGroup"/>
        <Icon guid="ImageCatalogGuid" id="NewBug"/>
        <CommandFlag>IconIsMoniker</CommandFlag>
        <Strings>
          <ButtonText>&amp;Report Issue on GitHub...</ButtonText>
          <CommandName>Report Issue</CommandName>
        </Strings>
      </Button>

      <Button guid="guidRToolsCmdSet" id="icmdSendSmile" priority="0x0200" type="Button">
        <Parent guid="guidRToolsCmdSet" id="feedbackSubMenuGroup"/>
        <Icon guid="ImageCatalogGuid" id="FeedbackSmile"/>
        <CommandFlag>IconIsMoniker</CommandFlag>
        <Strings>
          <ButtonText>Send &amp;Smile via Email...</ButtonText>
          <CommandName>Send R Smile</CommandName>
        </Strings>
      </Button>

      <Button guid="guidRToolsCmdSet" id="icmdSendFrown" priority="0x0300" type="Button">
        <Parent guid="guidRToolsCmdSet" id="feedbackSubMenuGroup"/>
        <Icon guid="ImageCatalogGuid" id="FeedbackFrown"/>
        <CommandFlag>IconIsMoniker</CommandFlag>
        <Strings>
          <ButtonText>Send &amp;Frown via Email...</ButtonText>
          <CommandName>Send R Frown</CommandName>
        </Strings>
      </Button>
      <!-- End Windows flyout -->

      <!-- Options... -->
      <Button guid="guidRToolsCmdSet" id="icmdGoToREditorOptions" priority="0x0100" type="Button">
        <Parent guid="guidRToolsCmdSet" id="toolsOptionsGroup"/>
        <Icon guid="ImageCatalogGuid" id="SettingsFile"/>
        <CommandFlag>IconIsMoniker</CommandFlag>
        <Strings>
          <ButtonText>&amp;Editor Options...</ButtonText>
          <CommandName>R Editor Options</CommandName>
        </Strings>
      </Button>

      <Button guid="guidRToolsCmdSet" id="icmdGoToRToolsOptions" priority="0x0200" type="Button">
        <Parent guid="guidRToolsCmdSet" id="toolsOptionsGroup"/>
        <Icon guid="guidVsShellIcons" id="cmdidVsShellOptions"/>
        <Strings>
          <ButtonText>&amp;Options...</ButtonText>
          <CommandName>R Tools Options</CommandName>
        </Strings>
      </Button>

      <!-- Import keyboard shortcuts and window layout... (last in the top level menu) -->
      <Button guid="guidRToolsCmdSet" id="icmdImportRSettings" priority="0x0100" type="Button">
        <Parent guid="guidRToolsCmdSet" id="dataScienceSettingsGroup"/>
        <Icon guid="ImageCatalogGuid" id="LibrarySettings"/>
        <CommandFlag>IconIsMoniker</CommandFlag>
        <Strings>
          <ButtonText>D&amp;ata Science Settings...</ButtonText>
          <CommandName>Data Science Settings</CommandName>
        </Strings>
      </Button>
      <!-- End top level menu -->

      <!-- Help window buttons -->
      <Button guid="guidRToolsCmdSet" id="icmdHelpPrevious" priority="0x0100" type="Button">
        <Parent guid="guidRToolsCmdSet" id="helpWindowNavGroup"/>
        <Icon guid="ImageCatalogGuid" id="Previous"/>
        <CommandFlag>IconIsMoniker</CommandFlag>
        <Strings>
          <ButtonText>Previous</ButtonText>
        </Strings>
      </Button>

      <Button guid="guidRToolsCmdSet" id="icmdHelpNext" priority="0x0200" type="Button">
        <Parent guid="guidRToolsCmdSet" id="helpWindowNavGroup"/>
        <Icon guid="ImageCatalogGuid" id="Next"/>
        <CommandFlag>IconIsMoniker</CommandFlag>
        <Strings>
          <ButtonText>Next</ButtonText>
        </Strings>
      </Button>

      <Button guid="guidRToolsCmdSet" id="icmdHelpHome" priority="0x0300" type="Button">
        <Parent guid="guidRToolsCmdSet" id="helpWindowNavGroup"/>
        <Icon guid="ImageCatalogGuid" id="Home"/>
        <CommandFlag>IconIsMoniker</CommandFlag>
        <Strings>
          <ButtonText>Home</ButtonText>
        </Strings>
      </Button>

      <Button guid="guidRToolsCmdSet" id="icmdHelpRefresh" priority="0x0100" type="Button">
        <Parent guid="guidRToolsCmdSet" id="helpWindowGeneralGroup"/>
        <Icon guid="ImageCatalogGuid" id="Refresh"/>
        <CommandFlag>IconIsMoniker</CommandFlag>
        <Strings>
          <ButtonText>Refresh</ButtonText>
        </Strings>
      </Button>
      <!-- End help window buttons -->

      <!-- History window buttons -->
      <Button guid="guidRToolsCmdSet" id="icmdLoadHistory" priority="0x0100" type="Button">
        <Parent guid="guidRToolsCmdSet" id="historyWindowLoadSaveGroup"/>
        <Icon guid="guidVsShellIcons" id="cmdidVsShellOpen"/>
        <CommandFlag>DefaultDisabled</CommandFlag>
        <Strings>
          <ButtonText>Load History</ButtonText>
        </Strings>
      </Button>

      <Button guid="guidRToolsCmdSet" id="icmdSaveHistory" priority="0x0100" type="Button">
        <Parent guid="guidRToolsCmdSet" id="historyWindowLoadSaveGroup"/>
        <Icon guid="guidVsShellIcons" id="cmdidVsShellSave"/>
        <CommandFlag>DefaultDisabled</CommandFlag>
        <Strings>
          <ButtonText>Save History</ButtonText>
        </Strings>
      </Button>

      <Button guid="guidRToolsCmdSet" id="icmdSendHistoryToRepl" priority="0x0100" type="Button">
        <Parent guid="guidRToolsCmdSet" id="historyWindowSendToGroup"/>
        <Icon guid="ImageCatalogGuid" id="GoToNextInList"/>
        <CommandFlag>DefaultDisabled</CommandFlag>
        <CommandFlag>IconIsMoniker</CommandFlag>
        <Strings>
          <ButtonText>Send selected to R Interactive Window</ButtonText>
        </Strings>
      </Button>

      <Button guid="guidRToolsCmdSet" id="icmdSendHistoryToSource" priority="0x0100" type="Button">
        <Parent guid="guidRToolsCmdSet" id="historyWindowSendToGroup"/>
        <Icon guid="ImageCatalogGuid" id="NextDocument"/>
        <CommandFlag>DefaultDisabled</CommandFlag>
        <CommandFlag>IconIsMoniker</CommandFlag>
        <Strings>
          <ButtonText>Send selected to source file</ButtonText>
        </Strings>
      </Button>

      <Button guid="guidRToolsCmdSet" id="icmdDeleteSelectedHistoryEntries" priority="0x0100" type="Button">
        <Parent guid="guidRToolsCmdSet" id="historyWindowDeleteGroup"/>
        <Icon guid="ImageCatalogGuid" id="DeleteClause"/>
        <CommandFlag>DefaultDisabled</CommandFlag>
        <CommandFlag>IconIsMoniker</CommandFlag>
        <Strings>
          <ButtonText>Delete selected history entries</ButtonText>
        </Strings>
      </Button>

      <Button guid="guidRToolsCmdSet" id="icmdDeleteAllHistoryEntries" priority="0x0100" type="Button">
        <Parent guid="guidRToolsCmdSet" id="historyWindowDeleteGroup"/>
        <Icon guid="ImageCatalogGuid" id="ClearWindowContent"/>
        <CommandFlag>DefaultDisabled</CommandFlag>
        <CommandFlag>IconIsMoniker</CommandFlag>
        <Strings>
          <ButtonText>Delete all history entries</ButtonText>
        </Strings>
      </Button>

      <Button guid="guidRToolsCmdSet" id="icmdToggleMultilineSelection" priority="0x0100" type="Button">
        <Parent guid="guidRToolsCmdSet" id="historyWindowSettingsGroup"/>
        <Icon guid="ImageCatalogGuid" id="BlockSelection"/>
        <CommandFlag>DefaultDisabled</CommandFlag>
        <CommandFlag>IconIsMoniker</CommandFlag>
        <Strings>
          <ButtonText>Toggle Multiline Selection</ButtonText>
        </Strings>
      </Button>
      <!-- End history window buttons -->

      <Button guid="guidRToolsCmdSet" id="icmdGoToFormattingOptions" priority="0x0200" type="Button">
        <Parent guid="guidRToolsCmdSet" id="groupRContextFormat"/>
        <Strings>
          <ButtonText>Formatting &amp;Options...</ButtonText>
          <CommandName>RFormattingOptions</CommandName>
        </Strings>
      </Button>

      <Button guid="guidRToolsCmdSet" id="icmdSourceRScript" priority="0x0100" type="Button">
        <Icon guid="ImageCatalogGuid" id="DownloadDocument"/>
        <CommandFlag>IconIsMoniker</CommandFlag>
        <CommandFlag>DefaultDisabled</CommandFlag>
        <CommandFlag>DynamicVisibility</CommandFlag>
        <CommandFlag>DefaultInvisible</CommandFlag>
        <Strings>
          <ButtonText>Source R Script</ButtonText>
          <MenuText>&amp;Source R Script</MenuText>
          <CommandName>Source R Script</CommandName>
        </Strings>
      </Button>

      <!-- Context menu -->
      <Button guid="guidRToolsCmdSet" id="icmdHelpOnCurrent" priority="0x0100" type="Button">
        <Icon guid="ImageCatalogGuid" id="StatusHelpOutline"/>
        <CommandFlag>IconIsMoniker</CommandFlag>
        <CommandFlag>DefaultDisabled</CommandFlag>
        <CommandFlag>TextChanges</CommandFlag>
        <CommandFlag>DontCache</CommandFlag>
        <Strings>
          <ButtonText>Help On Current</ButtonText>
        </Strings>
      </Button>

      <Button guid="guidRToolsCmdSet" id="icmdInsertRoxygenBlock" priority="0x0100" type="Button">
        <Parent guid="guidRToolsCmdSet" id="rEditorDocumentationGroup"/>
        <Icon guid="ImageCatalogGuid" id="AddComment"/>
        <CommandFlag>IconIsMoniker</CommandFlag>
        <CommandFlag>DefaultInvisible</CommandFlag>
        <CommandFlag>DynamicVisibility</CommandFlag>
        <Strings>
          <ButtonText>Insert Roxygen Block</ButtonText>
          <MenuText>Insert Ro&amp;xygen Block</MenuText>
          <CommandName>Insert Roxygen Block</CommandName>
        </Strings>
      </Button>

      <!-- R debugger context menu -->
      <Button guid="guidRToolsCmdSet" id="icmdShowDotPrefixedVariables" priority="0x0100" type="Button">
        <Parent guid="guidRToolsCmdSet" id="groupRContextDebugger"/>
        <CommandFlag>DynamicVisibility</CommandFlag>
        <CommandFlag>DefaultInvisible</CommandFlag>
        <Strings>
          <ButtonText>Show &amp;Dot-Prefixed Variables</ButtonText>
          <ToolTipText>Shows variables that have names beginning with ".".</ToolTipText>
          <LocCanonicalName>ShowDotPrefixedVariables</LocCanonicalName>
        </Strings>
      </Button>

      <!-- Project (Solution Explorer) context menu items -->
      <Button guid="guidRToolsCmdSet" id="icmdSourceSelectedFiles" priority="0x0100" type="Button">
        <Parent guid="guidRToolsCmdSet" id="projectNodeContextMenuGroup"/>
        <Icon guid="ImageCatalogGuid" id="DownloadDocument"/>
        <CommandFlag>IconIsMoniker</CommandFlag>
        <CommandFlag>DynamicVisibility</CommandFlag>
        <CommandFlag>DefaultInvisible</CommandFlag>
        <Strings>
          <ButtonText>&amp;Source Selected File(s)</ButtonText>
          <LocCanonicalName>SourceSelectedFiles</LocCanonicalName>
        </Strings>
      </Button>

      <Button guid="guidRToolsCmdSet" id="icmdSetDirectoryHere" priority="0x0200" type="Button">
        <Parent guid="guidRToolsCmdSet" id="projectNodeContextMenuGroup"/>
        <Icon guid="ImageCatalogGuid" id="MoveToFolder"/>
        <CommandFlag>IconIsMoniker</CommandFlag>
        <CommandFlag>DynamicVisibility</CommandFlag>
        <CommandFlag>DefaultInvisible</CommandFlag>
        <Strings>
          <ButtonText>Set Working Directory &amp;Here</ButtonText>
          <LocCanonicalName>SetWorkingDirectoryHere</LocCanonicalName>
        </Strings>
      </Button>

      <Button guid="guidRToolsCmdSet" id="icmdOpenContainingFolder" priority="0x0300" type="Button">
        <Parent guid="guidRToolsCmdSet" id="projectNodeContextMenuGroup"/>
        <Icon guid="ImageCatalogGuid" id="OpenFolder"/>
        <CommandFlag>IconIsMoniker</CommandFlag>
        <CommandFlag>DynamicVisibility</CommandFlag>
        <CommandFlag>DefaultInvisible</CommandFlag>
        <Strings>
          <ButtonText>Open Containing &amp;Folder</ButtonText>
          <LocCanonicalName>OpenContainingFolder</LocCanonicalName>
        </Strings>
      </Button>

      <Button guid="guidRToolsCmdSet" id="icmdCopyItemPath" priority="0x0400" type="Button">
        <Parent guid="guidRToolsCmdSet" id="projectNodeContextMenuGroup"/>
        <Icon guid="ImageCatalogGuid" id="NavigationPath"/>
        <CommandFlag>IconIsMoniker</CommandFlag>
        <CommandFlag>DynamicVisibility</CommandFlag>
        <CommandFlag>DefaultInvisible</CommandFlag>
        <Strings>
          <ButtonText>Copy Item &amp;Path</ButtonText>
          <LocCanonicalName>CopyItemPath</LocCanonicalName>
        </Strings>
      </Button>

      <Button guid="guidRToolsCmdSet" id="icmdAddRScript" priority="0x0100" type="Button">
        <Parent guid="guidRToolsCmdSet" id="projectAddItemContextMenuGroup"/>
        <Icon guid="rIconGuid" id="rFileIcon"/>
        <CommandFlag>DynamicVisibility</CommandFlag>
        <CommandFlag>DefaultInvisible</CommandFlag>
        <Strings>
          <ButtonText>Add R Script</ButtonText>
          <LocCanonicalName>AddRScript</LocCanonicalName>
        </Strings>
      </Button>

      <Button guid="guidRToolsCmdSet" id="icmdAddRMarkdown" priority="0x0200" type="Button">
        <Parent guid="guidRToolsCmdSet" id="projectAddItemContextMenuGroup"/>
        <Icon guid="ImageCatalogGuid" id="MarkdownFile"/>
        <CommandFlag>IconIsMoniker</CommandFlag>
        <CommandFlag>DynamicVisibility</CommandFlag>
        <CommandFlag>DefaultInvisible</CommandFlag>
        <Strings>
          <ButtonText>Add R Markdown</ButtonText>
          <LocCanonicalName>AddRScript</LocCanonicalName>
        </Strings>

      </Button>

      <Button guid="guidRToolsCmdSet" id="icmdOpenCmdPromptHere" priority="0x0100" type="Button">
        <Parent guid="guidRToolsCmdSet" id="projectCmdPromptContextMenuGroup"/>
        <Icon guid="ImageCatalogGuid" id="Console"/>
        <CommandFlag>IconIsMoniker</CommandFlag>
        <CommandFlag>DynamicVisibility</CommandFlag>
        <CommandFlag>DefaultInvisible</CommandFlag>
        <Strings>
          <ButtonText>Open Command &amp;Prompt Here</ButtonText>
          <LocCanonicalName>OpenCommandPromptHere</LocCanonicalName>
        </Strings>
      </Button>

      <Button guid="guidRToolsCmdSet" id="icmdOpenAdminCmdPromptHere" priority="0x0110" type="Button">
        <!--<Parent guid="guidRToolsCmdSet" id="projectCmdPromptContextMenuGroup"/>-->
        <Icon guid="ImageCatalogGuid" id="Console"/>
        <CommandFlag>IconIsMoniker</CommandFlag>
        <CommandFlag>DynamicVisibility</CommandFlag>
        <CommandFlag>DefaultInvisible</CommandFlag>
        <Strings>
          <ButtonText>Open Command &amp;Prompt Here (Admin)</ButtonText>
          <LocCanonicalName>OpenAdminCommandPromptHere</LocCanonicalName>
        </Strings>
      </Button>
      <!-- End of project context menu -->

    </Buttons>
  </Commands>

  <Commands package="MarkdownPackage">
    <Menus>
      <!-- RD editor context menu -->
      <Menu guid="guidMdToolsCmdSet" id="mdEditorContextMenu" type="Context">
        <Strings>
          <ButtonText>MD Context</ButtonText>
        </Strings>
      </Menu>
      <!-- Preview flyout -->
      <Menu guid="guidMdToolsCmdSet" id="previewSubMenu" type="Menu" priority="0x100">
        <Parent guid="guidMdToolsCmdSet" id="groupPreview"/>
        <Strings>
          <ButtonText>Preview</ButtonText>
        </Strings>
      </Menu>
      <!-- RD editor context menu -->
    </Menus>

    <Groups>
      <!-- MD code editor context menu groups -->
      <Group guid="guidMdToolsCmdSet" id="groupPreview" priority="0x0200">
        <Parent guid="guidMdToolsCmdSet" id="mdEditorContextMenu"/>
      </Group>

      <Group guid="guidMdToolsCmdSet" id="groupRmdRepl" priority="0x0210">
        <Parent guid="guidMdToolsCmdSet" id="mdEditorContextMenu"/>
      </Group>

      <Group guid="guidMdToolsCmdSet" id="groupPreviewSubMenu" priority="0x0100">
        <Parent guid="guidMdToolsCmdSet" id="previewSubMenu"/>
      </Group>

      <Group guid="guidMdToolsCmdSet" id="groupPublish" priority="0x0300">
        <Parent guid="guidMdToolsCmdSet" id="mdEditorContextMenu"/>
      </Group>
      <!-- End MD code editor context menu groups -->
    </Groups>

    <Buttons>
      <!-- Preview menu item (in MD/RMD with flyout submenu -->
      <Button guid="guidMdToolsCmdSet" id="cmdidPreview" priority="0x0101" type="Button">
        <Parent guid="guidMdToolsCmdSet" id="groupPreview"/>
        <CommandFlag>DefaultInvisible</CommandFlag>
        <CommandFlag>DynamicVisibility</CommandFlag>
        <Strings>
          <ButtonText>Pre&amp;view</ButtonText>
        </Strings>
      </Button>

      <!-- Preview flyout menu items -->
      <Button guid="guidMdToolsCmdSet" id="cmdidPreviewHtml" priority="0x0101" type="Button">
        <Parent guid="guidMdToolsCmdSet" id="groupPreviewSubMenu"/>
        <CommandFlag>DefaultInvisible</CommandFlag>
        <CommandFlag>DynamicVisibility</CommandFlag>
        <Strings>
          <ButtonText>HTML</ButtonText>
        </Strings>
      </Button>

      <Button guid="guidMdToolsCmdSet" id="cmdidPreviewPdf" priority="0x0102" type="Button">
        <Parent guid="guidMdToolsCmdSet" id="groupPreviewSubMenu"/>
        <CommandFlag>DefaultInvisible</CommandFlag>
        <CommandFlag>DynamicVisibility</CommandFlag>
        <Strings>
          <ButtonText>PDF</ButtonText>
        </Strings>
      </Button>

      <Button guid="guidMdToolsCmdSet" id="cmdidPreviewWord" priority="0x0103" type="Button">
        <Parent guid="guidMdToolsCmdSet" id="groupPreviewSubMenu"/>
        <CommandFlag>DefaultInvisible</CommandFlag>
        <CommandFlag>DynamicVisibility</CommandFlag>
        <Strings>
          <ButtonText>Word</ButtonText>
        </Strings>
      </Button>
      <!-- End Preview flyout menu items -->

      <Button guid="guidMdToolsCmdSet" id="cmdidPublish" priority="0x0104" type="Button">
        <!-- Actual publishing is not yet supported -->
        <!--<Parent guid="guidMdToolsCmdSet" id="groupPreview"/>-->
        <Icon guid="ImageCatalogGuid" id="PublishAllWebSites"/>
        <CommandFlag>IconIsMoniker</CommandFlag>
        <CommandFlag>DefaultInvisible</CommandFlag>
        <CommandFlag>DynamicVisibility</CommandFlag>
        <Strings>
          <ButtonText>&amp;Publish</ButtonText>
        </Strings>
      </Button>
    </Buttons>

    <!--The bitmaps section is used to define the bitmaps that are used for the commands.-->
    <Bitmaps>
      <Bitmaps>
        <Bitmap guid="pdfIconGuid" href="Images\pdf.bmp" usedList="pdfIcon" />
        <Bitmap guid="replWindowIconGuid" href="Images\ReplWindowIcon.png" usedList="replWindowIcon" />
        <Bitmap guid="rIconGuid" href="Images\RFileNode.png" usedList="rFileIcon" />
      </Bitmaps>
    </Bitmaps>
  </Commands>

  <CommandPlacements>
    <!-- R code editor context menu -->
    <!-- Clipboard group -->
    <CommandPlacement guid="guidSHLMainMenu" id="IDG_VS_EDIT_CUTCOPY" priority="0x0100">
      <Parent guid="guidRToolsCmdSet" id="rCodeEditorContextMenu"/>
    </CommandPlacement>

    <CommandPlacement guid="guidRToolsCmdSet" id="icmdSendToRepl" priority="0x100">
      <Parent guid="guidRToolsCmdSet" id="groupRContextRepl"/>
    </CommandPlacement>

    <CommandPlacement guid="guidRToolsCmdSet" id="icmdSourceRScript" priority="0x200">
      <Parent guid="guidRToolsCmdSet" id="groupRContextRepl"/>
    </CommandPlacement>

    <!-- Snippets group -->
    <CommandPlacement guid="guidSHLMainMenu" id="IDG_VS_CODEWIN_SNIPPETS" priority="0x0500">
      <Parent guid="guidRToolsCmdSet" id="rCodeEditorContextMenu"/>
    </CommandPlacement>

    <CommandPlacement guid="guidRToolsCmdSet" id="rEditorDocumentationGroup" priority="0x0810">
      <Parent guid="guidRToolsCmdSet" id="rCodeEditorContextMenu"/>
    </CommandPlacement>

    <CommandPlacement guid="guidSHLMainMenu" id="IDG_VS_CODEWIN_NAVIGATETOLOCATION" priority="0x0600">
      <Parent guid="guidRToolsCmdSet" id="rCodeEditorContextMenu"/>
    </CommandPlacement>

    <!-- Formatting group -->
    <CommandPlacement guid="guidVSStd2K" id="ECMD_FORMATSELECTION" priority="0x100">
      <Parent guid="guidRToolsCmdSet" id="groupRContextFormat"/>
    </CommandPlacement>
    <!-- End R code editor context menu -->

    <!-- RMD context menu -->
    <CommandPlacement guid="guidRToolsCmdSet" id="icmdSendToRepl" priority="0x100">
      <Parent guid="guidMdToolsCmdSet" id="groupRmdRepl"/>
    </CommandPlacement>
    <!-- End RMD context menu -->

    <!-- R history context menu -->
    <CommandPlacement guid="guidRToolsCmdSet" id="historyCopySelectedGroup" priority="0x100">
      <Parent guid="guidRToolsCmdSet" id="rHistoryContextMenu"/>
    </CommandPlacement>

    <CommandPlacement guid="guidRToolsCmdSet" id="historyWindowSendToGroup" priority="0x200">
      <Parent guid="guidRToolsCmdSet" id="rHistoryContextMenu"/>
    </CommandPlacement>

    <CommandPlacement guid="guidRToolsCmdSet" id="historyWindowDeleteGroup" priority="0x300">
      <Parent guid="guidRToolsCmdSet" id="rHistoryContextMenu"/>
    </CommandPlacement>

    <CommandPlacement guid="guidVSStd97" id="cmdidCopy" priority="0x0100">
      <Parent guid="guidRToolsCmdSet" id="historyCopySelectedGroup"/>
    </CommandPlacement>

    <!-- End R history context menu -->

    <!-- RD/RDM code editor context menu -->
    <!-- Clipboard group -->
    <CommandPlacement guid="guidSHLMainMenu" id="IDG_VS_EDIT_CUTCOPY" priority="0x0100">
      <Parent guid="guidMdToolsCmdSet" id="mdEditorContextMenu"/>
    </CommandPlacement>

    <!-- Show R Interactive -->
    <CommandPlacement guid="guidRToolsCmdSet" id="icmdShowReplWindow" priority="0x0500">
      <Parent guid="guidSHLMainMenu" id="IDG_VS_WNDO_OTRWNDWS1"/>
    </CommandPlacement>

    <CommandPlacement guid="guidRToolsCmdSet" id="icmdShowReplWindow" priority="0x0100">
      <Parent guid="guidRToolsCmdSet" id="windowsSubMenuGroup"/>
    </CommandPlacement>

    <CommandPlacement guid="guidVSStd11" id="cmdidCloseAllButThis" priority="0x0100">
      <Parent guid="guidRToolsCmdSet" id="windowsSubMenuGroup2"/>
    </CommandPlacement>

    <CommandPlacement guid="guidRToolsCmdSet" id="icmdPrevPlot" priority="0x0100">
      <Parent guid="guidRToolsCmdSet" id="plotSubMenuNavGroup"/>
    </CommandPlacement>

    <CommandPlacement guid="guidRToolsCmdSet" id="icmdNextPlot" priority="0x0200">
      <Parent guid="guidRToolsCmdSet" id="plotSubMenuNavGroup"/>
    </CommandPlacement>

    <CommandPlacement guid="guidRToolsCmdSet" id="icmdExportPlotAsImage" priority="0x0100">
      <Parent guid="guidRToolsCmdSet" id="plotSubMenuFileGroup"/>
    </CommandPlacement>

    <CommandPlacement guid="guidRToolsCmdSet" id="icmdExportPlotAsPdf" priority="0x0200">
      <Parent guid="guidRToolsCmdSet" id="plotSubMenuFileGroup"/>
    </CommandPlacement>

    <CommandPlacement guid="guidRToolsCmdSet" id="icmdCopyPlotAsBitmap" priority="0x0100">
      <Parent guid="guidRToolsCmdSet" id="plotSubMenuCopyGroup"/>
    </CommandPlacement>

    <CommandPlacement guid="guidRToolsCmdSet" id="icmdCopyPlotAsMetafile" priority="0x0200">
      <Parent guid="guidRToolsCmdSet" id="plotSubMenuCopyGroup"/>
    </CommandPlacement>

    <CommandPlacement guid="guidRToolsCmdSet" id="icmdRemovePlot" priority="0x0100">
      <Parent guid="guidRToolsCmdSet" id="plotSubMenuClearGroup"/>
    </CommandPlacement>

    <CommandPlacement guid="guidRToolsCmdSet" id="icmdClearPlots" priority="0x0200">
      <Parent guid="guidRToolsCmdSet" id="plotSubMenuClearGroup"/>
    </CommandPlacement>

    <!-- Plot window toolbar -->
    <CommandPlacement guid="guidRToolsCmdSet" id="icmdPrevPlot" priority="0x0100">
      <Parent guid="guidRToolsCmdSet" id="plotToolbarNavGroup"/>
    </CommandPlacement>

    <CommandPlacement guid="guidRToolsCmdSet" id="icmdNextPlot" priority="0x0200">
      <Parent guid="guidRToolsCmdSet" id="plotToolbarNavGroup"/>
    </CommandPlacement>

    <CommandPlacement guid="guidRToolsCmdSet" id="icmdExportPlotAsImage" priority="0x0100">
      <Parent guid="guidRToolsCmdSet" id="plotToolbarFileGroup"/>
    </CommandPlacement>

    <CommandPlacement guid="guidRToolsCmdSet" id="icmdExportPlotAsPdf" priority="0x0200">
      <Parent guid="guidRToolsCmdSet" id="plotToolbarFileGroup"/>
    </CommandPlacement>

    <CommandPlacement guid="guidRToolsCmdSet" id="icmdCopyPlotAsBitmap" priority="0x0100">
      <Parent guid="guidRToolsCmdSet" id="plotToolbarCopyGroup"/>
    </CommandPlacement>

    <CommandPlacement guid="guidRToolsCmdSet" id="icmdCopyPlotAsMetafile" priority="0x0200">
      <Parent guid="guidRToolsCmdSet" id="plotToolbarCopyGroup"/>
    </CommandPlacement>

    <CommandPlacement guid="guidRToolsCmdSet" id="icmdRemovePlot" priority="0x0100">
      <Parent guid="guidRToolsCmdSet" id="plotToolbarClearGroup"/>
    </CommandPlacement>

    <CommandPlacement guid="guidRToolsCmdSet" id="icmdClearPlots" priority="0x0200">
      <Parent guid="guidRToolsCmdSet" id="plotToolbarClearGroup"/>
    </CommandPlacement>
    <!-- End Plot Window toolbar -->

    <CommandPlacement guid="guidRToolsCmdSet" id="icmdSendToRepl" priority="0x0400">
      <Parent guid="guidRToolsCmdSet" id="sessionSubMenuEditorGroup"/>
    </CommandPlacement>

    <CommandPlacement guid="guidRToolsCmdSet" id="icmdClearRepl" priority="0x0410">
      <Parent guid="guidRToolsCmdSet" id="sessionSubMenuEditorGroup"/>
    </CommandPlacement>

    <CommandPlacement guid="guidRToolsCmdSet" id="icmdResetRepl" priority="0x100">
      <Parent guid="guidRToolsCmdSet" id="sessionSubMenuResetGroup"/>
    </CommandPlacement>

    <CommandPlacement guid="guidRToolsCmdSet" id="icmdSourceRScript" priority="0x410">
      <Parent guid="guidRToolsCmdSet" id="sessionSubMenuRInteractiveGroup"/>
    </CommandPlacement>

    <CommandPlacement guid="guidRToolsCmdSet" id="icmdInterruptR" priority="0x0420">
      <Parent guid="guidRToolsCmdSet" id="sessionSubMenuRInteractiveGroup"/>
    </CommandPlacement>

    <CommandPlacement guid="guidRToolsCmdSet" id="icmdAttachDebugger" priority="0x0450">
      <Parent guid="guidRToolsCmdSet" id="sessionRDebugGroup"/>
    </CommandPlacement>

    <CommandPlacement guid="guidRToolsCmdSet" id="icmdAttachToRInteractive" priority="0x0E01">
      <Parent guid="guidVSDebugGroup" id="IDG_EXECUTION"/>
    </CommandPlacement>

    <CommandPlacement guid="guidRToolsCmdSet" id="icmdContinueDebugging" priority="0x0460">
      <Parent guid="guidRToolsCmdSet" id="sessionRDebugGroup"/>
    </CommandPlacement>

    <CommandPlacement guid="guidRToolsCmdSet" id="icmdStopDebugging" priority="0x0470">
      <Parent guid="guidRToolsCmdSet" id="sessionRDebugGroup"/>
    </CommandPlacement>

    <CommandPlacement guid="guidRToolsCmdSet" id="icmdStepInto" priority="0x0480">
      <Parent guid="guidRToolsCmdSet" id="sessionRDebugGroup"/>
    </CommandPlacement>

    <CommandPlacement guid="guidRToolsCmdSet" id="icmdStepOver" priority="0x0490">
      <Parent guid="guidRToolsCmdSet" id="sessionRDebugGroup"/>
    </CommandPlacement>

    <CommandPlacement guid="guidRToolsCmdSet" id="icmdStepOut" priority="0x04A0">
      <Parent guid="guidRToolsCmdSet" id="sessionRDebugGroup"/>
    </CommandPlacement>

    <CommandPlacement guid="guidVSStd97" id="cmdidLocalsWindow" priority="0x04B0">
      <Parent guid="guidRToolsCmdSet" id="sessionRDebugGroup"/>
    </CommandPlacement>

    <CommandPlacement guid="guidRToolsCmdSet" id="icmdSelectWorkingDirectory" priority="0x200">
      <Parent guid="guidRToolsCmdSet" id="sessionToolbarDirectoryGroup"/>
    </CommandPlacement>

    <!-- Contextual help -->
    <CommandPlacement guid="guidRToolsCmdSet" id="icmdHelpOnCurrent" priority="0x100">
      <Parent guid="guidRToolsCmdSet" id="groupRContextHelp"/>
    </CommandPlacement>

    <CommandPlacement guid="guidRToolsCmdSet" id="icmdHelpOnCurrent" priority="0x100">
      <Parent guid="guidRToolsCmdSet" id="interactiveWindowHelpGroup"/>
    </CommandPlacement>

    <CommandPlacement guid="guidVSStd2K" id="ECMD_INSERTSNIPPET" priority="0x0100">
      <Parent guid="guidRToolsCmdSet" id="interactiveWindowSnippetsGroup"/>
    </CommandPlacement>

    <CommandPlacement guid="guidVSStd2K" id="ECMD_SURROUNDWITH" priority="0x0200">
      <Parent guid="guidRToolsCmdSet" id="interactiveWindowSnippetsGroup"/>
    </CommandPlacement>


    <CommandPlacement guid="guidRToolsCmdSet" id="projectNodeContextMenuGroup" priority="0x0000">
      <Parent guid="guidSHLMainMenu" id="IDM_VS_CTXT_ITEMNODE"/>
    </CommandPlacement>
    <CommandPlacement guid="guidRToolsCmdSet" id="projectNodeContextMenuGroup" priority="0x0000">
      <Parent guid="guidSHLMainMenu" id="IDM_VS_CTXT_FOLDERNODE"/>
    </CommandPlacement>
    <CommandPlacement guid="guidRToolsCmdSet" id="projectNodeContextMenuGroup" priority="0x0000">
      <Parent guid="guidSHLMainMenu" id="IDM_VS_CTXT_PROJNODE"/>
    </CommandPlacement>

    <CommandPlacement guid="guidRToolsCmdSet" id="projectAddItemContextMenuGroup" priority="0x0000">
      <Parent guid="guidSHLMainMenu" id="IDM_VS_CTXT_ITEMNODE"/>
    </CommandPlacement>
    <CommandPlacement guid="guidRToolsCmdSet" id="projectAddItemContextMenuGroup" priority="0x0000">
      <Parent guid="guidSHLMainMenu" id="IDM_VS_CTXT_FOLDERNODE"/>
    </CommandPlacement>
    <CommandPlacement guid="guidRToolsCmdSet" id="projectAddItemContextMenuGroup" priority="0x0000">
      <Parent guid="guidSHLMainMenu" id="IDM_VS_CTXT_PROJNODE"/>
    </CommandPlacement>

    <CommandPlacement guid="guidRToolsCmdSet" id="projectCmdPromptContextMenuGroup" priority="0x0000">
      <Parent guid="guidSHLMainMenu" id="IDM_VS_CTXT_ITEMNODE"/>
    </CommandPlacement>
    <CommandPlacement guid="guidRToolsCmdSet" id="projectCmdPromptContextMenuGroup" priority="0x0000">
      <Parent guid="guidSHLMainMenu" id="IDM_VS_CTXT_FOLDERNODE"/>
    </CommandPlacement>
    <CommandPlacement guid="guidRToolsCmdSet" id="projectCmdPromptContextMenuGroup" priority="0x0000">
      <Parent guid="guidSHLMainMenu" id="IDM_VS_CTXT_PROJNODE"/>
    </CommandPlacement>	  

    <!-- Variable Explorer toolbar -->
    <CommandPlacement guid="guidRToolsCmdSet" id="icmdImportDatasetTextFile" priority="0x0100">
      <Parent guid="guidRToolsCmdSet" id="variableDataGroup"/>
    </CommandPlacement>
    <CommandPlacement guid="guidRToolsCmdSet" id="icmdImportDatasetUrl" priority="0x0200">
      <Parent guid="guidRToolsCmdSet" id="variableDataGroup"/>
    </CommandPlacement>
  </CommandPlacements>

  <KeyBindings>
    <KeyBinding guid="guidRToolsCmdSet" id="icmdSendToRepl" editor="guidRToolsCmdSet" key1="VK_RETURN" mod1="CONTROL" />
    <KeyBinding guid="guidRToolsCmdSet" id="icmdSendToRepl" editor="REditor" key1="VK_RETURN" mod1="CONTROL" />
    <KeyBinding guid="guidRToolsCmdSet" id="icmdSendToRepl" editor="guidMdEditor" key1="VK_RETURN" mod1="CONTROL" />
    <KeyBinding guid="guidRToolsCmdSet" id="icmdSendToRepl" editor="InteractiveWindow" key1="VK_RETURN" mod1="CONTROL" />
    <KeyBinding guid="guidRToolsCmdSet" id="icmdSendToRepl" editor="Global" key1="VK_RETURN" mod1="CONTROL" />

    <KeyBinding guid="guidRToolsCmdSet" id="icmdClearRepl" editor="guidRToolsCmdSet" key1="L" mod1="CONTROL" />
    <KeyBinding guid="guidRToolsCmdSet" id="icmdClearRepl" editor="REditor" key1="L" mod1="CONTROL" />
    <KeyBinding guid="guidRToolsCmdSet" id="icmdClearRepl" editor="InteractiveWindow" key1="L" mod1="CONTROL" />
    <KeyBinding guid="guidRToolsCmdSet" id="icmdClearRepl" editor="SolutionExplorer" key1="L" mod1="CONTROL" />
    <KeyBinding guid="guidRToolsCmdSet" id="icmdClearRepl" editor="Global" key1="L" mod1="CONTROL" />

    <KeyBinding guid="guidRToolsCmdSet" id="icmdShowEditorWindow" editor="guidRToolsCmdSet" key1="1" mod1="CONTROL" />
    <KeyBinding guid="guidRToolsCmdSet" id="icmdShowEditorWindow" editor="REditor" key1="1" mod1="CONTROL" />
    <KeyBinding guid="guidRToolsCmdSet" id="icmdShowEditorWindow" editor="InteractiveWindow" key1="1" mod1="CONTROL" />
    <KeyBinding guid="guidRToolsCmdSet" id="icmdShowEditorWindow" editor="SolutionExplorer" key1="1" mod1="CONTROL" />

    <KeyBinding guid="guidRToolsCmdSet" id="icmdShowReplWindow" editor="guidRToolsCmdSet" key1="2" mod1="CONTROL" />
    <KeyBinding guid="guidRToolsCmdSet" id="icmdShowReplWindow" editor="REditor" key1="2" mod1="CONTROL" />
    <KeyBinding guid="guidRToolsCmdSet" id="icmdShowReplWindow" editor="InteractiveWindow" key1="2" mod1="CONTROL" />
    <KeyBinding guid="guidRToolsCmdSet" id="icmdShowReplWindow" editor="SolutionExplorer" key1="2" mod1="CONTROL" />

    <KeyBinding guid="guidRToolsCmdSet" id="icmdShowHelpWindow" editor="guidRToolsCmdSet" key1="3" mod1="CONTROL"/>
    <KeyBinding guid="guidRToolsCmdSet" id="icmdShowHelpWindow" editor="REditor" key1="3" mod1="CONTROL"/>
    <KeyBinding guid="guidRToolsCmdSet" id="icmdShowHelpWindow" editor="InteractiveWindow" key1="3" mod1="CONTROL"/>
    <KeyBinding guid="guidRToolsCmdSet" id="icmdShowHelpWindow" editor="SolutionExplorer" key1="3" mod1="CONTROL"/>

    <KeyBinding guid="guidRToolsCmdSet" id="icmdShowHistoryWindow" editor="guidRToolsCmdSet" key1="4" mod1="CONTROL"/>
    <KeyBinding guid="guidRToolsCmdSet" id="icmdShowHistoryWindow" editor="REditor" key1="4" mod1="CONTROL"/>
    <KeyBinding guid="guidRToolsCmdSet" id="icmdShowHistoryWindow" editor="InteractiveWindow" key1="4" mod1="CONTROL"/>
    <KeyBinding guid="guidRToolsCmdSet" id="icmdShowHistoryWindow" editor="SolutionExplorer" key1="4" mod1="CONTROL"/>

    <KeyBinding guid="guidRToolsCmdSet" id="icmdShowSolutionExplorer" editor="guidRToolsCmdSet" key1="5" mod1="CONTROL"/>
    <KeyBinding guid="guidRToolsCmdSet" id="icmdShowSolutionExplorer" editor="REditor" key1="5" mod1="CONTROL"/>
    <KeyBinding guid="guidRToolsCmdSet" id="icmdShowSolutionExplorer" editor="InteractiveWindow" key1="5" mod1="CONTROL"/>
    <KeyBinding guid="guidRToolsCmdSet" id="icmdShowSolutionExplorer" editor="SolutionExplorer" key1="5" mod1="CONTROL"/>

    <KeyBinding guid="guidRToolsCmdSet" id="icmdShowPlotWindow" editor="guidRToolsCmdSet" key1="6" mod1="CONTROL"/>
    <KeyBinding guid="guidRToolsCmdSet" id="icmdShowPlotWindow" editor="REditor" key1="6" mod1="CONTROL"/>
    <KeyBinding guid="guidRToolsCmdSet" id="icmdShowPlotWindow" editor="InteractiveWindow" key1="6" mod1="CONTROL"/>
    <KeyBinding guid="guidRToolsCmdSet" id="icmdShowPlotWindow" editor="SolutionExplorer" key1="6" mod1="CONTROL"/>

    <KeyBinding guid="guidRToolsCmdSet" id="icmdShowVariableExplorerWindow" editor="guidRToolsCmdSet" key1="8" mod1="CONTROL"/>
    <KeyBinding guid="guidRToolsCmdSet" id="icmdShowVariableExplorerWindow" editor="REditor" key1="8" mod1="CONTROL"/>
    <KeyBinding guid="guidRToolsCmdSet" id="icmdShowVariableExplorerWindow" editor="InteractiveWindow" key1="8" mod1="CONTROL"/>
    <KeyBinding guid="guidRToolsCmdSet" id="icmdShowVariableExplorerWindow" editor="SolutionExplorer" key1="8" mod1="CONTROL"/>

    <KeyBinding guid="guidInteractiveWindowCmdSet" id="cmdidClearScreen" editor="guidRToolsCmdSet" key1="L" mod1="CONTROL" />
    <KeyBinding guid="guidInteractiveWindowCmdSet" id="cmdidClearScreen" editor="REditor" key1="L" mod1="CONTROL" />
    <KeyBinding guid="guidInteractiveWindowCmdSet" id="cmdidClearScreen" editor="InteractiveWindow" key1="L" mod1="CONTROL" />
    <KeyBinding guid="guidInteractiveWindowCmdSet" id="cmdidClearScreen" editor="SolutionExplorer" key1="L" mod1="CONTROL" />

    <KeyBinding guid="guidRToolsCmdSet" id="icmdSourceSelectedFiles" editor="SolutionExplorer" key1="G" mod1="CONTROL ALT"/>
    <KeyBinding guid="guidRToolsCmdSet" id="icmdCopyItemPath" editor="SolutionExplorer" key1="P" mod1="CONTROL ALT"/>

    <KeyBinding guid="guidRToolsCmdSet" id="icmdNextPlot" editor="guidRToolsCmdSet" key1="VK_F12" mod1="CONTROL ALT"/>
    <KeyBinding guid="guidRToolsCmdSet" id="icmdNextPlot" editor="REditor" key1="VK_F12" mod1="CONTROL ALT"/>
    <KeyBinding guid="guidRToolsCmdSet" id="icmdNextPlot" editor="InteractiveWindow" key1="VK_F12" mod1="CONTROL ALT"/>
    <KeyBinding guid="guidRToolsCmdSet" id="icmdNextPlot" editor="SolutionExplorer" key1="VK_F12" mod1="CONTROL ALT"/>

    <KeyBinding guid="guidRToolsCmdSet" id="icmdPrevPlot" editor="guidRToolsCmdSet" key1="VK_F11" mod1="CONTROL ALT"/>
    <KeyBinding guid="guidRToolsCmdSet" id="icmdPrevPlot" editor="REditor" key1="VK_F11" mod1="CONTROL ALT"/>
    <KeyBinding guid="guidRToolsCmdSet" id="icmdPrevPlot" editor="InteractiveWindow" key1="VK_F11" mod1="CONTROL ALT"/>
    <KeyBinding guid="guidRToolsCmdSet" id="icmdPrevPlot" editor="SolutionExplorer" key1="VK_F11" mod1="CONTROL ALT"/>

    <KeyBinding guid="guidRToolsCmdSet" id="icmdResetRepl" editor="guidRToolsCmdSet" key1="VK_F10" mod1="CONTROL SHIFT" />
    <KeyBinding guid="guidRToolsCmdSet" id="icmdResetRepl" editor="REditor" key1="VK_F10" mod1="CONTROL SHIFT" />
    <KeyBinding guid="guidRToolsCmdSet" id="icmdResetRepl" editor="InteractiveWindow" key1="VK_F10" mod1="CONTROL SHIFT" />
    <KeyBinding guid="guidRToolsCmdSet" id="icmdResetRepl" editor="SolutionExplorer" key1="VK_F10" mod1="CONTROL SHIFT" />

    <KeyBinding guid="guidRToolsCmdSet" id="icmdSourceRScript" editor="guidRToolsCmdSet" key1="S" mod1="CONTROL SHIFT" />
    <KeyBinding guid="guidRToolsCmdSet" id="icmdSourceRScript" editor="REditor" key1="S" mod1="CONTROL SHIFT" />
    <KeyBinding guid="guidRToolsCmdSet" id="icmdSourceRScript" editor="InteractiveWindow" key1="S" mod1="CONTROL SHIFT" />
    <KeyBinding guid="guidRToolsCmdSet" id="icmdSourceRScript" editor="SolutionExplorer" key1="S" mod1="CONTROL SHIFT" />
    <KeyBinding guid="guidRToolsCmdSet" id="icmdSourceRScript" editor="Global" key1="S" mod1="CONTROL SHIFT" />

    <KeyBinding guid="guidRToolsCmdSet" id="icmdInsertRoxygenBlock" editor="REditor" key1="R" mod1="CONTROL SHIFT ALT" />
    
  </KeyBindings>

  <UsedCommands>
    <UsedCommand guid="guidVSStd97" id="cmdidCut" />
    <UsedCommand guid="guidVSStd97" id="cmdidCopy" />
    <UsedCommand guid="guidVSStd97" id="cmdidPaste" />
    <UsedCommand guid="guidVSStd97" id="cmdidDelete" />
    <UsedCommand guid="guidVSStd2K" id="ECMD_FORMATDOCUMENT" />
    <UsedCommand guid="guidVSStd2K" id="ECMD_FORMATSELECTION" />
    <UsedCommand guid="guidVSStd2K" id="ECMD_HELP" />
    <UsedCommand guid="guidVSStd2K" id="ECMD_HELPKEYWORD" />
    <UsedCommand guid="guidVSStd97" id="cmdidF1Help" />
    <UsedCommand guid="guidVSStd11" id="cmdidInteractiveSessionInterrupt" />
    <UsedCommand guid="guidVSStd11" id="cmdidInteractiveSessionRestart" />
    <UsedCommand guid="guidVSStd97" id="cmdidVsShellZoomIn"  />
    <UsedCommand guid="guidVSStd97" id="cmdidVsShellZoomOut"  />
  </UsedCommands>

  <Symbols>
    <!-- Package GUID -->
    <GuidSymbol name="RToolsPackage" value="{6D7C5336-C0CA-4857-A7E7-2E964EA836BF}" />
    <GuidSymbol name="guidCpsProjectFactory" value="{DA7A21FA-8162-4350-AD77-A8D1B671F3ED}" />
    <GuidSymbol name="MarkdownPackage" value="{C765E811-8EE4-4040-84FC-F4DCBC12E6C4}" />

    <!-- Markdown context menu -->
    <GuidSymbol name="guidMdToolsCmdSet" value="{0BF33C69-94C2-4985-81A0-2556F8DB88A6}">
      <!-- Markdown editor context menu -->
      <IDSymbol name="mdEditorContextMenu" value="300" />
      <IDSymbol name="previewSubMenu" value="130" />
      <IDSymbol name="groupPreview" value="135" />
      <IDSymbol name="groupRmdRepl" value="136" />
      <IDSymbol name="groupPublish" value="145" />
      <IDSymbol name="groupPreviewSubMenu" value="200" />

      <!-- Preview in RD/RDM -->
      <IDSymbol name="cmdidPreview" value="600" />
      <IDSymbol name="cmdidPreviewHtml" value="601" />
      <IDSymbol name="cmdidPreviewPdf" value="602" />
      <IDSymbol name="cmdidPreviewWord" value="603" />
      <IDSymbol name="cmdidPublish" value="6103" />
    </GuidSymbol>

    <GuidSymbol name="guidRToolsCmdSet" value="{AD87578C-B324-44DC-A12A-B01A6ED5C6E3}">
      <!-- Context menu ids. See Microsoft.R.Editor\Commands -->
      <!-- R code editor context menu. -->
      <IDSymbol name="rCodeEditorContextMenu" value="100" />
      <!-- R history editor context menu. -->
      <IDSymbol name="rHistoryContextMenu" value="102" />
      <!-- R debugger Autos/Locals/Watch context menu. -->
      <IDSymbol name="debuggerRContextMenu" value="103" />

      <!-- R code editor context menu formatting group: ECMD_FORMATSELECTION, icmdGoToFormattingOptions -->
      <IDSymbol name="groupRContextFormat" value="120" />
      <!-- R code editor context menu R group: cmdidSendToRepl, ... -->
      <IDSymbol name="groupRContextRepl" value="122" />
      <IDSymbol name="groupRContextHelp" value="124"/>
      <!-- R debugger Autos/Locals/Watch context menu group. -->
      <IDSymbol name="groupRContextDebugger" value="125"/>

      <!-- RTVS Command IDs -->
      <!-- General -->
      <IDSymbol name="icmdGoToFormattingOptions" value="400" />
      <IDSymbol name="icmdGoToRToolsOptions" value="401" />
      <IDSymbol name="icmdGoToREditorOptions" value="402" />
      <IDSymbol name="icmdSendSmile" value="403" />
      <IDSymbol name="icmdSendFrown" value="404" />
      <IDSymbol name="icmdImportRSettings" value="405"/>
      <IDSymbol name="icmdReportIssue" value="406" />
      <IDSymbol name="icmdSurveyNews" value="407"/>

      <!-- REPL-->
      <IDSymbol name="icmdSendToRepl" value="501" />
      <IDSymbol name="icmdLoadWorkspace" value="502" />
      <IDSymbol name="icmdSaveWorkspace" value="503" />
      <IDSymbol name="icmdSelectWorkingDirectory" value="504" />
      <IDSymbol name="icmdResetRepl" value="505"/>
      <IDSymbol name="icmdInterruptR" value="506" />
      <IDSymbol name="icmdAttachDebugger" value="507" />
      <IDSymbol name="icmdSourceRScript" value="508" />
      <IDSymbol name="icmdGetWorkingDirectoryList" value="509" />
      <IDSymbol name="icmdSetWorkingDirectory" value="510" />
      <IDSymbol name="icmdContinueDebugging" value="511" />
      <IDSymbol name="icmdStopDebugging" value="512" />
      <IDSymbol name="icmdStepInto" value="513" />
      <IDSymbol name="icmdStepOut" value="514" />
      <IDSymbol name="icmdStepOver" value="515" />
      <IDSymbol name="icmdAttachToRInteractive" value="516" />
      <IDSymbol name="icmdClearRepl" value="517" />

      <IDSymbol name="sessionSubMenuFileGroup" value="551"/>
      <IDSymbol name="sessionSubMenuRGroup" value="552"/>
      <IDSymbol name="sessionSubMenuDirectoryGroup" value="553"/>
      <IDSymbol name="sessionSubMenuRInteractiveGroup" value="554"/>
      <IDSymbol name="sessionSubMenuEditorGroup" value="555"/>
      <IDSymbol name="sessionToolbarDirectoryGroup" value="556"/>
      <IDSymbol name="sessionRDebugGroup" value="557"/>
      <IDSymbol name="sessionSubMenuResetGroup" value="558"/>

      <IDSymbol name="interactiveWindowContextGroup" value="570"/>
      <IDSymbol name="icmdRexecuteReplCmd" value="571"/>
      <IDSymbol name="icmdPasteReplCmd" value="572"/>
      <IDSymbol name="interactiveWindowHelpGroup" value="573"/>
      <IDSymbol name="interactiveWindowSnippetsGroup" value="574"/>

      <!-- Packages-->
      <IDSymbol name="icmdInstallPackages" value="601" />
      <IDSymbol name="icmdCheckForPackageUpdates" value="602" />

      <!-- Plots-->
      <IDSymbol name="icmdRemovePlot" value="705" />
      <IDSymbol name="icmdNextPlot" value="710" />
      <IDSymbol name="icmdPrevPlot" value="711" />
      <IDSymbol name="icmdClearPlots" value="712" />

      <IDSymbol name="icmdExportPlotAsImage" value="713" />
      <IDSymbol name="icmdExportPlotAsPdf" value="714" />

      <IDSymbol name="icmdCopyPlotAsBitmap" value="716" />
      <IDSymbol name="icmdCopyPlotAsMetafile" value="717" />

      <IDSymbol name="plotSubMenu" value="750"/>
      <IDSymbol name="plotSubMenuFileGroup" value="751"/>
      <IDSymbol name="plotSubMenuCopyGroup" value="754"/>
      <IDSymbol name="plotSubMenuNavGroup" value="755"/>
      <IDSymbol name="plotSubMenuClearGroup" value="756"/>

      <!-- Data-->
      <IDSymbol name="icmdImportDataset" value="801" />
      <IDSymbol name="icmdImportDatasetUrl" value="802" />
      <IDSymbol name="icmdImportDatasetTextFile" value="803" />

      <!-- Window management-->
      <IDSymbol name="icmdShowReplWindow" value="901" />
      <IDSymbol name="icmdShowPlotWindow" value="902" />
      <IDSymbol name="icmdShowVariableExplorerWindow" value="903" />
      <IDSymbol name="icmdShowHistoryWindow" value="904" />
      <IDSymbol name="icmdShowPackagesWindow" value="905" />
      <IDSymbol name="icmdShowHelpWindow" value="906" />
      <IDSymbol name="icmdShowEditorWindow" value="907" />
      <IDSymbol name="icmdShowSolutionExplorer" value="908" />

      <!-- Help -->
      <IDSymbol name="icmdHelpPrevious" value="1100" />
      <IDSymbol name="icmdHelpNext" value="1101" />
      <IDSymbol name="icmdHelpHome" value="1102" />
      <IDSymbol name="icmdHelpRefresh" value="1103" />
      <IDSymbol name="icmdHelpOnCurrent" value="1104"/>

      <!-- History -->
      <IDSymbol name="icmdLoadHistory" value="1200" />
      <IDSymbol name="icmdSaveHistory" value="1201" />
      <IDSymbol name="icmdSendHistoryToRepl" value="1202" />
      <IDSymbol name="icmdSendHistoryToSource" value="1203" />
      <IDSymbol name="icmdDeleteSelectedHistoryEntries" value="1204" />
      <IDSymbol name="icmdDeleteAllHistoryEntries" value="1205" />
      <IDSymbol name="icmdToggleMultilineSelection" value="1206" />

      <IDSymbol name="plotToolbarFileGroup" value="0x1000" />
      <IDSymbol name="plotToolbarCopyGroup" value="0x1200" />
      <IDSymbol name="plotToolbarNavGroup" value="0x1400" />
      <IDSymbol name="plotToolbarClearGroup" value="0x1500" />
      <IDSymbol name="plotWindowToolBarId" value="0x2000" />
      <IDSymbol name="helpWindowToolBarId" value="0x2010"/>
      <IDSymbol name="helpWindowNavGroup" value="0x2011"/>
      <IDSymbol name="helpWindowGeneralGroup" value="0x2012"/>
      <IDSymbol name="historyWindowToolBarId" value="0x2020"/>
      <IDSymbol name="historyWindowLoadSaveGroup" value="0x2021"/>
      <IDSymbol name="historyWindowSendToGroup" value="0x2022"/>
      <IDSymbol name="historyWindowDeleteGroup" value="0x2023"/>
      <IDSymbol name="historyWindowSettingsGroup" value="0x2024"/>
      <IDSymbol name="historyCopySelectedGroup" value="0x2025"/>
      <IDSymbol name="projectNodeContextMenuGroup" value="0x2026"/>
      <IDSymbol name="projectAddItemContextMenuGroup" value="0x2027"/>
      <IDSymbol name="projectCmdPromptContextMenuGroup" value="0x2028"/>
      <IDSymbol name="editorNavContextMenuGroup" value="0x2029"/>

      <!-- Variable Explorer -->
      <IDSymbol name="variableWindowToolBarId" value="0x2030" />
      <IDSymbol name="variableDataGroup" value="0x2031" />

      <!-- Debugger -->
      <IDSymbol name="icmdShowDotPrefixedVariables" value="1300" />

      <!-- Documentation -->
      <IDSymbol name="icmdRtvsDocumentation" value="1400" />
      <IDSymbol name="icmdRtvsSamples" value="1401" />
      <IDSymbol name="icmdRDocsIntroToR" value="1402" />
      <IDSymbol name="icmdRDocsTaskViews" value="1403" />
      <IDSymbol name="icmdRDocsDataImportExport" value="1404" />
      <IDSymbol name="icmdRDocsWritingRExtensions" value="1405" />
      <IDSymbol name="icmdMicrosoftRProducts" value="1406" />
      <IDSymbol name="icmdCheckForUpdates" value="1407" />

      <!-- Project -->
      <IDSymbol name="icmdSetDirectoryHere" value="1500"/>
      <IDSymbol name="icmdSourceSelectedFiles" value="1501"/>
      <IDSymbol name="icmdOpenContainingFolder" value="1502"/>
      <IDSymbol name="icmdCopyItemPath" value="1503"/>
      <IDSymbol name="icmdAddRScript" value="1504" />
      <IDSymbol name="icmdAddRMarkdown" value="1505" />
      <IDSymbol name="icmdOpenCmdPromptHere" value = "1506" />
      <IDSymbol name="icmdOpenAdminCmdPromptHere" value = "1507" />

      <!-- Editor specific -->
      <IDSymbol name="icmdInsertRoxygenBlock" value="9001" />

      <!-- Submenus-->
      <IDSymbol name="mainMenuGroup" value="0x100"/>
      <IDSymbol name="TopLevelMenu" value="0x2100" />
      <IDSymbol name="sessionSubMenu" value="0x2110"/>
      <IDSymbol name="packagesSubMenu" value="0x2120"/>
      <IDSymbol name="dataSubMenu" value="0x2130"/>
      <IDSymbol name="publishSubMenu" value="0x2150"/>
      <IDSymbol name="windowsSubMenu" value="0x2200"/>
      <IDSymbol name="toolsOptionsGroup" value="0x2300"/>
      <IDSymbol name="dataScienceSettingsGroup" value="0x2301"/>
      <IDSymbol name="docsGroup" value="0x2302"/>
      <IDSymbol name="windowsSubMenuGroup" value="0x2310"/>
      <IDSymbol name="windowsSubMenuGroup2" value="0x2311"/>
      <IDSymbol name="packagesSubMenuGroup" value="0x2320"/>
      <IDSymbol name="dataSubMenuGroup" value="0x2340"/>
      <IDSymbol name="publishSubMenuGroup" value="0x2350"/>
      <IDSymbol name="publishPreviewSubMenuGroup" value="0x2360"/>
      <IDSymbol name="publishPublishSubMenuGroup" value="0x2370"/>
      <IDSymbol name="feedbackSubMenu" value="0x2380"/>
      <IDSymbol name="feedbackSubMenuGroup" value="0x2390"/>
      <IDSymbol name="rtvsDocsSubMenu" value="0x2391"/>
      <IDSymbol name="rtvsDocsSubMenuGroup" value="0x2392"/>
      <IDSymbol name="rDocsSubMenu" value="0x2393"/>
      <IDSymbol name="rDocsSubMenuGroup" value="0x2394"/>
      <IDSymbol name="rEditorDocumentationGroup" value="0x2395"/>
    </GuidSymbol>

    <!-- Context Guids -->
    <GuidSymbol name="REditor" value="{EE606CC0-077A-4FDE-91C3-24EC012C8389}" />
    <GuidSymbol name="InteractiveWindow" value="{2D0A56AA-9527-4B78-B6E6-EBE6E05DA749}"/>
    <GuidSymbol name="SolutionExplorer" value="{3AE79031-E1BC-11D0-8F78-00A0C9110057}"/>
    <GuidSymbol name="Global" value="{5EFC7975-14BC-11CF-9B2B-00AA00573819}"/>

    <!-- Markdown Editor Factory Guid -->
    <GuidSymbol name="guidMdEditor" value="{998B021A-4AA4-41C5-A4C0-205470AC4BC4}" />

    <GuidSymbol name="pdfIconGuid" value="{A5D7DC8A-C1BA-4A2D-BD76-DEEB65A63BE9}">
      <IDSymbol name="pdfIcon" value="1" />
    </GuidSymbol>

    <GuidSymbol name="rIconGuid" value="{56CF3C9B-3C54-455C-BECE-D88563300B99}">
      <IDSymbol name="rFileIcon" value="1" />
    </GuidSymbol>

    <!-- InteractiveWindow Guid -->
    <GuidSymbol name="guidInteractiveWindowCmdSet" value="{00B8868B-F9F5-4970-A048-410B05508506}">
      <!-- https://github.com/dotnet/roslyn/blob/master/src/InteractiveWindow/VisualStudio/InteractiveWindow.vsct -->
      <IDSymbol name="menuIdInteractiveToolbar" value="0x2000"/>
      <IDSymbol name="menuIdInteractiveContextMenu" value="0x2100" />
      <IDSymbol name="cmdidAbortExecution" value="0x0104"/>
      <IDSymbol name="cmdidReset" value="0x0105"/>
      <IDSymbol name="cmdidClearScreen" value="0x0108"/>
    </GuidSymbol>

    <GuidSymbol name="replWindowIconGuid" value="{440CC57F-1433-43FB-892E-ECE1A72201FD}">
      <IDSymbol name="replWindowIcon" value="1" />
    </GuidSymbol>
  </Symbols>
</CommandTable><|MERGE_RESOLUTION|>--- conflicted
+++ resolved
@@ -812,10 +812,6 @@
         </Strings>
       </Button>
 
-<<<<<<< HEAD
-      <Button guid="guidRToolsCmdSet" id="icmdShowPackagesWindow" priority="0x0500" type="Button">
-        <Parent guid="guidRToolsCmdSet" id="windowsSubMenuGroup"/>
-=======
       <Button guid="guidRToolsCmdSet" id="icmdShowSolutionExplorer" priority="0x0400" type="Button">
         <Parent guid="guidRToolsCmdSet" id="windowsSubMenuGroup"/>
         <Icon guid="ImageCatalogGuid" id="Solution"/>
@@ -828,8 +824,7 @@
       </Button>
 
       <Button guid="guidRToolsCmdSet" id="icmdShowPackagesWindow" priority="0x0600" type="Button">
-        <!--<Parent guid="guidRToolsCmdSet" id="windowsSubMenuGroup"/>-->
->>>>>>> 08bedb34
+        <Parent guid="guidRToolsCmdSet" id="windowsSubMenuGroup"/>
         <Icon guid="ImageCatalogGuid" id="Package"/>
         <CommandFlag>IconIsMoniker</CommandFlag>
         <Strings>
@@ -1609,7 +1604,7 @@
     </CommandPlacement>
     <CommandPlacement guid="guidRToolsCmdSet" id="projectCmdPromptContextMenuGroup" priority="0x0000">
       <Parent guid="guidSHLMainMenu" id="IDM_VS_CTXT_PROJNODE"/>
-    </CommandPlacement>	  
+    </CommandPlacement>
 
     <!-- Variable Explorer toolbar -->
     <CommandPlacement guid="guidRToolsCmdSet" id="icmdImportDatasetTextFile" priority="0x0100">
