--- conflicted
+++ resolved
@@ -14,12 +14,9 @@
 using Microsoft.Common.Core.Test.Fakes.Shell;
 using Microsoft.Common.Core.Test.Logging;
 using Microsoft.Common.Core.Test.Stubs.Shell;
-<<<<<<< HEAD
+using Microsoft.R.Interpreters;
 using Microsoft.Language.Editor.Test.Settings;
 using Microsoft.R.Editor.Settings;
-=======
-using Microsoft.R.Interpreters;
->>>>>>> d8558a38
 using Microsoft.R.Support.Test.Utility;
 using Microsoft.UnitTests.Core.Threading;
 using Microsoft.VisualStudio.ComponentModelHost;
@@ -69,11 +66,8 @@
                 .AddService(new TestTaskService())
                 .AddService(new TestPlatformServices())
                 .AddService(new TestRToolsSettings())
-<<<<<<< HEAD
                 .AddService(new REditorSettings(new TestSettingsStorage()))
-=======
                 .AddService<IRInstallationService>(new RInstallation())
->>>>>>> d8558a38
                 // OLE and VS specifics
                 .AddService(new VsRegisterProjectGeneratorsMock(), typeof(SVsRegisterProjectTypes))
                 .AddService(VsRegisterEditorsMock.Create(), typeof(SVsRegisterEditors))
