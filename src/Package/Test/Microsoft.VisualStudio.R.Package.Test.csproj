﻿<?xml version="1.0" encoding="utf-8"?>
<Project ToolsVersion="14.0" DefaultTargets="Build" xmlns="http://schemas.microsoft.com/developer/msbuild/2003">
  <Import Project="..\..\..\NugetPackages\xunit.runner.visualstudio.2.2.0-beta1-build1144\build\net20\xunit.runner.visualstudio.props" Condition="Exists('..\..\..\NugetPackages\xunit.runner.visualstudio.2.2.0-beta1-build1144\build\net20\xunit.runner.visualstudio.props')" />
  <PropertyGroup>
    <Configuration Condition=" '$(Configuration)' == '' ">Debug</Configuration>
    <Platform Condition=" '$(Platform)' == '' ">AnyCPU</Platform>
    <ProjectGuid>{C1B7FFE8-4D64-485E-A504-D041B05D7132}</ProjectGuid>
    <OutputType>Library</OutputType>
    <AppDesignerFolder>Properties</AppDesignerFolder>
    <RootNamespace>Microsoft.VisualStudio.R.Package.Test</RootNamespace>
    <AssemblyName>Microsoft.VisualStudio.R.Package.Test</AssemblyName>
    <TargetFrameworkVersion>v4.6</TargetFrameworkVersion>
    <FileAlignment>512</FileAlignment>
    <SccProjectName>SAK</SccProjectName>
    <SccLocalPath>SAK</SccLocalPath>
    <SccAuxPath>SAK</SccAuxPath>
    <SccProvider>SAK</SccProvider>
  </PropertyGroup>
  <Import Project="..\..\R.Settings.targets" />
  <PropertyGroup>
    <BaseIntermediateOutputPath>$(RootDirectory)\obj\</BaseIntermediateOutputPath>
    <BaseOutputPath>$(RootDirectory)\bin\</BaseOutputPath>
    <IntermediateOutputPath>$(BaseIntermediateOutputPath)\$(Configuration)\$(AssemblyName)\</IntermediateOutputPath>
    <OutputPath>$(BaseOutputPath)\$(Configuration)\</OutputPath>
  </PropertyGroup>
  <ItemGroup>
    <Reference Include="FluentAssertions, Version=4.1.1.0, Culture=neutral, PublicKeyToken=33f2691a05b67b6a, processorArchitecture=MSIL">
      <HintPath>..\..\..\NugetPackages\FluentAssertions.4.1.1\lib\net45\FluentAssertions.dll</HintPath>
      <Private>True</Private>
    </Reference>
    <Reference Include="FluentAssertions.Core, Version=4.1.1.0, Culture=neutral, PublicKeyToken=33f2691a05b67b6a, processorArchitecture=MSIL">
      <HintPath>..\..\..\NugetPackages\FluentAssertions.4.1.1\lib\net45\FluentAssertions.Core.dll</HintPath>
      <Private>True</Private>
    </Reference>
    <Reference Include="Microsoft.VisualStudio.ComponentModelHost, Version=14.0.0.0, Culture=neutral, PublicKeyToken=b03f5f7f11d50a3a, processorArchitecture=MSIL" />
    <Reference Include="Microsoft.VisualStudio.CoreUtility, Version=14.0.0.0, Culture=neutral, PublicKeyToken=b03f5f7f11d50a3a, processorArchitecture=MSIL">
      <HintPath>..\..\..\NugetPackages\Microsoft.VisualStudio.CoreUtility.14.1.24720\lib\net45\Microsoft.VisualStudio.CoreUtility.dll</HintPath>
      <Private>True</Private>
    </Reference>
    <Reference Include="Microsoft.VisualStudio.Editor, Version=14.0.0.0, Culture=neutral, PublicKeyToken=b03f5f7f11d50a3a, processorArchitecture=MSIL" />
    <Reference Include="Microsoft.VisualStudio.InteractiveWindow">
<<<<<<< HEAD
      <Private>False</Private>
      <SpecificVersion>False</SpecificVersion>
      <HintPath>$(RootDirectory)\lib\Microsoft.VisualStudio.InteractiveWindow.dll</HintPath>
    </Reference>
    <Reference Include="Microsoft.VisualStudio.VsInteractiveWindow">
      <Private>False</Private>
      <SpecificVersion>False</SpecificVersion>
      <HintPath>$(RootDirectory)\lib\Microsoft.VisualStudio.VsInteractiveWindow.dll</HintPath>
=======
      <Private>True</Private>
      <HintPath>..\..\..\lib\Microsoft.VisualStudio.InteractiveWindow.dll</HintPath>
>>>>>>> 61245656
    </Reference>
    <Reference Include="Microsoft.VisualStudio.OLE.Interop, Version=7.1.40304.0, Culture=neutral, PublicKeyToken=b03f5f7f11d50a3a">
      <HintPath>..\..\..\NugetPackages\Microsoft.VisualStudio.OLE.Interop.7.10.6070\lib\Microsoft.VisualStudio.OLE.Interop.dll</HintPath>
      <Private>True</Private>
    </Reference>
    <Reference Include="Microsoft.VisualStudio.Shell.14.0, Version=14.0.0.0, Culture=neutral, PublicKeyToken=b03f5f7f11d50a3a, processorArchitecture=MSIL" />
    <Reference Include="Microsoft.VisualStudio.Shell.Interop, Version=7.1.40304.0, Culture=neutral, PublicKeyToken=b03f5f7f11d50a3a">
      <HintPath>..\..\..\NugetPackages\Microsoft.VisualStudio.Shell.Interop.7.10.6071\lib\Microsoft.VisualStudio.Shell.Interop.dll</HintPath>
      <Private>True</Private>
    </Reference>
    <Reference Include="Microsoft.VisualStudio.Shell.Interop.10.0, Version=10.0.0.0, Culture=neutral, PublicKeyToken=b03f5f7f11d50a3a, processorArchitecture=MSIL">
      <EmbedInteropTypes>True</EmbedInteropTypes>
      <HintPath>..\..\..\NugetPackages\Microsoft.VisualStudio.Shell.Interop.10.0.10.0.30319\lib\Microsoft.VisualStudio.Shell.Interop.10.0.dll</HintPath>
      <Private>True</Private>
    </Reference>
    <Reference Include="Microsoft.VisualStudio.Shell.Interop.11.0, Version=11.0.0.0, Culture=neutral, PublicKeyToken=b03f5f7f11d50a3a, processorArchitecture=MSIL">
      <EmbedInteropTypes>True</EmbedInteropTypes>
      <HintPath>..\..\..\NugetPackages\Microsoft.VisualStudio.Shell.Interop.11.0.11.0.61030\lib\Microsoft.VisualStudio.Shell.Interop.11.0.dll</HintPath>
      <Private>True</Private>
    </Reference>
    <Reference Include="Microsoft.VisualStudio.Shell.Interop.14.0.DesignTime, Version=14.0.0.0, Culture=neutral, PublicKeyToken=b03f5f7f11d50a3a, processorArchitecture=MSIL">
      <HintPath>..\..\..\NugetPackages\Microsoft.VisualStudio.Shell.Interop.14.0.DesignTime.14.0.23205\lib\Microsoft.VisualStudio.Shell.Interop.14.0.DesignTime.dll</HintPath>
      <EmbedInteropTypes>True</EmbedInteropTypes>
    </Reference>
    <Reference Include="Microsoft.VisualStudio.Shell.Interop.8.0, Version=8.0.0.0, Culture=neutral, PublicKeyToken=b03f5f7f11d50a3a">
      <HintPath>..\..\..\NugetPackages\Microsoft.VisualStudio.Shell.Interop.8.0.8.0.50727\lib\Microsoft.VisualStudio.Shell.Interop.8.0.dll</HintPath>
      <Private>True</Private>
    </Reference>
    <Reference Include="Microsoft.VisualStudio.Shell.Interop.9.0, Version=9.0.0.0, Culture=neutral, PublicKeyToken=b03f5f7f11d50a3a">
      <HintPath>..\..\..\NugetPackages\Microsoft.VisualStudio.Shell.Interop.9.0.9.0.30729\lib\Microsoft.VisualStudio.Shell.Interop.9.0.dll</HintPath>
      <Private>True</Private>
    </Reference>
    <Reference Include="Microsoft.VisualStudio.Text.Data, Version=14.0.0.0, Culture=neutral, PublicKeyToken=b03f5f7f11d50a3a, processorArchitecture=MSIL">
      <HintPath>..\..\..\NugetPackages\Microsoft.VisualStudio.Text.Data.14.1.24720\lib\net45\Microsoft.VisualStudio.Text.Data.dll</HintPath>
      <Private>True</Private>
    </Reference>
    <Reference Include="Microsoft.VisualStudio.Text.Logic, Version=14.0.0.0, Culture=neutral, PublicKeyToken=b03f5f7f11d50a3a, processorArchitecture=MSIL" />
    <Reference Include="Microsoft.VisualStudio.Text.UI, Version=14.0.0.0, Culture=neutral, PublicKeyToken=b03f5f7f11d50a3a, processorArchitecture=MSIL" />
    <Reference Include="Microsoft.VisualStudio.Text.UI.Wpf, Version=14.0.0.0, Culture=neutral, PublicKeyToken=b03f5f7f11d50a3a, processorArchitecture=MSIL" />
    <Reference Include="Microsoft.VisualStudio.TextManager.Interop, Version=7.1.40304.0, Culture=neutral, PublicKeyToken=b03f5f7f11d50a3a">
      <HintPath>..\..\..\NugetPackages\Microsoft.VisualStudio.TextManager.Interop.7.10.6070\lib\Microsoft.VisualStudio.TextManager.Interop.dll</HintPath>
      <Private>True</Private>
    </Reference>
    <Reference Include="Microsoft.VisualStudio.TextManager.Interop.10.0, Version=10.0.0.0, Culture=neutral, PublicKeyToken=b03f5f7f11d50a3a, processorArchitecture=MSIL">
      <EmbedInteropTypes>True</EmbedInteropTypes>
    </Reference>
    <Reference Include="Microsoft.VisualStudio.TextManager.Interop.11.0, Version=11.0.0.0, Culture=neutral, PublicKeyToken=b03f5f7f11d50a3a, processorArchitecture=MSIL">
      <EmbedInteropTypes>True</EmbedInteropTypes>
    </Reference>
    <Reference Include="Microsoft.VisualStudio.TextManager.Interop.12.0, Version=12.0.0.0, Culture=neutral, PublicKeyToken=b03f5f7f11d50a3a, processorArchitecture=MSIL">
      <EmbedInteropTypes>True</EmbedInteropTypes>
    </Reference>
    <Reference Include="Microsoft.VisualStudio.TextManager.Interop.8.0, Version=8.0.0.0, Culture=neutral, PublicKeyToken=b03f5f7f11d50a3a">
      <HintPath>..\..\..\NugetPackages\Microsoft.VisualStudio.TextManager.Interop.8.0.8.0.50727\lib\Microsoft.VisualStudio.TextManager.Interop.8.0.dll</HintPath>
      <Private>True</Private>
    </Reference>
    <Reference Include="Microsoft.VisualStudio.TextManager.Interop.9.0, Version=9.0.0.0, Culture=neutral, PublicKeyToken=b03f5f7f11d50a3a" />
<<<<<<< HEAD
=======
    <Reference Include="Microsoft.VisualStudio.VsInteractiveWindow">
      <Private>True</Private>
      <HintPath>..\..\..\lib\Microsoft.VisualStudio.VsInteractiveWindow.dll</HintPath>
    </Reference>
>>>>>>> 61245656
    <Reference Include="NSubstitute, Version=1.9.2.0, Culture=neutral, PublicKeyToken=92dd2e9066daa5ca, processorArchitecture=MSIL">
      <HintPath>..\..\..\NugetPackages\NSubstitute.1.9.2.0\lib\net45\NSubstitute.dll</HintPath>
      <Private>True</Private>
    </Reference>
    <Reference Include="PresentationCore" />
    <Reference Include="PresentationFramework" />
    <Reference Include="System" />
    <Reference Include="System.Collections.Immutable, Version=1.1.37.0, Culture=neutral, PublicKeyToken=b03f5f7f11d50a3a, processorArchitecture=MSIL">
      <HintPath>..\..\..\NugetPackages\System.Collections.Immutable.1.1.37\lib\dotnet\System.Collections.Immutable.dll</HintPath>
      <Private>True</Private>
    </Reference>
    <Reference Include="System.ComponentModel.Composition" />
    <Reference Include="System.Xml" />
    <Reference Include="System.Xml.Linq" />
    <Reference Include="WindowsBase" />
    <Reference Include="xunit.abstractions, Version=2.0.0.0, Culture=neutral, PublicKeyToken=8d05b1bb7a6fdb6c, processorArchitecture=MSIL">
      <HintPath>..\..\..\NugetPackages\xunit.abstractions.2.0.0\lib\net35\xunit.abstractions.dll</HintPath>
      <Private>True</Private>
    </Reference>
    <Reference Include="xunit.assert, Version=2.2.0.3239, Culture=neutral, PublicKeyToken=8d05b1bb7a6fdb6c, processorArchitecture=MSIL">
      <HintPath>..\..\..\NugetPackages\xunit.assert.2.2.0-beta1-build3239\lib\dotnet\xunit.assert.dll</HintPath>
      <Private>True</Private>
    </Reference>
    <Reference Include="xunit.core, Version=2.2.0.3239, Culture=neutral, PublicKeyToken=8d05b1bb7a6fdb6c, processorArchitecture=MSIL">
      <HintPath>..\..\..\NugetPackages\xunit.extensibility.core.2.2.0-beta1-build3239\lib\dotnet\xunit.core.dll</HintPath>
      <Private>True</Private>
    </Reference>
    <Reference Include="xunit.execution.desktop, Version=2.2.0.3239, Culture=neutral, PublicKeyToken=8d05b1bb7a6fdb6c, processorArchitecture=MSIL">
      <HintPath>..\..\..\NugetPackages\xunit.extensibility.execution.2.2.0-beta1-build3239\lib\net45\xunit.execution.desktop.dll</HintPath>
      <Private>True</Private>
    </Reference>
  </ItemGroup>
  <ItemGroup>
    <Service Include="{82A7F48D-3B50-4B1E-B82E-3ADA8210C358}" />
  </ItemGroup>
  <ItemGroup>
    <None Include="app.config" />
    <None Include="packages.config" />
  </ItemGroup>
  <ItemGroup>
    <ProjectReference Include="..\..\Common\Core\Impl\Microsoft.Common.Core.csproj">
      <Project>{8d408909-459f-4853-a36c-745118f99869}</Project>
      <Name>Microsoft.Common.Core</Name>
    </ProjectReference>
    <ProjectReference Include="..\..\Common\Core\Test\Microsoft.Common.Core.Test.csproj">
      <Project>{fc4aad0a-13b9-49ee-a59c-f03142958170}</Project>
      <Name>Microsoft.Common.Core.Test</Name>
    </ProjectReference>
    <ProjectReference Include="..\..\Debugger\Impl\Microsoft.R.Debugger.csproj">
      <Project>{17e155bf-351c-4253-b9b1-36eeea35fe3c}</Project>
      <Name>Microsoft.R.Debugger</Name>
    </ProjectReference>
    <ProjectReference Include="..\..\Host\Client\Impl\Microsoft.R.Host.Client.csproj">
      <Project>{e09d3bda-2e6b-47b5-87ac-b6fc2d33dfab}</Project>
      <Name>Microsoft.R.Host.Client</Name>
    </ProjectReference>
    <ProjectReference Include="..\..\Host\Client\Test\Microsoft.R.Host.Client.Test.csproj">
      <Project>{e1b1909e-3193-499b-91db-1e13e6836929}</Project>
      <Name>Microsoft.R.Host.Client.Test</Name>
    </ProjectReference>
    <ProjectReference Include="..\..\Languages\Core\Impl\Microsoft.Languages.Core.csproj">
      <Project>{25cd8690-6208-4740-b123-6dbce6b9444a}</Project>
      <Name>Microsoft.Languages.Core</Name>
    </ProjectReference>
    <ProjectReference Include="..\..\Languages\Core\Test\Microsoft.Languages.Core.Test.csproj">
      <Project>{ee2504a4-4666-460b-8552-5b342718cb02}</Project>
      <Name>Microsoft.Languages.Core.Test</Name>
    </ProjectReference>
    <ProjectReference Include="..\..\Languages\Editor\Impl\Microsoft.Languages.Editor.csproj">
      <Project>{62857e49-e586-4baa-ae4d-1232093e7378}</Project>
      <Name>Microsoft.Languages.Editor</Name>
    </ProjectReference>
    <ProjectReference Include="..\..\Languages\Editor\Test\Microsoft.Languages.Editor.Test.csproj">
      <Project>{5340191e-31e5-43a0-a485-b6678d391b10}</Project>
      <Name>Microsoft.Languages.Editor.Test</Name>
    </ProjectReference>
    <ProjectReference Include="..\..\Mocks\Editor\Microsoft.VisualStudio.Editor.Mocks.csproj">
      <Project>{5fcb86d5-4b25-4039-858c-b5a06eb702e1}</Project>
      <Name>Microsoft.VisualStudio.Editor.Mocks</Name>
    </ProjectReference>
    <ProjectReference Include="..\..\Mocks\VisualStudio\Microsoft.VisualStudio.Shell.Mocks.csproj">
      <Project>{bef9464f-ff58-4693-af12-a6fa75033a5c}</Project>
      <Name>Microsoft.VisualStudio.Shell.Mocks</Name>
    </ProjectReference>
    <ProjectReference Include="..\..\ProjectSystem\Impl\Microsoft.VisualStudio.ProjectSystem.FileSystemMirroring.csproj">
      <Project>{41aa8769-0fbc-4a80-8498-21c833f0c2ac}</Project>
      <Name>Microsoft.VisualStudio.ProjectSystem.FileSystemMirroring</Name>
    </ProjectReference>
    <ProjectReference Include="..\..\R\Components\Impl\Microsoft.R.Components.csproj">
      <Project>{506141BE-1418-4D75-8E24-54A9280B0A66}</Project>
      <Name>Microsoft.R.Components</Name>
    </ProjectReference>
    <ProjectReference Include="..\..\R\Components\Test\Microsoft.R.Components.Test.csproj">
      <Project>{2AA8762F-3A84-4CD5-9AA0-77829A766769}</Project>
      <Name>Microsoft.R.Components.Test</Name>
    </ProjectReference>
    <ProjectReference Include="..\..\R\Core\Impl\Microsoft.R.Core.csproj">
      <Project>{0c4bce1d-3cb8-4e2a-9252-58784d7f26a5}</Project>
      <Name>Microsoft.R.Core</Name>
    </ProjectReference>
    <ProjectReference Include="..\..\R\Editor\Impl\Microsoft.R.Editor.csproj">
      <Project>{d6eeef87-ce3a-4804-a409-39966b96c850}</Project>
      <Name>Microsoft.R.Editor</Name>
    </ProjectReference>
    <ProjectReference Include="..\..\R\Editor\Test\Microsoft.R.Editor.Test.csproj">
      <Project>{9066522E-780E-4409-B410-2525E6A621FC}</Project>
      <Name>Microsoft.R.Editor.Test</Name>
    </ProjectReference>
    <ProjectReference Include="..\..\R\Support\Impl\Microsoft.R.Support.csproj">
      <Project>{c1957d47-b0b4-42e0-bc08-0d5e96e47fe4}</Project>
      <Name>Microsoft.R.Support</Name>
    </ProjectReference>
    <ProjectReference Include="..\..\R\Support\Test\Microsoft.R.Support.Test.csproj">
      <Project>{5504f3d6-08d3-401f-8214-409a60735185}</Project>
      <Name>Microsoft.R.Support.Test</Name>
    </ProjectReference>
    <ProjectReference Include="..\..\Markdown\Editor\Impl\Microsoft.Markdown.Editor.csproj">
      <Project>{98e0b8ac-1193-4bfd-bf5c-6712c93abd03}</Project>
      <Name>Microsoft.Markdown.Editor</Name>
    </ProjectReference>
    <ProjectReference Include="..\..\UnitTests\Core\Impl\Microsoft.UnitTests.Core.csproj">
      <Project>{5EF2AD64-D6FE-446B-B350-8C7F0DF0834D}</Project>
      <Name>Microsoft.UnitTests.Core</Name>
    </ProjectReference>
    <ProjectReference Include="..\Impl\Microsoft.VisualStudio.R.Package.csproj">
      <Project>{26035fe3-25ab-45ec-bb45-7fd0b6c1d545}</Project>
      <Name>Microsoft.VisualStudio.R.Package</Name>
    </ProjectReference>
  </ItemGroup>
  <ItemGroup>
    <Compile Include="AssertionExtensions.cs" />
    <Compile Include="Assertions\MenuCommandAssertions.cs" />
    <Compile Include="DataInspect\EvaluationWrapperTest.cs" />
    <Compile Include="DataInspect\VariableExpectation.cs" />
    <Compile Include="DataInspect\VariableRHostScript.cs" />
    <Compile Include="FakeFactories\TestRInteractiveWorkflowProviderFactory.cs" />
    <Compile Include="Mocks\ActiveTextViewTrackerMock.cs" />
    <Compile Include="Mocks\ReplWindowMock.cs" />
    <Compile Include="Mocks\RHistoryVisualComponentContainerFactoryMock.cs" />
    <Compile Include="Plots\PlotHistoryTest.cs" />
    <Compile Include="Plots\PlotCommandsTest.cs" />
    <Compile Include="Properties\AssemblyInfo.cs" />
    <Compile Include="Repl\ReplCommandTest.cs" />
    <Compile Include="Repl\CurrentDirectoryTest.cs" />
    <Compile Include="Repl\RInteractiveEvaluatorTest.cs" />
    <Compile Include="Shell\VsTestCompositionCatalog.cs" />
    <Compile Include="Cran\CranMirrorListTest.cs" />
    <Compile Include="DataInspect\ObservableTreeNodeTest.cs" />
    <Compile Include="DataInspect\TestNode.cs" />
    <Compile Include="Images\ImagesProviderTest.cs" />
    <Compile Include="Mocks\VsRegisterProjectGeneratorsMock.cs" />
    <Compile Include="Package\RPackageTest.cs" />
    <Compile Include="Repl\ExportsTest.cs" />
    <Compile Include="Repl\ReplWindowProviderTest.cs" />
    <Compile Include="Shell\TestVsAppShell.cs" />
    <Compile Include="Mocks\InteractiveWindowComponentContainerFactoryMock.cs" />
    <Compile Include="Telemetry\TelemetryTest.cs" />
    <Compile Include="Utilities\CollectionUtilitiesTest.cs" />
    <Compile Include="Utility\VsRHostScript.cs" />
    <Compile Include="Utility\TestInstanceFactory.cs" />
    <Compile Include="Utility\TestPackage.cs" />
    <Compile Include="Utility\TestServiceProvider.cs" />
  </ItemGroup>
  <ItemGroup>
    <FilesToSign Include="$(OutputPath)\$(AssemblyName).dll">
      <Authenticode>Microsoft</Authenticode>
      <StrongName>StrongName</StrongName>
    </FilesToSign>
  </ItemGroup>
  <Import Project="$(MSBuildToolsPath)\Microsoft.CSharp.targets" />
  <Import Project="$(RootDirectory)\src\R.Build.Version.targets" />
  <Target Name="EnsureNuGetPackageBuildImports" BeforeTargets="PrepareForBuild">
    <PropertyGroup>
      <ErrorText>This project references NuGet package(s) that are missing on this computer. Use NuGet Package Restore to download them.  For more information, see http://go.microsoft.com/fwlink/?LinkID=322105. The missing file is {0}.</ErrorText>
    </PropertyGroup>
    <Error Condition="!Exists('..\..\..\NugetPackages\xunit.runner.visualstudio.2.2.0-beta1-build1144\build\net20\xunit.runner.visualstudio.props')" Text="$([System.String]::Format('$(ErrorText)', '..\..\..\NugetPackages\xunit.runner.visualstudio.2.2.0-beta1-build1144\build\net20\xunit.runner.visualstudio.props'))" />
  </Target>
  <!-- To modify your build process, add your task inside one of the targets below and uncomment it. 
       Other similar extension points exist, see Microsoft.Common.targets.
  <Target Name="BeforeBuild">
  </Target>
  <Target Name="AfterBuild">
  </Target>
  -->
</Project><|MERGE_RESOLUTION|>--- conflicted
+++ resolved
@@ -39,19 +39,14 @@
     </Reference>
     <Reference Include="Microsoft.VisualStudio.Editor, Version=14.0.0.0, Culture=neutral, PublicKeyToken=b03f5f7f11d50a3a, processorArchitecture=MSIL" />
     <Reference Include="Microsoft.VisualStudio.InteractiveWindow">
-<<<<<<< HEAD
-      <Private>False</Private>
+      <Private>True</Private>
       <SpecificVersion>False</SpecificVersion>
       <HintPath>$(RootDirectory)\lib\Microsoft.VisualStudio.InteractiveWindow.dll</HintPath>
     </Reference>
     <Reference Include="Microsoft.VisualStudio.VsInteractiveWindow">
-      <Private>False</Private>
+      <Private>True</Private>
       <SpecificVersion>False</SpecificVersion>
       <HintPath>$(RootDirectory)\lib\Microsoft.VisualStudio.VsInteractiveWindow.dll</HintPath>
-=======
-      <Private>True</Private>
-      <HintPath>..\..\..\lib\Microsoft.VisualStudio.InteractiveWindow.dll</HintPath>
->>>>>>> 61245656
     </Reference>
     <Reference Include="Microsoft.VisualStudio.OLE.Interop, Version=7.1.40304.0, Culture=neutral, PublicKeyToken=b03f5f7f11d50a3a">
       <HintPath>..\..\..\NugetPackages\Microsoft.VisualStudio.OLE.Interop.7.10.6070\lib\Microsoft.VisualStudio.OLE.Interop.dll</HintPath>
@@ -109,13 +104,6 @@
       <Private>True</Private>
     </Reference>
     <Reference Include="Microsoft.VisualStudio.TextManager.Interop.9.0, Version=9.0.0.0, Culture=neutral, PublicKeyToken=b03f5f7f11d50a3a" />
-<<<<<<< HEAD
-=======
-    <Reference Include="Microsoft.VisualStudio.VsInteractiveWindow">
-      <Private>True</Private>
-      <HintPath>..\..\..\lib\Microsoft.VisualStudio.VsInteractiveWindow.dll</HintPath>
-    </Reference>
->>>>>>> 61245656
     <Reference Include="NSubstitute, Version=1.9.2.0, Culture=neutral, PublicKeyToken=92dd2e9066daa5ca, processorArchitecture=MSIL">
       <HintPath>..\..\..\NugetPackages\NSubstitute.1.9.2.0\lib\net45\NSubstitute.dll</HintPath>
       <Private>True</Private>
