--- conflicted
+++ resolved
@@ -239,11 +239,8 @@
     <Compile Include="DataInspect\VariableRHostScript.cs" />
     <Compile Include="Mocks\ActiveTextViewTrackerMock.cs" />
     <Compile Include="Mocks\ReplWindowMock.cs" />
-<<<<<<< HEAD
     <Compile Include="Mocks\RHistoryWindowVisualComponentFactoryMock.cs" />
-=======
     <Compile Include="Plots\PlotHistoryTest.cs" />
->>>>>>> 078e316d
     <Compile Include="Plots\PlotCommandsTest.cs" />
     <Compile Include="Properties\AssemblyInfo.cs" />
     <Compile Include="Repl\ReplCommandTest.cs" />
