--- conflicted
+++ resolved
@@ -41,16 +41,9 @@
             DoIdle(100);
         }
 
-<<<<<<< HEAD
-        public EvaluationWrapper GlobalEnvironment {
-            get {
-                return _variableProvider.GlobalEnvironment;
-            }
-=======
         private void OnGlobalEnvironmentEvaluated(DebugEvaluationResult result) {
             _globalEnv = new EvaluationWrapper(-1, result, false);
             _mre.Set();
->>>>>>> 6772241d
         }
 
         private ManualResetEventSlim _mre;
@@ -58,14 +51,10 @@
             VariableSubscription subscription = null;
             try {
                 _mre = new ManualResetEventSlim();
-<<<<<<< HEAD
-                Session.Mutated += Session_Mutated;
-=======
 
                 _globalEnv = null;
                 subscription = _variableProvider.Subscribe(0, "environment()", OnGlobalEnvironmentEvaluated);
 
->>>>>>> 6772241d
                 using (var evaluation = await base.Session.BeginEvaluationAsync()) {
                     await evaluation.EvaluateAsync(rScript, REvaluationKind.UnprotectedEnv);
                 }
@@ -78,16 +67,8 @@
                     }
                 }
             } finally {
-<<<<<<< HEAD
-                Session.Mutated -= Session_Mutated;
-=======
                 _variableProvider.Unsubscribe(subscription);
->>>>>>> 6772241d
             }
-        }
-
-        private void Session_Mutated(object sender, EventArgs e) {
-            _mre.Set();
         }
 
         /// <summary>
