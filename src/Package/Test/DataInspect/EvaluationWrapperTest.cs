--- conflicted
+++ resolved
@@ -8,24 +8,6 @@
     [ExcludeFromCodeCoverage]
     [Collection(CollectionNames.NonParallel)]   // required for tests using R Host 
     public class EvaluationWrapperTest {
-<<<<<<< HEAD
-
-        public EvaluationWrapperTest() {
-        }
-
-        [Test]
-        [Category.Variable.Explorer]
-        public async Task GlobalEnvironmentTest() {
-            using (var hostScript = new VariableRHostScript()) {
-                await hostScript.EvaluateAsync("ls()"); // run anything
-
-                var target = hostScript.GlobalEnvironment;
-                target.Expression.ShouldBeEquivalentTo("environment()");
-            }
-        }
-
-=======
->>>>>>> 6772241d
         // TODO: RStudio difference
         //    value.integer.1   RS 1L                    RTVS just 1
         //    value.numeric.big RS 98765432109876543210  RTVS 9.88e+19
