--- conflicted
+++ resolved
@@ -44,11 +44,7 @@
 
                     VsRHostScript.DoIdle(300);
 
-<<<<<<< HEAD
                     result = await eval.ExecuteCodeAsync(new string(new char[10000])+"\r\n");
-=======
-                    result = await eval.ExecuteCodeAsync(new string(new char[10000]) + "\n");
->>>>>>> 61245656
                     result.Should().Be(ExecutionResult.Failure);
                     string text = tb.CurrentSnapshot.GetText();
                     text.Should().Contain(string.Format(Microsoft.R.Components.Resources.InputIsTooLong, 4096));
