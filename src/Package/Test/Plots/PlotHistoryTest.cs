﻿// Copyright (c) Microsoft Corporation. All rights reserved.
// Licensed under the MIT License. See LICENSE in the project root for license information.

using System;
using System.Diagnostics.CodeAnalysis;
using System.Threading;
using System.Threading.Tasks;
using Microsoft.Common.Core.Shell;
using Microsoft.Common.Core.Test.Script;
using Microsoft.R.Components.Plots;
using Microsoft.R.Host.Client;
using Microsoft.R.Host.Client.Test.Script;
using Microsoft.UnitTests.Core.XUnit;
using Microsoft.VisualStudio.R.Package.Plots;
using Microsoft.VisualStudio.R.Package.Plots.Definitions;
using Microsoft.VisualStudio.R.Package.Shell;
using Xunit;

namespace Microsoft.VisualStudio.R.Package.Test.Plots {
    [ExcludeFromCodeCoverage]
    [Collection(CollectionNames.NonParallel)]   // required for tests using R Host 
    public class PlotHistoryTest {
        private static string[] _commands = new string[] {
            "plot(AirPassengers)",
            "plot(BJsales)",
            "plot(BJsales.lead)",
            "plot(BOD)",
            "plot(CO2)",
            "plot(ChickWeight)",
            "plot(DNase)",
            "plot(EuStockMarkets)",
            "plot(Formaldehyde)",
            "plot(HairEyeColor)",
            "plot(Harman23.cor)",
            "plot(Harman74.cor)",
            "plot(Indometh)",
            "plot(InsectSprays)",
            "plot(JohnsonJohnson)",
            "plot(LakeHuron)",
            "plot(LifeCycleSavings)",
            "plot(Loblolly)",
            "plot(Nile)",
            "plot(Orange)",
            "plot(OrchardSprays)",
            "plot(PlantGrowth)",
            "plot(Puromycin)",
            "plot(Seatbelts)",
            "plot(Theoph)",
            "plot(Titanic)",
            "plot(ToothGrowth)",
            "plot(UCBAdmissions)",
            "plot(UKDriverDeaths)",
            "plot(UKgas)",
            "plot(USAccDeaths)",
            "plot(USArrests)",
            "plot(USJudgeRatings)",
            "plot(USPersonalExpenditure)",
            "plot(UScitiesD)",
            "plot(VADeaths)",
            "plot(WWWusage)",
            "plot(WorldPhones)",
            "plot(ability.cov)",
            "plot(airmiles)",
            "plot(airquality)",
            "plot(anscombe)",
            "plot(attenu)",
            "plot(attitude)",
            "plot(austres)",
            "plot(beaver1)",
            "plot(beaver2)",
            "plot(cars)",
            "plot(chickwts)",
            "plot(co2)",
            "plot(crimtab)",
            "plot(discoveries)",
            "plot(esoph)",
            "plot(euro)",
            "plot(euro.cross)",
            "plot(eurodist)",
            "plot(faithful)",
            "plot(fdeaths)",
            "plot(freeny)",
            "plot(freeny.x)",
            "plot(freeny.y)",
            "plot(infert)",
            "plot(iris)",
            "plot(iris3)",
            "plot(islands)",
            "plot(ldeaths)",
            "plot(lh)",
            "plot(longley)",
            "plot(lynx)",
            "plot(mdeaths)",
            "plot(morley)",
            "plot(mtcars)",
            "plot(nhtemp)",
            "plot(nottem)",
            "plot(npk)",
            "plot(occupationalStatus)",
            "plot(precip)",
            "plot(presidents)",
            "plot(pressure)",
            "plot(quakes)",
            "plot(randu)",
            "plot(rivers)",
            "plot(rock)",
            "plot(sleep)",
            "plot(stack.loss)",
            "plot(stack.x)",
            "plot(stackloss)",
            "plot(state.abb)",
            "plot(state.area)",
            "plot(state.center)",
            "plot(state.division)",
            "plot(state.name)",
            "plot(state.region)",
            "plot(state.x77)",
            "plot(sunspot.month)",
            "plot(sunspot.year)",
            "plot(sunspots)",
            "plot(swiss)",
            "plot(treering)",
            "plot(trees)",
            "plot(uspop)",
            "plot(volcano)",
            "plot(warpbreaks)",
            "plot(women)"
        };

        [Test]
        [Category.Plots]
        public async Task PlotALot() {
            var sessionProvider = VsAppShell.Current.ExportProvider.GetExportedValue<IRSessionProvider>();
            var app = new RHostClientPlotTestApp();
            using (var script = new RHostScript(sessionProvider, app)) {
                var history = new PlotHistory(script.Session);
                app.History = history;

                foreach (var c in _commands) {
                    using (var interaction = await script.Session.BeginInteractionAsync()) {
                        await interaction.RespondAsync(c + Environment.NewLine);
                        EventsPump.DoEvents(100);
                    }
                }

                for (int i = _commands.Length - 1; i >= 0; i--) {
                    await history.PlotContentProvider.PreviousPlotAsync();
                    EventsPump.DoEvents(100);
                }

                for (int i = 0; i < _commands.Length; i++) {
                    await history.PlotContentProvider.NextPlotAsync();
                    EventsPump.DoEvents(500);
                }

                EventsPump.DoEvents(1000);
            }
        }

        class RHostClientPlotTestApp : IRSessionCallback {
            public IPlotHistory History { get; set; }

            public virtual string CranUrlFromName(string name) {
                return "https://cran.rstudio.com";
            }

            public virtual Task Plot(string filePath, CancellationToken ct) {
                VsAppShell.Current.DispatchOnUIThread(() => {
                    History.PlotContentProvider.LoadFile(filePath);
                });
                return Task.CompletedTask;
            }

            public virtual Task ShowErrorMessage(string message) {
                return Task.CompletedTask;
            }

            public virtual Task ShowHelp(string url) {
                return Task.CompletedTask;
            }

            public virtual Task<MessageButtons> ShowMessage(string message, MessageButtons buttons) {
                return Task.FromResult(MessageButtons.OK);
            }

            public Task<string> ReadUserInput(string prompt, int maximumLength, CancellationToken ct) {
                return Task.FromResult("\n");
            }

<<<<<<< HEAD
            public Task<LocatorResult> Locator(CancellationToken ct) {
                throw new NotImplementedException();
=======
            public void ViewObject(string expression, string title) { }

            public Task ViewLibrary() {
                return Task.CompletedTask;
>>>>>>> c15056c2
            }
        }
    }
}<|MERGE_RESOLUTION|>--- conflicted
+++ resolved
@@ -187,15 +187,14 @@
                 return Task.FromResult("\n");
             }
 
-<<<<<<< HEAD
+            public void ViewObject(string expression, string title) { }
+
+            public Task ViewLibrary() {
+                return Task.CompletedTask;
+            }
+
             public Task<LocatorResult> Locator(CancellationToken ct) {
                 throw new NotImplementedException();
-=======
-            public void ViewObject(string expression, string title) { }
-
-            public Task ViewLibrary() {
-                return Task.CompletedTask;
->>>>>>> c15056c2
             }
         }
     }
